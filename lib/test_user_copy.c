--- conflicted
+++ resolved
@@ -47,20 +47,6 @@
 static int test_check_nonzero_user(char *kmem, char __user *umem, size_t size)
 {
 	int ret = 0;
-<<<<<<< HEAD
-	size_t start, end, i;
-	size_t zero_start = size / 4;
-	size_t zero_end = size - zero_start;
-
-	/*
-	 * We conduct a series of check_nonzero_user() tests on a block of memory
-	 * with the following byte-pattern (trying every possible [start,end]
-	 * pair):
-	 *
-	 *   [ 00 ff 00 ff ... 00 00 00 00 ... ff 00 ff 00 ]
-	 *
-	 * And we verify that check_nonzero_user() acts identically to memchr_inv().
-=======
 	size_t start, end, i, zero_start, zero_end;
 
 	if (test(size < 2 * PAGE_SIZE, "buffer too small"))
@@ -90,7 +76,6 @@
 	 *
 	 * And we verify that check_nonzero_user() acts identically to
 	 * memchr_inv().
->>>>>>> b08baef0
 	 */
 
 	memset(kmem, 0x0, size);
@@ -125,13 +110,6 @@
 	size_t ksize, usize;
 
 	umem_src = kmalloc(size, GFP_KERNEL);
-<<<<<<< HEAD
-	if ((ret |= test(umem_src == NULL, "kmalloc failed")))
-		goto out_free;
-
-	expected = kmalloc(size, GFP_KERNEL);
-	if ((ret |= test(expected == NULL, "kmalloc failed")))
-=======
 	ret = test(umem_src == NULL, "kmalloc failed");
 	if (ret)
 		goto out_free;
@@ -139,7 +117,6 @@
 	expected = kmalloc(size, GFP_KERNEL);
 	ret = test(expected == NULL, "kmalloc failed");
 	if (ret)
->>>>>>> b08baef0
 		goto out_free;
 
 	/* Fill umem with a fixed byte pattern. */
