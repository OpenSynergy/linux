/* SPDX-License-Identifier: GPL-2.0 */
#undef TRACE_SYSTEM
#define TRACE_SYSTEM pagemap

#if !defined(_TRACE_PAGEMAP_H) || defined(TRACE_HEADER_MULTI_READ)
#define _TRACE_PAGEMAP_H

#include <linux/tracepoint.h>
#include <linux/mm.h>

#define	PAGEMAP_MAPPED		0x0001u
#define PAGEMAP_ANONYMOUS	0x0002u
#define PAGEMAP_FILE		0x0004u
#define PAGEMAP_SWAPCACHE	0x0008u
#define PAGEMAP_SWAPBACKED	0x0010u
#define PAGEMAP_MAPPEDDISK	0x0020u
#define PAGEMAP_BUFFERS		0x0040u

#define trace_pagemap_flags(folio) ( \
	(folio_test_anon(folio)		? PAGEMAP_ANONYMOUS  : PAGEMAP_FILE) | \
	(folio_mapped(folio)		? PAGEMAP_MAPPED     : 0) | \
	(folio_test_swapcache(folio)	? PAGEMAP_SWAPCACHE  : 0) | \
	(folio_test_swapbacked(folio)	? PAGEMAP_SWAPBACKED : 0) | \
	(folio_test_mappedtodisk(folio)	? PAGEMAP_MAPPEDDISK : 0) | \
	(folio_test_private(folio)	? PAGEMAP_BUFFERS    : 0) \
	)

TRACE_EVENT(mm_lru_insertion,

	TP_PROTO(struct folio *folio),

	TP_ARGS(folio),

	TP_STRUCT__entry(
		__field(struct folio *,	folio	)
		__field(unsigned long,	pfn	)
		__field(enum lru_list,	lru	)
		__field(unsigned long,	flags	)
	),

	TP_fast_assign(
		__entry->folio	= folio;
		__entry->pfn	= folio_pfn(folio);
		__entry->lru	= folio_lru_list(folio);
		__entry->flags	= trace_pagemap_flags(folio);
	),

	/* Flag format is based on page-types.c formatting for pagemap */
<<<<<<< HEAD
	TP_printk("page=%p pfn=0x%lx lru=%d flags=%s%s%s%s%s%s",
			__entry->page,
=======
	TP_printk("folio=%p pfn=0x%lx lru=%d flags=%s%s%s%s%s%s",
			__entry->folio,
>>>>>>> df0cc57e
			__entry->pfn,
			__entry->lru,
			__entry->flags & PAGEMAP_MAPPED		? "M" : " ",
			__entry->flags & PAGEMAP_ANONYMOUS	? "a" : "f",
			__entry->flags & PAGEMAP_SWAPCACHE	? "s" : " ",
			__entry->flags & PAGEMAP_SWAPBACKED	? "b" : " ",
			__entry->flags & PAGEMAP_MAPPEDDISK	? "d" : " ",
			__entry->flags & PAGEMAP_BUFFERS	? "B" : " ")
);

TRACE_EVENT(mm_lru_activate,

	TP_PROTO(struct folio *folio),

	TP_ARGS(folio),

	TP_STRUCT__entry(
		__field(struct folio *,	folio	)
		__field(unsigned long,	pfn	)
	),

	TP_fast_assign(
		__entry->folio	= folio;
		__entry->pfn	= folio_pfn(folio);
	),

<<<<<<< HEAD
	/* Flag format is based on page-types.c formatting for pagemap */
	TP_printk("page=%p pfn=0x%lx", __entry->page, __entry->pfn)

=======
	TP_printk("folio=%p pfn=0x%lx", __entry->folio, __entry->pfn)
>>>>>>> df0cc57e
);

#endif /* _TRACE_PAGEMAP_H */

/* This part must be outside protection */
#include <trace/define_trace.h><|MERGE_RESOLUTION|>--- conflicted
+++ resolved
@@ -46,13 +46,8 @@
 	),
 
 	/* Flag format is based on page-types.c formatting for pagemap */
-<<<<<<< HEAD
-	TP_printk("page=%p pfn=0x%lx lru=%d flags=%s%s%s%s%s%s",
-			__entry->page,
-=======
 	TP_printk("folio=%p pfn=0x%lx lru=%d flags=%s%s%s%s%s%s",
 			__entry->folio,
->>>>>>> df0cc57e
 			__entry->pfn,
 			__entry->lru,
 			__entry->flags & PAGEMAP_MAPPED		? "M" : " ",
@@ -79,13 +74,7 @@
 		__entry->pfn	= folio_pfn(folio);
 	),
 
-<<<<<<< HEAD
-	/* Flag format is based on page-types.c formatting for pagemap */
-	TP_printk("page=%p pfn=0x%lx", __entry->page, __entry->pfn)
-
-=======
 	TP_printk("folio=%p pfn=0x%lx", __entry->folio, __entry->pfn)
->>>>>>> df0cc57e
 );
 
 #endif /* _TRACE_PAGEMAP_H */
