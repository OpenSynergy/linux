--- conflicted
+++ resolved
@@ -288,10 +288,7 @@
 #define X86_FEATURE_PFTHRESHOLD (15*32+12) /* pause filter threshold */
 #define X86_FEATURE_AVIC	(15*32+13) /* Virtual Interrupt Controller */
 #define X86_FEATURE_V_VMSAVE_VMLOAD (15*32+15) /* Virtual VMSAVE VMLOAD */
-<<<<<<< HEAD
-=======
 #define X86_FEATURE_VGIF	(15*32+16) /* Virtual GIF */
->>>>>>> 5f54c8b2
 
 /* Intel-defined CPU features, CPUID level 0x00000007:0 (ecx), word 16 */
 #define X86_FEATURE_AVX512VBMI  (16*32+ 1) /* AVX512 Vector Bit Manipulation instructions*/
