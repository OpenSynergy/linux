/*
 * This is the new netlink-based wireless configuration interface.
 *
 * Copyright 2006-2010	Johannes Berg <johannes@sipsolutions.net>
 */

#include <linux/if.h>
#include <linux/module.h>
#include <linux/err.h>
#include <linux/slab.h>
#include <linux/list.h>
#include <linux/if_ether.h>
#include <linux/ieee80211.h>
#include <linux/nl80211.h>
#include <linux/rtnetlink.h>
#include <linux/netlink.h>
#include <linux/etherdevice.h>
#include <net/net_namespace.h>
#include <net/genetlink.h>
#include <net/cfg80211.h>
#include <net/sock.h>
#include "core.h"
#include "nl80211.h"
#include "reg.h"

static bool nl80211_valid_auth_type(enum nl80211_auth_type auth_type);
static int nl80211_crypto_settings(struct cfg80211_registered_device *rdev,
				   struct genl_info *info,
				   struct cfg80211_crypto_settings *settings,
				   int cipher_limit);

static int nl80211_pre_doit(struct genl_ops *ops, struct sk_buff *skb,
			    struct genl_info *info);
static void nl80211_post_doit(struct genl_ops *ops, struct sk_buff *skb,
			      struct genl_info *info);

/* the netlink family */
static struct genl_family nl80211_fam = {
	.id = GENL_ID_GENERATE,	/* don't bother with a hardcoded ID */
	.name = "nl80211",	/* have users key off the name instead */
	.hdrsize = 0,		/* no private header */
	.version = 1,		/* no particular meaning now */
	.maxattr = NL80211_ATTR_MAX,
	.netnsok = true,
	.pre_doit = nl80211_pre_doit,
	.post_doit = nl80211_post_doit,
};

/* internal helper: get rdev and dev */
static int get_rdev_dev_by_info_ifindex(struct genl_info *info,
				       struct cfg80211_registered_device **rdev,
				       struct net_device **dev)
{
	struct nlattr **attrs = info->attrs;
	int ifindex;

	if (!attrs[NL80211_ATTR_IFINDEX])
		return -EINVAL;

	ifindex = nla_get_u32(attrs[NL80211_ATTR_IFINDEX]);
	*dev = dev_get_by_index(genl_info_net(info), ifindex);
	if (!*dev)
		return -ENODEV;

	*rdev = cfg80211_get_dev_from_ifindex(genl_info_net(info), ifindex);
	if (IS_ERR(*rdev)) {
		dev_put(*dev);
		return PTR_ERR(*rdev);
	}

	return 0;
}

/* policy for the attributes */
static const struct nla_policy nl80211_policy[NL80211_ATTR_MAX+1] = {
	[NL80211_ATTR_WIPHY] = { .type = NLA_U32 },
	[NL80211_ATTR_WIPHY_NAME] = { .type = NLA_NUL_STRING,
				      .len = 20-1 },
	[NL80211_ATTR_WIPHY_TXQ_PARAMS] = { .type = NLA_NESTED },
	[NL80211_ATTR_WIPHY_FREQ] = { .type = NLA_U32 },
	[NL80211_ATTR_WIPHY_CHANNEL_TYPE] = { .type = NLA_U32 },
	[NL80211_ATTR_WIPHY_RETRY_SHORT] = { .type = NLA_U8 },
	[NL80211_ATTR_WIPHY_RETRY_LONG] = { .type = NLA_U8 },
	[NL80211_ATTR_WIPHY_FRAG_THRESHOLD] = { .type = NLA_U32 },
	[NL80211_ATTR_WIPHY_RTS_THRESHOLD] = { .type = NLA_U32 },
	[NL80211_ATTR_WIPHY_COVERAGE_CLASS] = { .type = NLA_U8 },

	[NL80211_ATTR_IFTYPE] = { .type = NLA_U32 },
	[NL80211_ATTR_IFINDEX] = { .type = NLA_U32 },
	[NL80211_ATTR_IFNAME] = { .type = NLA_NUL_STRING, .len = IFNAMSIZ-1 },

	[NL80211_ATTR_MAC] = { .type = NLA_BINARY, .len = ETH_ALEN },
	[NL80211_ATTR_PREV_BSSID] = { .type = NLA_BINARY, .len = ETH_ALEN },

	[NL80211_ATTR_KEY] = { .type = NLA_NESTED, },
	[NL80211_ATTR_KEY_DATA] = { .type = NLA_BINARY,
				    .len = WLAN_MAX_KEY_LEN },
	[NL80211_ATTR_KEY_IDX] = { .type = NLA_U8 },
	[NL80211_ATTR_KEY_CIPHER] = { .type = NLA_U32 },
	[NL80211_ATTR_KEY_DEFAULT] = { .type = NLA_FLAG },
	[NL80211_ATTR_KEY_SEQ] = { .type = NLA_BINARY, .len = 8 },
	[NL80211_ATTR_KEY_TYPE] = { .type = NLA_U32 },

	[NL80211_ATTR_BEACON_INTERVAL] = { .type = NLA_U32 },
	[NL80211_ATTR_DTIM_PERIOD] = { .type = NLA_U32 },
	[NL80211_ATTR_BEACON_HEAD] = { .type = NLA_BINARY,
				       .len = IEEE80211_MAX_DATA_LEN },
	[NL80211_ATTR_BEACON_TAIL] = { .type = NLA_BINARY,
				       .len = IEEE80211_MAX_DATA_LEN },
	[NL80211_ATTR_STA_AID] = { .type = NLA_U16 },
	[NL80211_ATTR_STA_FLAGS] = { .type = NLA_NESTED },
	[NL80211_ATTR_STA_LISTEN_INTERVAL] = { .type = NLA_U16 },
	[NL80211_ATTR_STA_SUPPORTED_RATES] = { .type = NLA_BINARY,
					       .len = NL80211_MAX_SUPP_RATES },
	[NL80211_ATTR_STA_PLINK_ACTION] = { .type = NLA_U8 },
	[NL80211_ATTR_STA_VLAN] = { .type = NLA_U32 },
	[NL80211_ATTR_MNTR_FLAGS] = { /* NLA_NESTED can't be empty */ },
	[NL80211_ATTR_MESH_ID] = { .type = NLA_BINARY,
				.len = IEEE80211_MAX_MESH_ID_LEN },
	[NL80211_ATTR_MPATH_NEXT_HOP] = { .type = NLA_U32 },

	[NL80211_ATTR_REG_ALPHA2] = { .type = NLA_STRING, .len = 2 },
	[NL80211_ATTR_REG_RULES] = { .type = NLA_NESTED },

	[NL80211_ATTR_BSS_CTS_PROT] = { .type = NLA_U8 },
	[NL80211_ATTR_BSS_SHORT_PREAMBLE] = { .type = NLA_U8 },
	[NL80211_ATTR_BSS_SHORT_SLOT_TIME] = { .type = NLA_U8 },
	[NL80211_ATTR_BSS_BASIC_RATES] = { .type = NLA_BINARY,
					   .len = NL80211_MAX_SUPP_RATES },
	[NL80211_ATTR_BSS_HT_OPMODE] = { .type = NLA_U16 },

	[NL80211_ATTR_MESH_CONFIG] = { .type = NLA_NESTED },
	[NL80211_ATTR_SUPPORT_MESH_AUTH] = { .type = NLA_FLAG },

	[NL80211_ATTR_HT_CAPABILITY] = { .type = NLA_BINARY,
					 .len = NL80211_HT_CAPABILITY_LEN },

	[NL80211_ATTR_MGMT_SUBTYPE] = { .type = NLA_U8 },
	[NL80211_ATTR_IE] = { .type = NLA_BINARY,
			      .len = IEEE80211_MAX_DATA_LEN },
	[NL80211_ATTR_SCAN_FREQUENCIES] = { .type = NLA_NESTED },
	[NL80211_ATTR_SCAN_SSIDS] = { .type = NLA_NESTED },

	[NL80211_ATTR_SSID] = { .type = NLA_BINARY,
				.len = IEEE80211_MAX_SSID_LEN },
	[NL80211_ATTR_AUTH_TYPE] = { .type = NLA_U32 },
	[NL80211_ATTR_REASON_CODE] = { .type = NLA_U16 },
	[NL80211_ATTR_FREQ_FIXED] = { .type = NLA_FLAG },
	[NL80211_ATTR_TIMED_OUT] = { .type = NLA_FLAG },
	[NL80211_ATTR_USE_MFP] = { .type = NLA_U32 },
	[NL80211_ATTR_STA_FLAGS2] = {
		.len = sizeof(struct nl80211_sta_flag_update),
	},
	[NL80211_ATTR_CONTROL_PORT] = { .type = NLA_FLAG },
	[NL80211_ATTR_CONTROL_PORT_ETHERTYPE] = { .type = NLA_U16 },
	[NL80211_ATTR_CONTROL_PORT_NO_ENCRYPT] = { .type = NLA_FLAG },
	[NL80211_ATTR_PRIVACY] = { .type = NLA_FLAG },
	[NL80211_ATTR_CIPHER_SUITE_GROUP] = { .type = NLA_U32 },
	[NL80211_ATTR_WPA_VERSIONS] = { .type = NLA_U32 },
	[NL80211_ATTR_PID] = { .type = NLA_U32 },
	[NL80211_ATTR_4ADDR] = { .type = NLA_U8 },
	[NL80211_ATTR_PMKID] = { .type = NLA_BINARY,
				 .len = WLAN_PMKID_LEN },
	[NL80211_ATTR_DURATION] = { .type = NLA_U32 },
	[NL80211_ATTR_COOKIE] = { .type = NLA_U64 },
	[NL80211_ATTR_TX_RATES] = { .type = NLA_NESTED },
	[NL80211_ATTR_FRAME] = { .type = NLA_BINARY,
				 .len = IEEE80211_MAX_DATA_LEN },
	[NL80211_ATTR_FRAME_MATCH] = { .type = NLA_BINARY, },
	[NL80211_ATTR_PS_STATE] = { .type = NLA_U32 },
	[NL80211_ATTR_CQM] = { .type = NLA_NESTED, },
	[NL80211_ATTR_LOCAL_STATE_CHANGE] = { .type = NLA_FLAG },
	[NL80211_ATTR_AP_ISOLATE] = { .type = NLA_U8 },
	[NL80211_ATTR_WIPHY_TX_POWER_SETTING] = { .type = NLA_U32 },
	[NL80211_ATTR_WIPHY_TX_POWER_LEVEL] = { .type = NLA_U32 },
	[NL80211_ATTR_FRAME_TYPE] = { .type = NLA_U16 },
	[NL80211_ATTR_WIPHY_ANTENNA_TX] = { .type = NLA_U32 },
	[NL80211_ATTR_WIPHY_ANTENNA_RX] = { .type = NLA_U32 },
	[NL80211_ATTR_MCAST_RATE] = { .type = NLA_U32 },
	[NL80211_ATTR_OFFCHANNEL_TX_OK] = { .type = NLA_FLAG },
	[NL80211_ATTR_KEY_DEFAULT_TYPES] = { .type = NLA_NESTED },
	[NL80211_ATTR_WOWLAN_TRIGGERS] = { .type = NLA_NESTED },
	[NL80211_ATTR_STA_PLINK_STATE] = { .type = NLA_U8 },
	[NL80211_ATTR_SCHED_SCAN_INTERVAL] = { .type = NLA_U32 },
	[NL80211_ATTR_REKEY_DATA] = { .type = NLA_NESTED },
	[NL80211_ATTR_SCAN_SUPP_RATES] = { .type = NLA_NESTED },
	[NL80211_ATTR_HIDDEN_SSID] = { .type = NLA_U32 },
	[NL80211_ATTR_IE_PROBE_RESP] = { .type = NLA_BINARY,
					 .len = IEEE80211_MAX_DATA_LEN },
	[NL80211_ATTR_IE_ASSOC_RESP] = { .type = NLA_BINARY,
					 .len = IEEE80211_MAX_DATA_LEN },
	[NL80211_ATTR_ROAM_SUPPORT] = { .type = NLA_FLAG },
	[NL80211_ATTR_SCHED_SCAN_MATCH] = { .type = NLA_NESTED },
	[NL80211_ATTR_TX_NO_CCK_RATE] = { .type = NLA_FLAG },
};

/* policy for the key attributes */
static const struct nla_policy nl80211_key_policy[NL80211_KEY_MAX + 1] = {
	[NL80211_KEY_DATA] = { .type = NLA_BINARY, .len = WLAN_MAX_KEY_LEN },
	[NL80211_KEY_IDX] = { .type = NLA_U8 },
	[NL80211_KEY_CIPHER] = { .type = NLA_U32 },
	[NL80211_KEY_SEQ] = { .type = NLA_BINARY, .len = 8 },
	[NL80211_KEY_DEFAULT] = { .type = NLA_FLAG },
	[NL80211_KEY_DEFAULT_MGMT] = { .type = NLA_FLAG },
	[NL80211_KEY_TYPE] = { .type = NLA_U32 },
	[NL80211_KEY_DEFAULT_TYPES] = { .type = NLA_NESTED },
};

/* policy for the key default flags */
static const struct nla_policy
nl80211_key_default_policy[NUM_NL80211_KEY_DEFAULT_TYPES] = {
	[NL80211_KEY_DEFAULT_TYPE_UNICAST] = { .type = NLA_FLAG },
	[NL80211_KEY_DEFAULT_TYPE_MULTICAST] = { .type = NLA_FLAG },
};

/* policy for WoWLAN attributes */
static const struct nla_policy
nl80211_wowlan_policy[NUM_NL80211_WOWLAN_TRIG] = {
	[NL80211_WOWLAN_TRIG_ANY] = { .type = NLA_FLAG },
	[NL80211_WOWLAN_TRIG_DISCONNECT] = { .type = NLA_FLAG },
	[NL80211_WOWLAN_TRIG_MAGIC_PKT] = { .type = NLA_FLAG },
	[NL80211_WOWLAN_TRIG_PKT_PATTERN] = { .type = NLA_NESTED },
	[NL80211_WOWLAN_TRIG_GTK_REKEY_FAILURE] = { .type = NLA_FLAG },
	[NL80211_WOWLAN_TRIG_EAP_IDENT_REQUEST] = { .type = NLA_FLAG },
	[NL80211_WOWLAN_TRIG_4WAY_HANDSHAKE] = { .type = NLA_FLAG },
	[NL80211_WOWLAN_TRIG_RFKILL_RELEASE] = { .type = NLA_FLAG },
};

/* policy for GTK rekey offload attributes */
static const struct nla_policy
nl80211_rekey_policy[NUM_NL80211_REKEY_DATA] = {
	[NL80211_REKEY_DATA_KEK] = { .len = NL80211_KEK_LEN },
	[NL80211_REKEY_DATA_KCK] = { .len = NL80211_KCK_LEN },
	[NL80211_REKEY_DATA_REPLAY_CTR] = { .len = NL80211_REPLAY_CTR_LEN },
};

static const struct nla_policy
nl80211_match_policy[NL80211_SCHED_SCAN_MATCH_ATTR_MAX + 1] = {
	[NL80211_ATTR_SCHED_SCAN_MATCH_SSID] = { .type = NLA_BINARY,
						 .len = IEEE80211_MAX_SSID_LEN },
};

/* ifidx get helper */
static int nl80211_get_ifidx(struct netlink_callback *cb)
{
	int res;

	res = nlmsg_parse(cb->nlh, GENL_HDRLEN + nl80211_fam.hdrsize,
			  nl80211_fam.attrbuf, nl80211_fam.maxattr,
			  nl80211_policy);
	if (res)
		return res;

	if (!nl80211_fam.attrbuf[NL80211_ATTR_IFINDEX])
		return -EINVAL;

	res = nla_get_u32(nl80211_fam.attrbuf[NL80211_ATTR_IFINDEX]);
	if (!res)
		return -EINVAL;
	return res;
}

static int nl80211_prepare_netdev_dump(struct sk_buff *skb,
				       struct netlink_callback *cb,
				       struct cfg80211_registered_device **rdev,
				       struct net_device **dev)
{
	int ifidx = cb->args[0];
	int err;

	if (!ifidx)
		ifidx = nl80211_get_ifidx(cb);
	if (ifidx < 0)
		return ifidx;

	cb->args[0] = ifidx;

	rtnl_lock();

	*dev = __dev_get_by_index(sock_net(skb->sk), ifidx);
	if (!*dev) {
		err = -ENODEV;
		goto out_rtnl;
	}

	*rdev = cfg80211_get_dev_from_ifindex(sock_net(skb->sk), ifidx);
	if (IS_ERR(*rdev)) {
		err = PTR_ERR(*rdev);
		goto out_rtnl;
	}

	return 0;
 out_rtnl:
	rtnl_unlock();
	return err;
}

static void nl80211_finish_netdev_dump(struct cfg80211_registered_device *rdev)
{
	cfg80211_unlock_rdev(rdev);
	rtnl_unlock();
}

/* IE validation */
static bool is_valid_ie_attr(const struct nlattr *attr)
{
	const u8 *pos;
	int len;

	if (!attr)
		return true;

	pos = nla_data(attr);
	len = nla_len(attr);

	while (len) {
		u8 elemlen;

		if (len < 2)
			return false;
		len -= 2;

		elemlen = pos[1];
		if (elemlen > len)
			return false;

		len -= elemlen;
		pos += 2 + elemlen;
	}

	return true;
}

/* message building helper */
static inline void *nl80211hdr_put(struct sk_buff *skb, u32 pid, u32 seq,
				   int flags, u8 cmd)
{
	/* since there is no private header just add the generic one */
	return genlmsg_put(skb, pid, seq, &nl80211_fam, flags, cmd);
}

static int nl80211_msg_put_channel(struct sk_buff *msg,
				   struct ieee80211_channel *chan)
{
	NLA_PUT_U32(msg, NL80211_FREQUENCY_ATTR_FREQ,
		    chan->center_freq);

	if (chan->flags & IEEE80211_CHAN_DISABLED)
		NLA_PUT_FLAG(msg, NL80211_FREQUENCY_ATTR_DISABLED);
	if (chan->flags & IEEE80211_CHAN_PASSIVE_SCAN)
		NLA_PUT_FLAG(msg, NL80211_FREQUENCY_ATTR_PASSIVE_SCAN);
	if (chan->flags & IEEE80211_CHAN_NO_IBSS)
		NLA_PUT_FLAG(msg, NL80211_FREQUENCY_ATTR_NO_IBSS);
	if (chan->flags & IEEE80211_CHAN_RADAR)
		NLA_PUT_FLAG(msg, NL80211_FREQUENCY_ATTR_RADAR);

	NLA_PUT_U32(msg, NL80211_FREQUENCY_ATTR_MAX_TX_POWER,
		    DBM_TO_MBM(chan->max_power));

	return 0;

 nla_put_failure:
	return -ENOBUFS;
}

/* netlink command implementations */

struct key_parse {
	struct key_params p;
	int idx;
	int type;
	bool def, defmgmt;
	bool def_uni, def_multi;
};

static int nl80211_parse_key_new(struct nlattr *key, struct key_parse *k)
{
	struct nlattr *tb[NL80211_KEY_MAX + 1];
	int err = nla_parse_nested(tb, NL80211_KEY_MAX, key,
				   nl80211_key_policy);
	if (err)
		return err;

	k->def = !!tb[NL80211_KEY_DEFAULT];
	k->defmgmt = !!tb[NL80211_KEY_DEFAULT_MGMT];

	if (k->def) {
		k->def_uni = true;
		k->def_multi = true;
	}
	if (k->defmgmt)
		k->def_multi = true;

	if (tb[NL80211_KEY_IDX])
		k->idx = nla_get_u8(tb[NL80211_KEY_IDX]);

	if (tb[NL80211_KEY_DATA]) {
		k->p.key = nla_data(tb[NL80211_KEY_DATA]);
		k->p.key_len = nla_len(tb[NL80211_KEY_DATA]);
	}

	if (tb[NL80211_KEY_SEQ]) {
		k->p.seq = nla_data(tb[NL80211_KEY_SEQ]);
		k->p.seq_len = nla_len(tb[NL80211_KEY_SEQ]);
	}

	if (tb[NL80211_KEY_CIPHER])
		k->p.cipher = nla_get_u32(tb[NL80211_KEY_CIPHER]);

	if (tb[NL80211_KEY_TYPE]) {
		k->type = nla_get_u32(tb[NL80211_KEY_TYPE]);
		if (k->type < 0 || k->type >= NUM_NL80211_KEYTYPES)
			return -EINVAL;
	}

	if (tb[NL80211_KEY_DEFAULT_TYPES]) {
		struct nlattr *kdt[NUM_NL80211_KEY_DEFAULT_TYPES];
		int err = nla_parse_nested(kdt,
					   NUM_NL80211_KEY_DEFAULT_TYPES - 1,
					   tb[NL80211_KEY_DEFAULT_TYPES],
					   nl80211_key_default_policy);
		if (err)
			return err;

		k->def_uni = kdt[NL80211_KEY_DEFAULT_TYPE_UNICAST];
		k->def_multi = kdt[NL80211_KEY_DEFAULT_TYPE_MULTICAST];
	}

	return 0;
}

static int nl80211_parse_key_old(struct genl_info *info, struct key_parse *k)
{
	if (info->attrs[NL80211_ATTR_KEY_DATA]) {
		k->p.key = nla_data(info->attrs[NL80211_ATTR_KEY_DATA]);
		k->p.key_len = nla_len(info->attrs[NL80211_ATTR_KEY_DATA]);
	}

	if (info->attrs[NL80211_ATTR_KEY_SEQ]) {
		k->p.seq = nla_data(info->attrs[NL80211_ATTR_KEY_SEQ]);
		k->p.seq_len = nla_len(info->attrs[NL80211_ATTR_KEY_SEQ]);
	}

	if (info->attrs[NL80211_ATTR_KEY_IDX])
		k->idx = nla_get_u8(info->attrs[NL80211_ATTR_KEY_IDX]);

	if (info->attrs[NL80211_ATTR_KEY_CIPHER])
		k->p.cipher = nla_get_u32(info->attrs[NL80211_ATTR_KEY_CIPHER]);

	k->def = !!info->attrs[NL80211_ATTR_KEY_DEFAULT];
	k->defmgmt = !!info->attrs[NL80211_ATTR_KEY_DEFAULT_MGMT];

	if (k->def) {
		k->def_uni = true;
		k->def_multi = true;
	}
	if (k->defmgmt)
		k->def_multi = true;

	if (info->attrs[NL80211_ATTR_KEY_TYPE]) {
		k->type = nla_get_u32(info->attrs[NL80211_ATTR_KEY_TYPE]);
		if (k->type < 0 || k->type >= NUM_NL80211_KEYTYPES)
			return -EINVAL;
	}

	if (info->attrs[NL80211_ATTR_KEY_DEFAULT_TYPES]) {
		struct nlattr *kdt[NUM_NL80211_KEY_DEFAULT_TYPES];
		int err = nla_parse_nested(
				kdt, NUM_NL80211_KEY_DEFAULT_TYPES - 1,
				info->attrs[NL80211_ATTR_KEY_DEFAULT_TYPES],
				nl80211_key_default_policy);
		if (err)
			return err;

		k->def_uni = kdt[NL80211_KEY_DEFAULT_TYPE_UNICAST];
		k->def_multi = kdt[NL80211_KEY_DEFAULT_TYPE_MULTICAST];
	}

	return 0;
}

static int nl80211_parse_key(struct genl_info *info, struct key_parse *k)
{
	int err;

	memset(k, 0, sizeof(*k));
	k->idx = -1;
	k->type = -1;

	if (info->attrs[NL80211_ATTR_KEY])
		err = nl80211_parse_key_new(info->attrs[NL80211_ATTR_KEY], k);
	else
		err = nl80211_parse_key_old(info, k);

	if (err)
		return err;

	if (k->def && k->defmgmt)
		return -EINVAL;

	if (k->defmgmt) {
		if (k->def_uni || !k->def_multi)
			return -EINVAL;
	}

	if (k->idx != -1) {
		if (k->defmgmt) {
			if (k->idx < 4 || k->idx > 5)
				return -EINVAL;
		} else if (k->def) {
			if (k->idx < 0 || k->idx > 3)
				return -EINVAL;
		} else {
			if (k->idx < 0 || k->idx > 5)
				return -EINVAL;
		}
	}

	return 0;
}

static struct cfg80211_cached_keys *
nl80211_parse_connkeys(struct cfg80211_registered_device *rdev,
		       struct nlattr *keys)
{
	struct key_parse parse;
	struct nlattr *key;
	struct cfg80211_cached_keys *result;
	int rem, err, def = 0;

	result = kzalloc(sizeof(*result), GFP_KERNEL);
	if (!result)
		return ERR_PTR(-ENOMEM);

	result->def = -1;
	result->defmgmt = -1;

	nla_for_each_nested(key, keys, rem) {
		memset(&parse, 0, sizeof(parse));
		parse.idx = -1;

		err = nl80211_parse_key_new(key, &parse);
		if (err)
			goto error;
		err = -EINVAL;
		if (!parse.p.key)
			goto error;
		if (parse.idx < 0 || parse.idx > 4)
			goto error;
		if (parse.def) {
			if (def)
				goto error;
			def = 1;
			result->def = parse.idx;
			if (!parse.def_uni || !parse.def_multi)
				goto error;
		} else if (parse.defmgmt)
			goto error;
		err = cfg80211_validate_key_settings(rdev, &parse.p,
						     parse.idx, false, NULL);
		if (err)
			goto error;
		result->params[parse.idx].cipher = parse.p.cipher;
		result->params[parse.idx].key_len = parse.p.key_len;
		result->params[parse.idx].key = result->data[parse.idx];
		memcpy(result->data[parse.idx], parse.p.key, parse.p.key_len);
	}

	return result;
 error:
	kfree(result);
	return ERR_PTR(err);
}

static int nl80211_key_allowed(struct wireless_dev *wdev)
{
	ASSERT_WDEV_LOCK(wdev);

	switch (wdev->iftype) {
	case NL80211_IFTYPE_AP:
	case NL80211_IFTYPE_AP_VLAN:
	case NL80211_IFTYPE_P2P_GO:
	case NL80211_IFTYPE_MESH_POINT:
		break;
	case NL80211_IFTYPE_ADHOC:
		if (!wdev->current_bss)
			return -ENOLINK;
		break;
	case NL80211_IFTYPE_STATION:
	case NL80211_IFTYPE_P2P_CLIENT:
		if (wdev->sme_state != CFG80211_SME_CONNECTED)
			return -ENOLINK;
		break;
	default:
		return -EINVAL;
	}

	return 0;
}

static int nl80211_put_iftypes(struct sk_buff *msg, u32 attr, u16 ifmodes)
{
	struct nlattr *nl_modes = nla_nest_start(msg, attr);
	int i;

	if (!nl_modes)
		goto nla_put_failure;

	i = 0;
	while (ifmodes) {
		if (ifmodes & 1)
			NLA_PUT_FLAG(msg, i);
		ifmodes >>= 1;
		i++;
	}

	nla_nest_end(msg, nl_modes);
	return 0;

nla_put_failure:
	return -ENOBUFS;
}

static int nl80211_put_iface_combinations(struct wiphy *wiphy,
					  struct sk_buff *msg)
{
	struct nlattr *nl_combis;
	int i, j;

	nl_combis = nla_nest_start(msg,
				NL80211_ATTR_INTERFACE_COMBINATIONS);
	if (!nl_combis)
		goto nla_put_failure;

	for (i = 0; i < wiphy->n_iface_combinations; i++) {
		const struct ieee80211_iface_combination *c;
		struct nlattr *nl_combi, *nl_limits;

		c = &wiphy->iface_combinations[i];

		nl_combi = nla_nest_start(msg, i + 1);
		if (!nl_combi)
			goto nla_put_failure;

		nl_limits = nla_nest_start(msg, NL80211_IFACE_COMB_LIMITS);
		if (!nl_limits)
			goto nla_put_failure;

		for (j = 0; j < c->n_limits; j++) {
			struct nlattr *nl_limit;

			nl_limit = nla_nest_start(msg, j + 1);
			if (!nl_limit)
				goto nla_put_failure;
			NLA_PUT_U32(msg, NL80211_IFACE_LIMIT_MAX,
				    c->limits[j].max);
			if (nl80211_put_iftypes(msg, NL80211_IFACE_LIMIT_TYPES,
						c->limits[j].types))
				goto nla_put_failure;
			nla_nest_end(msg, nl_limit);
		}

		nla_nest_end(msg, nl_limits);

		if (c->beacon_int_infra_match)
			NLA_PUT_FLAG(msg,
				NL80211_IFACE_COMB_STA_AP_BI_MATCH);
		NLA_PUT_U32(msg, NL80211_IFACE_COMB_NUM_CHANNELS,
			    c->num_different_channels);
		NLA_PUT_U32(msg, NL80211_IFACE_COMB_MAXNUM,
			    c->max_interfaces);

		nla_nest_end(msg, nl_combi);
	}

	nla_nest_end(msg, nl_combis);

	return 0;
nla_put_failure:
	return -ENOBUFS;
}

static int nl80211_send_wiphy(struct sk_buff *msg, u32 pid, u32 seq, int flags,
			      struct cfg80211_registered_device *dev)
{
	void *hdr;
	struct nlattr *nl_bands, *nl_band;
	struct nlattr *nl_freqs, *nl_freq;
	struct nlattr *nl_rates, *nl_rate;
	struct nlattr *nl_cmds;
	enum ieee80211_band band;
	struct ieee80211_channel *chan;
	struct ieee80211_rate *rate;
	int i;
	const struct ieee80211_txrx_stypes *mgmt_stypes =
				dev->wiphy.mgmt_stypes;

	hdr = nl80211hdr_put(msg, pid, seq, flags, NL80211_CMD_NEW_WIPHY);
	if (!hdr)
		return -1;

	NLA_PUT_U32(msg, NL80211_ATTR_WIPHY, dev->wiphy_idx);
	NLA_PUT_STRING(msg, NL80211_ATTR_WIPHY_NAME, wiphy_name(&dev->wiphy));

	NLA_PUT_U32(msg, NL80211_ATTR_GENERATION,
		    cfg80211_rdev_list_generation);

	NLA_PUT_U8(msg, NL80211_ATTR_WIPHY_RETRY_SHORT,
		   dev->wiphy.retry_short);
	NLA_PUT_U8(msg, NL80211_ATTR_WIPHY_RETRY_LONG,
		   dev->wiphy.retry_long);
	NLA_PUT_U32(msg, NL80211_ATTR_WIPHY_FRAG_THRESHOLD,
		    dev->wiphy.frag_threshold);
	NLA_PUT_U32(msg, NL80211_ATTR_WIPHY_RTS_THRESHOLD,
		    dev->wiphy.rts_threshold);
	NLA_PUT_U8(msg, NL80211_ATTR_WIPHY_COVERAGE_CLASS,
		    dev->wiphy.coverage_class);
	NLA_PUT_U8(msg, NL80211_ATTR_MAX_NUM_SCAN_SSIDS,
		   dev->wiphy.max_scan_ssids);
	NLA_PUT_U8(msg, NL80211_ATTR_MAX_NUM_SCHED_SCAN_SSIDS,
		   dev->wiphy.max_sched_scan_ssids);
	NLA_PUT_U16(msg, NL80211_ATTR_MAX_SCAN_IE_LEN,
		    dev->wiphy.max_scan_ie_len);
	NLA_PUT_U16(msg, NL80211_ATTR_MAX_SCHED_SCAN_IE_LEN,
		    dev->wiphy.max_sched_scan_ie_len);
	NLA_PUT_U8(msg, NL80211_ATTR_MAX_MATCH_SETS,
		   dev->wiphy.max_match_sets);

	if (dev->wiphy.flags & WIPHY_FLAG_IBSS_RSN)
		NLA_PUT_FLAG(msg, NL80211_ATTR_SUPPORT_IBSS_RSN);
	if (dev->wiphy.flags & WIPHY_FLAG_MESH_AUTH)
		NLA_PUT_FLAG(msg, NL80211_ATTR_SUPPORT_MESH_AUTH);
	if (dev->wiphy.flags & WIPHY_FLAG_AP_UAPSD)
		NLA_PUT_FLAG(msg, NL80211_ATTR_SUPPORT_AP_UAPSD);

	if (dev->wiphy.flags & WIPHY_FLAG_SUPPORTS_FW_ROAM)
		NLA_PUT_FLAG(msg, NL80211_ATTR_ROAM_SUPPORT);

	NLA_PUT(msg, NL80211_ATTR_CIPHER_SUITES,
		sizeof(u32) * dev->wiphy.n_cipher_suites,
		dev->wiphy.cipher_suites);

	NLA_PUT_U8(msg, NL80211_ATTR_MAX_NUM_PMKIDS,
		   dev->wiphy.max_num_pmkids);

	if (dev->wiphy.flags & WIPHY_FLAG_CONTROL_PORT_PROTOCOL)
		NLA_PUT_FLAG(msg, NL80211_ATTR_CONTROL_PORT_ETHERTYPE);

	NLA_PUT_U32(msg, NL80211_ATTR_WIPHY_ANTENNA_AVAIL_TX,
		    dev->wiphy.available_antennas_tx);
	NLA_PUT_U32(msg, NL80211_ATTR_WIPHY_ANTENNA_AVAIL_RX,
		    dev->wiphy.available_antennas_rx);

	if ((dev->wiphy.available_antennas_tx ||
	     dev->wiphy.available_antennas_rx) && dev->ops->get_antenna) {
		u32 tx_ant = 0, rx_ant = 0;
		int res;
		res = dev->ops->get_antenna(&dev->wiphy, &tx_ant, &rx_ant);
		if (!res) {
			NLA_PUT_U32(msg, NL80211_ATTR_WIPHY_ANTENNA_TX, tx_ant);
			NLA_PUT_U32(msg, NL80211_ATTR_WIPHY_ANTENNA_RX, rx_ant);
		}
	}

	if (nl80211_put_iftypes(msg, NL80211_ATTR_SUPPORTED_IFTYPES,
				dev->wiphy.interface_modes))
		goto nla_put_failure;

	nl_bands = nla_nest_start(msg, NL80211_ATTR_WIPHY_BANDS);
	if (!nl_bands)
		goto nla_put_failure;

	for (band = 0; band < IEEE80211_NUM_BANDS; band++) {
		if (!dev->wiphy.bands[band])
			continue;

		nl_band = nla_nest_start(msg, band);
		if (!nl_band)
			goto nla_put_failure;

		/* add HT info */
		if (dev->wiphy.bands[band]->ht_cap.ht_supported) {
			NLA_PUT(msg, NL80211_BAND_ATTR_HT_MCS_SET,
				sizeof(dev->wiphy.bands[band]->ht_cap.mcs),
				&dev->wiphy.bands[band]->ht_cap.mcs);
			NLA_PUT_U16(msg, NL80211_BAND_ATTR_HT_CAPA,
				dev->wiphy.bands[band]->ht_cap.cap);
			NLA_PUT_U8(msg, NL80211_BAND_ATTR_HT_AMPDU_FACTOR,
				dev->wiphy.bands[band]->ht_cap.ampdu_factor);
			NLA_PUT_U8(msg, NL80211_BAND_ATTR_HT_AMPDU_DENSITY,
				dev->wiphy.bands[band]->ht_cap.ampdu_density);
		}

		/* add frequencies */
		nl_freqs = nla_nest_start(msg, NL80211_BAND_ATTR_FREQS);
		if (!nl_freqs)
			goto nla_put_failure;

		for (i = 0; i < dev->wiphy.bands[band]->n_channels; i++) {
			nl_freq = nla_nest_start(msg, i);
			if (!nl_freq)
				goto nla_put_failure;

			chan = &dev->wiphy.bands[band]->channels[i];

			if (nl80211_msg_put_channel(msg, chan))
				goto nla_put_failure;

			nla_nest_end(msg, nl_freq);
		}

		nla_nest_end(msg, nl_freqs);

		/* add bitrates */
		nl_rates = nla_nest_start(msg, NL80211_BAND_ATTR_RATES);
		if (!nl_rates)
			goto nla_put_failure;

		for (i = 0; i < dev->wiphy.bands[band]->n_bitrates; i++) {
			nl_rate = nla_nest_start(msg, i);
			if (!nl_rate)
				goto nla_put_failure;

			rate = &dev->wiphy.bands[band]->bitrates[i];
			NLA_PUT_U32(msg, NL80211_BITRATE_ATTR_RATE,
				    rate->bitrate);
			if (rate->flags & IEEE80211_RATE_SHORT_PREAMBLE)
				NLA_PUT_FLAG(msg,
					NL80211_BITRATE_ATTR_2GHZ_SHORTPREAMBLE);

			nla_nest_end(msg, nl_rate);
		}

		nla_nest_end(msg, nl_rates);

		nla_nest_end(msg, nl_band);
	}
	nla_nest_end(msg, nl_bands);

	nl_cmds = nla_nest_start(msg, NL80211_ATTR_SUPPORTED_COMMANDS);
	if (!nl_cmds)
		goto nla_put_failure;

	i = 0;
#define CMD(op, n)						\
	 do {							\
		if (dev->ops->op) {				\
			i++;					\
			NLA_PUT_U32(msg, i, NL80211_CMD_ ## n);	\
		}						\
	} while (0)

	CMD(add_virtual_intf, NEW_INTERFACE);
	CMD(change_virtual_intf, SET_INTERFACE);
	CMD(add_key, NEW_KEY);
	CMD(add_beacon, NEW_BEACON);
	CMD(add_station, NEW_STATION);
	CMD(add_mpath, NEW_MPATH);
	CMD(update_mesh_config, SET_MESH_CONFIG);
	CMD(change_bss, SET_BSS);
	CMD(auth, AUTHENTICATE);
	CMD(assoc, ASSOCIATE);
	CMD(deauth, DEAUTHENTICATE);
	CMD(disassoc, DISASSOCIATE);
	CMD(join_ibss, JOIN_IBSS);
	CMD(join_mesh, JOIN_MESH);
	CMD(set_pmksa, SET_PMKSA);
	CMD(del_pmksa, DEL_PMKSA);
	CMD(flush_pmksa, FLUSH_PMKSA);
	CMD(remain_on_channel, REMAIN_ON_CHANNEL);
	CMD(set_bitrate_mask, SET_TX_BITRATE_MASK);
	CMD(mgmt_tx, FRAME);
	CMD(mgmt_tx_cancel_wait, FRAME_WAIT_CANCEL);
	if (dev->wiphy.flags & WIPHY_FLAG_NETNS_OK) {
		i++;
		NLA_PUT_U32(msg, i, NL80211_CMD_SET_WIPHY_NETNS);
	}
	CMD(set_channel, SET_CHANNEL);
	CMD(set_wds_peer, SET_WDS_PEER);
	if (dev->wiphy.flags & WIPHY_FLAG_SUPPORTS_SCHED_SCAN)
		CMD(sched_scan_start, START_SCHED_SCAN);

#undef CMD

	if (dev->ops->connect || dev->ops->auth) {
		i++;
		NLA_PUT_U32(msg, i, NL80211_CMD_CONNECT);
	}

	if (dev->ops->disconnect || dev->ops->deauth) {
		i++;
		NLA_PUT_U32(msg, i, NL80211_CMD_DISCONNECT);
	}

	nla_nest_end(msg, nl_cmds);

	if (dev->ops->remain_on_channel)
		NLA_PUT_U32(msg, NL80211_ATTR_MAX_REMAIN_ON_CHANNEL_DURATION,
			    dev->wiphy.max_remain_on_channel_duration);

	if (dev->ops->mgmt_tx_cancel_wait)
		NLA_PUT_FLAG(msg, NL80211_ATTR_OFFCHANNEL_TX_OK);

	if (mgmt_stypes) {
		u16 stypes;
		struct nlattr *nl_ftypes, *nl_ifs;
		enum nl80211_iftype ift;

		nl_ifs = nla_nest_start(msg, NL80211_ATTR_TX_FRAME_TYPES);
		if (!nl_ifs)
			goto nla_put_failure;

		for (ift = 0; ift < NUM_NL80211_IFTYPES; ift++) {
			nl_ftypes = nla_nest_start(msg, ift);
			if (!nl_ftypes)
				goto nla_put_failure;
			i = 0;
			stypes = mgmt_stypes[ift].tx;
			while (stypes) {
				if (stypes & 1)
					NLA_PUT_U16(msg, NL80211_ATTR_FRAME_TYPE,
						    (i << 4) | IEEE80211_FTYPE_MGMT);
				stypes >>= 1;
				i++;
			}
			nla_nest_end(msg, nl_ftypes);
		}

		nla_nest_end(msg, nl_ifs);

		nl_ifs = nla_nest_start(msg, NL80211_ATTR_RX_FRAME_TYPES);
		if (!nl_ifs)
			goto nla_put_failure;

		for (ift = 0; ift < NUM_NL80211_IFTYPES; ift++) {
			nl_ftypes = nla_nest_start(msg, ift);
			if (!nl_ftypes)
				goto nla_put_failure;
			i = 0;
			stypes = mgmt_stypes[ift].rx;
			while (stypes) {
				if (stypes & 1)
					NLA_PUT_U16(msg, NL80211_ATTR_FRAME_TYPE,
						    (i << 4) | IEEE80211_FTYPE_MGMT);
				stypes >>= 1;
				i++;
			}
			nla_nest_end(msg, nl_ftypes);
		}
		nla_nest_end(msg, nl_ifs);
	}

	if (dev->wiphy.wowlan.flags || dev->wiphy.wowlan.n_patterns) {
		struct nlattr *nl_wowlan;

		nl_wowlan = nla_nest_start(msg,
				NL80211_ATTR_WOWLAN_TRIGGERS_SUPPORTED);
		if (!nl_wowlan)
			goto nla_put_failure;

		if (dev->wiphy.wowlan.flags & WIPHY_WOWLAN_ANY)
			NLA_PUT_FLAG(msg, NL80211_WOWLAN_TRIG_ANY);
		if (dev->wiphy.wowlan.flags & WIPHY_WOWLAN_DISCONNECT)
			NLA_PUT_FLAG(msg, NL80211_WOWLAN_TRIG_DISCONNECT);
		if (dev->wiphy.wowlan.flags & WIPHY_WOWLAN_MAGIC_PKT)
			NLA_PUT_FLAG(msg, NL80211_WOWLAN_TRIG_MAGIC_PKT);
		if (dev->wiphy.wowlan.flags & WIPHY_WOWLAN_SUPPORTS_GTK_REKEY)
			NLA_PUT_FLAG(msg, NL80211_WOWLAN_TRIG_GTK_REKEY_SUPPORTED);
		if (dev->wiphy.wowlan.flags & WIPHY_WOWLAN_GTK_REKEY_FAILURE)
			NLA_PUT_FLAG(msg, NL80211_WOWLAN_TRIG_GTK_REKEY_FAILURE);
		if (dev->wiphy.wowlan.flags & WIPHY_WOWLAN_EAP_IDENTITY_REQ)
			NLA_PUT_FLAG(msg, NL80211_WOWLAN_TRIG_EAP_IDENT_REQUEST);
		if (dev->wiphy.wowlan.flags & WIPHY_WOWLAN_4WAY_HANDSHAKE)
			NLA_PUT_FLAG(msg, NL80211_WOWLAN_TRIG_4WAY_HANDSHAKE);
		if (dev->wiphy.wowlan.flags & WIPHY_WOWLAN_RFKILL_RELEASE)
			NLA_PUT_FLAG(msg, NL80211_WOWLAN_TRIG_RFKILL_RELEASE);
		if (dev->wiphy.wowlan.n_patterns) {
			struct nl80211_wowlan_pattern_support pat = {
				.max_patterns = dev->wiphy.wowlan.n_patterns,
				.min_pattern_len =
					dev->wiphy.wowlan.pattern_min_len,
				.max_pattern_len =
					dev->wiphy.wowlan.pattern_max_len,
			};
			NLA_PUT(msg, NL80211_WOWLAN_TRIG_PKT_PATTERN,
				sizeof(pat), &pat);
		}

		nla_nest_end(msg, nl_wowlan);
	}

	if (nl80211_put_iftypes(msg, NL80211_ATTR_SOFTWARE_IFTYPES,
				dev->wiphy.software_iftypes))
		goto nla_put_failure;

	if (nl80211_put_iface_combinations(&dev->wiphy, msg))
		goto nla_put_failure;

	return genlmsg_end(msg, hdr);

 nla_put_failure:
	genlmsg_cancel(msg, hdr);
	return -EMSGSIZE;
}

static int nl80211_dump_wiphy(struct sk_buff *skb, struct netlink_callback *cb)
{
	int idx = 0;
	int start = cb->args[0];
	struct cfg80211_registered_device *dev;

	mutex_lock(&cfg80211_mutex);
	list_for_each_entry(dev, &cfg80211_rdev_list, list) {
		if (!net_eq(wiphy_net(&dev->wiphy), sock_net(skb->sk)))
			continue;
		if (++idx <= start)
			continue;
		if (nl80211_send_wiphy(skb, NETLINK_CB(cb->skb).pid,
				       cb->nlh->nlmsg_seq, NLM_F_MULTI,
				       dev) < 0) {
			idx--;
			break;
		}
	}
	mutex_unlock(&cfg80211_mutex);

	cb->args[0] = idx;

	return skb->len;
}

static int nl80211_get_wiphy(struct sk_buff *skb, struct genl_info *info)
{
	struct sk_buff *msg;
	struct cfg80211_registered_device *dev = info->user_ptr[0];

	msg = nlmsg_new(NLMSG_DEFAULT_SIZE, GFP_KERNEL);
	if (!msg)
		return -ENOMEM;

	if (nl80211_send_wiphy(msg, info->snd_pid, info->snd_seq, 0, dev) < 0) {
		nlmsg_free(msg);
		return -ENOBUFS;
	}

	return genlmsg_reply(msg, info);
}

static const struct nla_policy txq_params_policy[NL80211_TXQ_ATTR_MAX + 1] = {
	[NL80211_TXQ_ATTR_QUEUE]		= { .type = NLA_U8 },
	[NL80211_TXQ_ATTR_TXOP]			= { .type = NLA_U16 },
	[NL80211_TXQ_ATTR_CWMIN]		= { .type = NLA_U16 },
	[NL80211_TXQ_ATTR_CWMAX]		= { .type = NLA_U16 },
	[NL80211_TXQ_ATTR_AIFS]			= { .type = NLA_U8 },
};

static int parse_txq_params(struct nlattr *tb[],
			    struct ieee80211_txq_params *txq_params)
{
	if (!tb[NL80211_TXQ_ATTR_QUEUE] || !tb[NL80211_TXQ_ATTR_TXOP] ||
	    !tb[NL80211_TXQ_ATTR_CWMIN] || !tb[NL80211_TXQ_ATTR_CWMAX] ||
	    !tb[NL80211_TXQ_ATTR_AIFS])
		return -EINVAL;

	txq_params->queue = nla_get_u8(tb[NL80211_TXQ_ATTR_QUEUE]);
	txq_params->txop = nla_get_u16(tb[NL80211_TXQ_ATTR_TXOP]);
	txq_params->cwmin = nla_get_u16(tb[NL80211_TXQ_ATTR_CWMIN]);
	txq_params->cwmax = nla_get_u16(tb[NL80211_TXQ_ATTR_CWMAX]);
	txq_params->aifs = nla_get_u8(tb[NL80211_TXQ_ATTR_AIFS]);

	return 0;
}

static bool nl80211_can_set_dev_channel(struct wireless_dev *wdev)
{
	/*
	 * You can only set the channel explicitly for AP, mesh
	 * and WDS type interfaces; all others have their channel
	 * managed via their respective "establish a connection"
	 * command (connect, join, ...)
	 *
	 * Monitors are special as they are normally slaved to
	 * whatever else is going on, so they behave as though
	 * you tried setting the wiphy channel itself.
	 */
	return !wdev ||
		wdev->iftype == NL80211_IFTYPE_AP ||
		wdev->iftype == NL80211_IFTYPE_WDS ||
		wdev->iftype == NL80211_IFTYPE_MESH_POINT ||
		wdev->iftype == NL80211_IFTYPE_MONITOR ||
		wdev->iftype == NL80211_IFTYPE_P2P_GO;
}

static int __nl80211_set_channel(struct cfg80211_registered_device *rdev,
				 struct wireless_dev *wdev,
				 struct genl_info *info)
{
	enum nl80211_channel_type channel_type = NL80211_CHAN_NO_HT;
	u32 freq;
	int result;

	if (!info->attrs[NL80211_ATTR_WIPHY_FREQ])
		return -EINVAL;

	if (!nl80211_can_set_dev_channel(wdev))
		return -EOPNOTSUPP;

	if (info->attrs[NL80211_ATTR_WIPHY_CHANNEL_TYPE]) {
		channel_type = nla_get_u32(info->attrs[
				   NL80211_ATTR_WIPHY_CHANNEL_TYPE]);
		if (channel_type != NL80211_CHAN_NO_HT &&
		    channel_type != NL80211_CHAN_HT20 &&
		    channel_type != NL80211_CHAN_HT40PLUS &&
		    channel_type != NL80211_CHAN_HT40MINUS)
			return -EINVAL;
	}

	freq = nla_get_u32(info->attrs[NL80211_ATTR_WIPHY_FREQ]);

	mutex_lock(&rdev->devlist_mtx);
	if (wdev) {
		wdev_lock(wdev);
		result = cfg80211_set_freq(rdev, wdev, freq, channel_type);
		wdev_unlock(wdev);
	} else {
		result = cfg80211_set_freq(rdev, NULL, freq, channel_type);
	}
	mutex_unlock(&rdev->devlist_mtx);

	return result;
}

static int nl80211_set_channel(struct sk_buff *skb, struct genl_info *info)
{
	struct cfg80211_registered_device *rdev = info->user_ptr[0];
	struct net_device *netdev = info->user_ptr[1];

	return __nl80211_set_channel(rdev, netdev->ieee80211_ptr, info);
}

static int nl80211_set_wds_peer(struct sk_buff *skb, struct genl_info *info)
{
	struct cfg80211_registered_device *rdev = info->user_ptr[0];
	struct net_device *dev = info->user_ptr[1];
	struct wireless_dev *wdev = dev->ieee80211_ptr;
	const u8 *bssid;

	if (!info->attrs[NL80211_ATTR_MAC])
		return -EINVAL;

	if (netif_running(dev))
		return -EBUSY;

	if (!rdev->ops->set_wds_peer)
		return -EOPNOTSUPP;

	if (wdev->iftype != NL80211_IFTYPE_WDS)
		return -EOPNOTSUPP;

	bssid = nla_data(info->attrs[NL80211_ATTR_MAC]);
	return rdev->ops->set_wds_peer(wdev->wiphy, dev, bssid);
}


static int nl80211_set_wiphy(struct sk_buff *skb, struct genl_info *info)
{
	struct cfg80211_registered_device *rdev;
	struct net_device *netdev = NULL;
	struct wireless_dev *wdev;
	int result = 0, rem_txq_params = 0;
	struct nlattr *nl_txq_params;
	u32 changed;
	u8 retry_short = 0, retry_long = 0;
	u32 frag_threshold = 0, rts_threshold = 0;
	u8 coverage_class = 0;

	/*
	 * Try to find the wiphy and netdev. Normally this
	 * function shouldn't need the netdev, but this is
	 * done for backward compatibility -- previously
	 * setting the channel was done per wiphy, but now
	 * it is per netdev. Previous userland like hostapd
	 * also passed a netdev to set_wiphy, so that it is
	 * possible to let that go to the right netdev!
	 */
	mutex_lock(&cfg80211_mutex);

	if (info->attrs[NL80211_ATTR_IFINDEX]) {
		int ifindex = nla_get_u32(info->attrs[NL80211_ATTR_IFINDEX]);

		netdev = dev_get_by_index(genl_info_net(info), ifindex);
		if (netdev && netdev->ieee80211_ptr) {
			rdev = wiphy_to_dev(netdev->ieee80211_ptr->wiphy);
			mutex_lock(&rdev->mtx);
		} else
			netdev = NULL;
	}

	if (!netdev) {
		rdev = __cfg80211_rdev_from_info(info);
		if (IS_ERR(rdev)) {
			mutex_unlock(&cfg80211_mutex);
			return PTR_ERR(rdev);
		}
		wdev = NULL;
		netdev = NULL;
		result = 0;

		mutex_lock(&rdev->mtx);
	} else if (netif_running(netdev) &&
		   nl80211_can_set_dev_channel(netdev->ieee80211_ptr))
		wdev = netdev->ieee80211_ptr;
	else
		wdev = NULL;

	/*
	 * end workaround code, by now the rdev is available
	 * and locked, and wdev may or may not be NULL.
	 */

	if (info->attrs[NL80211_ATTR_WIPHY_NAME])
		result = cfg80211_dev_rename(
			rdev, nla_data(info->attrs[NL80211_ATTR_WIPHY_NAME]));

	mutex_unlock(&cfg80211_mutex);

	if (result)
		goto bad_res;

	if (info->attrs[NL80211_ATTR_WIPHY_TXQ_PARAMS]) {
		struct ieee80211_txq_params txq_params;
		struct nlattr *tb[NL80211_TXQ_ATTR_MAX + 1];

		if (!rdev->ops->set_txq_params) {
			result = -EOPNOTSUPP;
			goto bad_res;
		}

		if (!netdev) {
			result = -EINVAL;
			goto bad_res;
		}

		nla_for_each_nested(nl_txq_params,
				    info->attrs[NL80211_ATTR_WIPHY_TXQ_PARAMS],
				    rem_txq_params) {
			nla_parse(tb, NL80211_TXQ_ATTR_MAX,
				  nla_data(nl_txq_params),
				  nla_len(nl_txq_params),
				  txq_params_policy);
			result = parse_txq_params(tb, &txq_params);
			if (result)
				goto bad_res;

			result = rdev->ops->set_txq_params(&rdev->wiphy,
							   netdev,
							   &txq_params);
			if (result)
				goto bad_res;
		}
	}

	if (info->attrs[NL80211_ATTR_WIPHY_FREQ]) {
		result = __nl80211_set_channel(rdev, wdev, info);
		if (result)
			goto bad_res;
	}

	if (info->attrs[NL80211_ATTR_WIPHY_TX_POWER_SETTING]) {
		enum nl80211_tx_power_setting type;
		int idx, mbm = 0;

		if (!rdev->ops->set_tx_power) {
			result = -EOPNOTSUPP;
			goto bad_res;
		}

		idx = NL80211_ATTR_WIPHY_TX_POWER_SETTING;
		type = nla_get_u32(info->attrs[idx]);

		if (!info->attrs[NL80211_ATTR_WIPHY_TX_POWER_LEVEL] &&
		    (type != NL80211_TX_POWER_AUTOMATIC)) {
			result = -EINVAL;
			goto bad_res;
		}

		if (type != NL80211_TX_POWER_AUTOMATIC) {
			idx = NL80211_ATTR_WIPHY_TX_POWER_LEVEL;
			mbm = nla_get_u32(info->attrs[idx]);
		}

		result = rdev->ops->set_tx_power(&rdev->wiphy, type, mbm);
		if (result)
			goto bad_res;
	}

	if (info->attrs[NL80211_ATTR_WIPHY_ANTENNA_TX] &&
	    info->attrs[NL80211_ATTR_WIPHY_ANTENNA_RX]) {
		u32 tx_ant, rx_ant;
		if ((!rdev->wiphy.available_antennas_tx &&
		     !rdev->wiphy.available_antennas_rx) ||
		    !rdev->ops->set_antenna) {
			result = -EOPNOTSUPP;
			goto bad_res;
		}

		tx_ant = nla_get_u32(info->attrs[NL80211_ATTR_WIPHY_ANTENNA_TX]);
		rx_ant = nla_get_u32(info->attrs[NL80211_ATTR_WIPHY_ANTENNA_RX]);

		/* reject antenna configurations which don't match the
		 * available antenna masks, except for the "all" mask */
		if ((~tx_ant && (tx_ant & ~rdev->wiphy.available_antennas_tx)) ||
		    (~rx_ant && (rx_ant & ~rdev->wiphy.available_antennas_rx))) {
			result = -EINVAL;
			goto bad_res;
		}

		tx_ant = tx_ant & rdev->wiphy.available_antennas_tx;
		rx_ant = rx_ant & rdev->wiphy.available_antennas_rx;

		result = rdev->ops->set_antenna(&rdev->wiphy, tx_ant, rx_ant);
		if (result)
			goto bad_res;
	}

	changed = 0;

	if (info->attrs[NL80211_ATTR_WIPHY_RETRY_SHORT]) {
		retry_short = nla_get_u8(
			info->attrs[NL80211_ATTR_WIPHY_RETRY_SHORT]);
		if (retry_short == 0) {
			result = -EINVAL;
			goto bad_res;
		}
		changed |= WIPHY_PARAM_RETRY_SHORT;
	}

	if (info->attrs[NL80211_ATTR_WIPHY_RETRY_LONG]) {
		retry_long = nla_get_u8(
			info->attrs[NL80211_ATTR_WIPHY_RETRY_LONG]);
		if (retry_long == 0) {
			result = -EINVAL;
			goto bad_res;
		}
		changed |= WIPHY_PARAM_RETRY_LONG;
	}

	if (info->attrs[NL80211_ATTR_WIPHY_FRAG_THRESHOLD]) {
		frag_threshold = nla_get_u32(
			info->attrs[NL80211_ATTR_WIPHY_FRAG_THRESHOLD]);
		if (frag_threshold < 256) {
			result = -EINVAL;
			goto bad_res;
		}
		if (frag_threshold != (u32) -1) {
			/*
			 * Fragments (apart from the last one) are required to
			 * have even length. Make the fragmentation code
			 * simpler by stripping LSB should someone try to use
			 * odd threshold value.
			 */
			frag_threshold &= ~0x1;
		}
		changed |= WIPHY_PARAM_FRAG_THRESHOLD;
	}

	if (info->attrs[NL80211_ATTR_WIPHY_RTS_THRESHOLD]) {
		rts_threshold = nla_get_u32(
			info->attrs[NL80211_ATTR_WIPHY_RTS_THRESHOLD]);
		changed |= WIPHY_PARAM_RTS_THRESHOLD;
	}

	if (info->attrs[NL80211_ATTR_WIPHY_COVERAGE_CLASS]) {
		coverage_class = nla_get_u8(
			info->attrs[NL80211_ATTR_WIPHY_COVERAGE_CLASS]);
		changed |= WIPHY_PARAM_COVERAGE_CLASS;
	}

	if (changed) {
		u8 old_retry_short, old_retry_long;
		u32 old_frag_threshold, old_rts_threshold;
		u8 old_coverage_class;

		if (!rdev->ops->set_wiphy_params) {
			result = -EOPNOTSUPP;
			goto bad_res;
		}

		old_retry_short = rdev->wiphy.retry_short;
		old_retry_long = rdev->wiphy.retry_long;
		old_frag_threshold = rdev->wiphy.frag_threshold;
		old_rts_threshold = rdev->wiphy.rts_threshold;
		old_coverage_class = rdev->wiphy.coverage_class;

		if (changed & WIPHY_PARAM_RETRY_SHORT)
			rdev->wiphy.retry_short = retry_short;
		if (changed & WIPHY_PARAM_RETRY_LONG)
			rdev->wiphy.retry_long = retry_long;
		if (changed & WIPHY_PARAM_FRAG_THRESHOLD)
			rdev->wiphy.frag_threshold = frag_threshold;
		if (changed & WIPHY_PARAM_RTS_THRESHOLD)
			rdev->wiphy.rts_threshold = rts_threshold;
		if (changed & WIPHY_PARAM_COVERAGE_CLASS)
			rdev->wiphy.coverage_class = coverage_class;

		result = rdev->ops->set_wiphy_params(&rdev->wiphy, changed);
		if (result) {
			rdev->wiphy.retry_short = old_retry_short;
			rdev->wiphy.retry_long = old_retry_long;
			rdev->wiphy.frag_threshold = old_frag_threshold;
			rdev->wiphy.rts_threshold = old_rts_threshold;
			rdev->wiphy.coverage_class = old_coverage_class;
		}
	}

 bad_res:
	mutex_unlock(&rdev->mtx);
	if (netdev)
		dev_put(netdev);
	return result;
}


static int nl80211_send_iface(struct sk_buff *msg, u32 pid, u32 seq, int flags,
			      struct cfg80211_registered_device *rdev,
			      struct net_device *dev)
{
	void *hdr;

	hdr = nl80211hdr_put(msg, pid, seq, flags, NL80211_CMD_NEW_INTERFACE);
	if (!hdr)
		return -1;

	NLA_PUT_U32(msg, NL80211_ATTR_IFINDEX, dev->ifindex);
	NLA_PUT_U32(msg, NL80211_ATTR_WIPHY, rdev->wiphy_idx);
	NLA_PUT_STRING(msg, NL80211_ATTR_IFNAME, dev->name);
	NLA_PUT_U32(msg, NL80211_ATTR_IFTYPE, dev->ieee80211_ptr->iftype);

	NLA_PUT_U32(msg, NL80211_ATTR_GENERATION,
		    rdev->devlist_generation ^
			(cfg80211_rdev_list_generation << 2));

	return genlmsg_end(msg, hdr);

 nla_put_failure:
	genlmsg_cancel(msg, hdr);
	return -EMSGSIZE;
}

static int nl80211_dump_interface(struct sk_buff *skb, struct netlink_callback *cb)
{
	int wp_idx = 0;
	int if_idx = 0;
	int wp_start = cb->args[0];
	int if_start = cb->args[1];
	struct cfg80211_registered_device *rdev;
	struct wireless_dev *wdev;

	mutex_lock(&cfg80211_mutex);
	list_for_each_entry(rdev, &cfg80211_rdev_list, list) {
		if (!net_eq(wiphy_net(&rdev->wiphy), sock_net(skb->sk)))
			continue;
		if (wp_idx < wp_start) {
			wp_idx++;
			continue;
		}
		if_idx = 0;

		mutex_lock(&rdev->devlist_mtx);
		list_for_each_entry(wdev, &rdev->netdev_list, list) {
			if (if_idx < if_start) {
				if_idx++;
				continue;
			}
			if (nl80211_send_iface(skb, NETLINK_CB(cb->skb).pid,
					       cb->nlh->nlmsg_seq, NLM_F_MULTI,
					       rdev, wdev->netdev) < 0) {
				mutex_unlock(&rdev->devlist_mtx);
				goto out;
			}
			if_idx++;
		}
		mutex_unlock(&rdev->devlist_mtx);

		wp_idx++;
	}
 out:
	mutex_unlock(&cfg80211_mutex);

	cb->args[0] = wp_idx;
	cb->args[1] = if_idx;

	return skb->len;
}

static int nl80211_get_interface(struct sk_buff *skb, struct genl_info *info)
{
	struct sk_buff *msg;
	struct cfg80211_registered_device *dev = info->user_ptr[0];
	struct net_device *netdev = info->user_ptr[1];

	msg = nlmsg_new(NLMSG_DEFAULT_SIZE, GFP_KERNEL);
	if (!msg)
		return -ENOMEM;

	if (nl80211_send_iface(msg, info->snd_pid, info->snd_seq, 0,
			       dev, netdev) < 0) {
		nlmsg_free(msg);
		return -ENOBUFS;
	}

	return genlmsg_reply(msg, info);
}

static const struct nla_policy mntr_flags_policy[NL80211_MNTR_FLAG_MAX + 1] = {
	[NL80211_MNTR_FLAG_FCSFAIL] = { .type = NLA_FLAG },
	[NL80211_MNTR_FLAG_PLCPFAIL] = { .type = NLA_FLAG },
	[NL80211_MNTR_FLAG_CONTROL] = { .type = NLA_FLAG },
	[NL80211_MNTR_FLAG_OTHER_BSS] = { .type = NLA_FLAG },
	[NL80211_MNTR_FLAG_COOK_FRAMES] = { .type = NLA_FLAG },
};

static int parse_monitor_flags(struct nlattr *nla, u32 *mntrflags)
{
	struct nlattr *flags[NL80211_MNTR_FLAG_MAX + 1];
	int flag;

	*mntrflags = 0;

	if (!nla)
		return -EINVAL;

	if (nla_parse_nested(flags, NL80211_MNTR_FLAG_MAX,
			     nla, mntr_flags_policy))
		return -EINVAL;

	for (flag = 1; flag <= NL80211_MNTR_FLAG_MAX; flag++)
		if (flags[flag])
			*mntrflags |= (1<<flag);

	return 0;
}

static int nl80211_valid_4addr(struct cfg80211_registered_device *rdev,
			       struct net_device *netdev, u8 use_4addr,
			       enum nl80211_iftype iftype)
{
	if (!use_4addr) {
		if (netdev && (netdev->priv_flags & IFF_BRIDGE_PORT))
			return -EBUSY;
		return 0;
	}

	switch (iftype) {
	case NL80211_IFTYPE_AP_VLAN:
		if (rdev->wiphy.flags & WIPHY_FLAG_4ADDR_AP)
			return 0;
		break;
	case NL80211_IFTYPE_STATION:
		if (rdev->wiphy.flags & WIPHY_FLAG_4ADDR_STATION)
			return 0;
		break;
	default:
		break;
	}

	return -EOPNOTSUPP;
}

static int nl80211_set_interface(struct sk_buff *skb, struct genl_info *info)
{
	struct cfg80211_registered_device *rdev = info->user_ptr[0];
	struct vif_params params;
	int err;
	enum nl80211_iftype otype, ntype;
	struct net_device *dev = info->user_ptr[1];
	u32 _flags, *flags = NULL;
	bool change = false;

	memset(&params, 0, sizeof(params));

	otype = ntype = dev->ieee80211_ptr->iftype;

	if (info->attrs[NL80211_ATTR_IFTYPE]) {
		ntype = nla_get_u32(info->attrs[NL80211_ATTR_IFTYPE]);
		if (otype != ntype)
			change = true;
		if (ntype > NL80211_IFTYPE_MAX)
			return -EINVAL;
	}

	if (info->attrs[NL80211_ATTR_MESH_ID]) {
		struct wireless_dev *wdev = dev->ieee80211_ptr;

		if (ntype != NL80211_IFTYPE_MESH_POINT)
			return -EINVAL;
		if (netif_running(dev))
			return -EBUSY;

		wdev_lock(wdev);
		BUILD_BUG_ON(IEEE80211_MAX_SSID_LEN !=
			     IEEE80211_MAX_MESH_ID_LEN);
		wdev->mesh_id_up_len =
			nla_len(info->attrs[NL80211_ATTR_MESH_ID]);
		memcpy(wdev->ssid, nla_data(info->attrs[NL80211_ATTR_MESH_ID]),
		       wdev->mesh_id_up_len);
		wdev_unlock(wdev);
	}

	if (info->attrs[NL80211_ATTR_4ADDR]) {
		params.use_4addr = !!nla_get_u8(info->attrs[NL80211_ATTR_4ADDR]);
		change = true;
		err = nl80211_valid_4addr(rdev, dev, params.use_4addr, ntype);
		if (err)
			return err;
	} else {
		params.use_4addr = -1;
	}

	if (info->attrs[NL80211_ATTR_MNTR_FLAGS]) {
		if (ntype != NL80211_IFTYPE_MONITOR)
			return -EINVAL;
		err = parse_monitor_flags(info->attrs[NL80211_ATTR_MNTR_FLAGS],
					  &_flags);
		if (err)
			return err;

		flags = &_flags;
		change = true;
	}

	if (change)
		err = cfg80211_change_iface(rdev, dev, ntype, flags, &params);
	else
		err = 0;

	if (!err && params.use_4addr != -1)
		dev->ieee80211_ptr->use_4addr = params.use_4addr;

	return err;
}

static int nl80211_new_interface(struct sk_buff *skb, struct genl_info *info)
{
	struct cfg80211_registered_device *rdev = info->user_ptr[0];
	struct vif_params params;
	struct net_device *dev;
	int err;
	enum nl80211_iftype type = NL80211_IFTYPE_UNSPECIFIED;
	u32 flags;

	memset(&params, 0, sizeof(params));

	if (!info->attrs[NL80211_ATTR_IFNAME])
		return -EINVAL;

	if (info->attrs[NL80211_ATTR_IFTYPE]) {
		type = nla_get_u32(info->attrs[NL80211_ATTR_IFTYPE]);
		if (type > NL80211_IFTYPE_MAX)
			return -EINVAL;
	}

	if (!rdev->ops->add_virtual_intf ||
	    !(rdev->wiphy.interface_modes & (1 << type)))
		return -EOPNOTSUPP;

	if (info->attrs[NL80211_ATTR_4ADDR]) {
		params.use_4addr = !!nla_get_u8(info->attrs[NL80211_ATTR_4ADDR]);
		err = nl80211_valid_4addr(rdev, NULL, params.use_4addr, type);
		if (err)
			return err;
	}

	err = parse_monitor_flags(type == NL80211_IFTYPE_MONITOR ?
				  info->attrs[NL80211_ATTR_MNTR_FLAGS] : NULL,
				  &flags);
	dev = rdev->ops->add_virtual_intf(&rdev->wiphy,
		nla_data(info->attrs[NL80211_ATTR_IFNAME]),
		type, err ? NULL : &flags, &params);
	if (IS_ERR(dev))
		return PTR_ERR(dev);

	if (type == NL80211_IFTYPE_MESH_POINT &&
	    info->attrs[NL80211_ATTR_MESH_ID]) {
		struct wireless_dev *wdev = dev->ieee80211_ptr;

		wdev_lock(wdev);
		BUILD_BUG_ON(IEEE80211_MAX_SSID_LEN !=
			     IEEE80211_MAX_MESH_ID_LEN);
		wdev->mesh_id_up_len =
			nla_len(info->attrs[NL80211_ATTR_MESH_ID]);
		memcpy(wdev->ssid, nla_data(info->attrs[NL80211_ATTR_MESH_ID]),
		       wdev->mesh_id_up_len);
		wdev_unlock(wdev);
	}

	return 0;
}

static int nl80211_del_interface(struct sk_buff *skb, struct genl_info *info)
{
	struct cfg80211_registered_device *rdev = info->user_ptr[0];
	struct net_device *dev = info->user_ptr[1];

	if (!rdev->ops->del_virtual_intf)
		return -EOPNOTSUPP;

	return rdev->ops->del_virtual_intf(&rdev->wiphy, dev);
}

struct get_key_cookie {
	struct sk_buff *msg;
	int error;
	int idx;
};

static void get_key_callback(void *c, struct key_params *params)
{
	struct nlattr *key;
	struct get_key_cookie *cookie = c;

	if (params->key)
		NLA_PUT(cookie->msg, NL80211_ATTR_KEY_DATA,
			params->key_len, params->key);

	if (params->seq)
		NLA_PUT(cookie->msg, NL80211_ATTR_KEY_SEQ,
			params->seq_len, params->seq);

	if (params->cipher)
		NLA_PUT_U32(cookie->msg, NL80211_ATTR_KEY_CIPHER,
			    params->cipher);

	key = nla_nest_start(cookie->msg, NL80211_ATTR_KEY);
	if (!key)
		goto nla_put_failure;

	if (params->key)
		NLA_PUT(cookie->msg, NL80211_KEY_DATA,
			params->key_len, params->key);

	if (params->seq)
		NLA_PUT(cookie->msg, NL80211_KEY_SEQ,
			params->seq_len, params->seq);

	if (params->cipher)
		NLA_PUT_U32(cookie->msg, NL80211_KEY_CIPHER,
			    params->cipher);

	NLA_PUT_U8(cookie->msg, NL80211_ATTR_KEY_IDX, cookie->idx);

	nla_nest_end(cookie->msg, key);

	return;
 nla_put_failure:
	cookie->error = 1;
}

static int nl80211_get_key(struct sk_buff *skb, struct genl_info *info)
{
	struct cfg80211_registered_device *rdev = info->user_ptr[0];
	int err;
	struct net_device *dev = info->user_ptr[1];
	u8 key_idx = 0;
	const u8 *mac_addr = NULL;
	bool pairwise;
	struct get_key_cookie cookie = {
		.error = 0,
	};
	void *hdr;
	struct sk_buff *msg;

	if (info->attrs[NL80211_ATTR_KEY_IDX])
		key_idx = nla_get_u8(info->attrs[NL80211_ATTR_KEY_IDX]);

	if (key_idx > 5)
		return -EINVAL;

	if (info->attrs[NL80211_ATTR_MAC])
		mac_addr = nla_data(info->attrs[NL80211_ATTR_MAC]);

	pairwise = !!mac_addr;
	if (info->attrs[NL80211_ATTR_KEY_TYPE]) {
		u32 kt = nla_get_u32(info->attrs[NL80211_ATTR_KEY_TYPE]);
		if (kt >= NUM_NL80211_KEYTYPES)
			return -EINVAL;
		if (kt != NL80211_KEYTYPE_GROUP &&
		    kt != NL80211_KEYTYPE_PAIRWISE)
			return -EINVAL;
		pairwise = kt == NL80211_KEYTYPE_PAIRWISE;
	}

	if (!rdev->ops->get_key)
		return -EOPNOTSUPP;

	msg = nlmsg_new(NLMSG_DEFAULT_SIZE, GFP_KERNEL);
	if (!msg)
		return -ENOMEM;

	hdr = nl80211hdr_put(msg, info->snd_pid, info->snd_seq, 0,
			     NL80211_CMD_NEW_KEY);
	if (IS_ERR(hdr))
		return PTR_ERR(hdr);

	cookie.msg = msg;
	cookie.idx = key_idx;

	NLA_PUT_U32(msg, NL80211_ATTR_IFINDEX, dev->ifindex);
	NLA_PUT_U8(msg, NL80211_ATTR_KEY_IDX, key_idx);
	if (mac_addr)
		NLA_PUT(msg, NL80211_ATTR_MAC, ETH_ALEN, mac_addr);

	if (pairwise && mac_addr &&
	    !(rdev->wiphy.flags & WIPHY_FLAG_IBSS_RSN))
		return -ENOENT;

	err = rdev->ops->get_key(&rdev->wiphy, dev, key_idx, pairwise,
				 mac_addr, &cookie, get_key_callback);

	if (err)
		goto free_msg;

	if (cookie.error)
		goto nla_put_failure;

	genlmsg_end(msg, hdr);
	return genlmsg_reply(msg, info);

 nla_put_failure:
	err = -ENOBUFS;
 free_msg:
	nlmsg_free(msg);
	return err;
}

static int nl80211_set_key(struct sk_buff *skb, struct genl_info *info)
{
	struct cfg80211_registered_device *rdev = info->user_ptr[0];
	struct key_parse key;
	int err;
	struct net_device *dev = info->user_ptr[1];

	err = nl80211_parse_key(info, &key);
	if (err)
		return err;

	if (key.idx < 0)
		return -EINVAL;

	/* only support setting default key */
	if (!key.def && !key.defmgmt)
		return -EINVAL;

	wdev_lock(dev->ieee80211_ptr);

	if (key.def) {
		if (!rdev->ops->set_default_key) {
			err = -EOPNOTSUPP;
			goto out;
		}

		err = nl80211_key_allowed(dev->ieee80211_ptr);
		if (err)
			goto out;

		err = rdev->ops->set_default_key(&rdev->wiphy, dev, key.idx,
						 key.def_uni, key.def_multi);

		if (err)
			goto out;

#ifdef CONFIG_CFG80211_WEXT
		dev->ieee80211_ptr->wext.default_key = key.idx;
#endif
	} else {
		if (key.def_uni || !key.def_multi) {
			err = -EINVAL;
			goto out;
		}

		if (!rdev->ops->set_default_mgmt_key) {
			err = -EOPNOTSUPP;
			goto out;
		}

		err = nl80211_key_allowed(dev->ieee80211_ptr);
		if (err)
			goto out;

		err = rdev->ops->set_default_mgmt_key(&rdev->wiphy,
						      dev, key.idx);
		if (err)
			goto out;

#ifdef CONFIG_CFG80211_WEXT
		dev->ieee80211_ptr->wext.default_mgmt_key = key.idx;
#endif
	}

 out:
	wdev_unlock(dev->ieee80211_ptr);

	return err;
}

static int nl80211_new_key(struct sk_buff *skb, struct genl_info *info)
{
	struct cfg80211_registered_device *rdev = info->user_ptr[0];
	int err;
	struct net_device *dev = info->user_ptr[1];
	struct key_parse key;
	const u8 *mac_addr = NULL;

	err = nl80211_parse_key(info, &key);
	if (err)
		return err;

	if (!key.p.key)
		return -EINVAL;

	if (info->attrs[NL80211_ATTR_MAC])
		mac_addr = nla_data(info->attrs[NL80211_ATTR_MAC]);

	if (key.type == -1) {
		if (mac_addr)
			key.type = NL80211_KEYTYPE_PAIRWISE;
		else
			key.type = NL80211_KEYTYPE_GROUP;
	}

	/* for now */
	if (key.type != NL80211_KEYTYPE_PAIRWISE &&
	    key.type != NL80211_KEYTYPE_GROUP)
		return -EINVAL;

	if (!rdev->ops->add_key)
		return -EOPNOTSUPP;

	if (cfg80211_validate_key_settings(rdev, &key.p, key.idx,
					   key.type == NL80211_KEYTYPE_PAIRWISE,
					   mac_addr))
		return -EINVAL;

	wdev_lock(dev->ieee80211_ptr);
	err = nl80211_key_allowed(dev->ieee80211_ptr);
	if (!err)
		err = rdev->ops->add_key(&rdev->wiphy, dev, key.idx,
					 key.type == NL80211_KEYTYPE_PAIRWISE,
					 mac_addr, &key.p);
	wdev_unlock(dev->ieee80211_ptr);

	return err;
}

static int nl80211_del_key(struct sk_buff *skb, struct genl_info *info)
{
	struct cfg80211_registered_device *rdev = info->user_ptr[0];
	int err;
	struct net_device *dev = info->user_ptr[1];
	u8 *mac_addr = NULL;
	struct key_parse key;

	err = nl80211_parse_key(info, &key);
	if (err)
		return err;

	if (info->attrs[NL80211_ATTR_MAC])
		mac_addr = nla_data(info->attrs[NL80211_ATTR_MAC]);

	if (key.type == -1) {
		if (mac_addr)
			key.type = NL80211_KEYTYPE_PAIRWISE;
		else
			key.type = NL80211_KEYTYPE_GROUP;
	}

	/* for now */
	if (key.type != NL80211_KEYTYPE_PAIRWISE &&
	    key.type != NL80211_KEYTYPE_GROUP)
		return -EINVAL;

	if (!rdev->ops->del_key)
		return -EOPNOTSUPP;

	wdev_lock(dev->ieee80211_ptr);
	err = nl80211_key_allowed(dev->ieee80211_ptr);

	if (key.type == NL80211_KEYTYPE_PAIRWISE && mac_addr &&
	    !(rdev->wiphy.flags & WIPHY_FLAG_IBSS_RSN))
		err = -ENOENT;

	if (!err)
		err = rdev->ops->del_key(&rdev->wiphy, dev, key.idx,
					 key.type == NL80211_KEYTYPE_PAIRWISE,
					 mac_addr);

#ifdef CONFIG_CFG80211_WEXT
	if (!err) {
		if (key.idx == dev->ieee80211_ptr->wext.default_key)
			dev->ieee80211_ptr->wext.default_key = -1;
		else if (key.idx == dev->ieee80211_ptr->wext.default_mgmt_key)
			dev->ieee80211_ptr->wext.default_mgmt_key = -1;
	}
#endif
	wdev_unlock(dev->ieee80211_ptr);

	return err;
}

static int nl80211_addset_beacon(struct sk_buff *skb, struct genl_info *info)
{
        int (*call)(struct wiphy *wiphy, struct net_device *dev,
		    struct beacon_parameters *info);
	struct cfg80211_registered_device *rdev = info->user_ptr[0];
	struct net_device *dev = info->user_ptr[1];
	struct wireless_dev *wdev = dev->ieee80211_ptr;
	struct beacon_parameters params;
	int haveinfo = 0, err;

	if (!is_valid_ie_attr(info->attrs[NL80211_ATTR_BEACON_TAIL]) ||
	    !is_valid_ie_attr(info->attrs[NL80211_ATTR_IE]) ||
	    !is_valid_ie_attr(info->attrs[NL80211_ATTR_IE_PROBE_RESP]) ||
	    !is_valid_ie_attr(info->attrs[NL80211_ATTR_IE_ASSOC_RESP]))
		return -EINVAL;

	if (dev->ieee80211_ptr->iftype != NL80211_IFTYPE_AP &&
	    dev->ieee80211_ptr->iftype != NL80211_IFTYPE_P2P_GO)
		return -EOPNOTSUPP;

	memset(&params, 0, sizeof(params));

	switch (info->genlhdr->cmd) {
	case NL80211_CMD_NEW_BEACON:
		/* these are required for NEW_BEACON */
		if (!info->attrs[NL80211_ATTR_BEACON_INTERVAL] ||
		    !info->attrs[NL80211_ATTR_DTIM_PERIOD] ||
		    !info->attrs[NL80211_ATTR_BEACON_HEAD])
			return -EINVAL;

		params.interval =
			nla_get_u32(info->attrs[NL80211_ATTR_BEACON_INTERVAL]);
		params.dtim_period =
			nla_get_u32(info->attrs[NL80211_ATTR_DTIM_PERIOD]);

		err = cfg80211_validate_beacon_int(rdev, params.interval);
		if (err)
			return err;

		/*
		 * In theory, some of these attributes could be required for
		 * NEW_BEACON, but since they were not used when the command was
		 * originally added, keep them optional for old user space
		 * programs to work with drivers that do not need the additional
		 * information.
		 */
		if (info->attrs[NL80211_ATTR_SSID]) {
			params.ssid = nla_data(info->attrs[NL80211_ATTR_SSID]);
			params.ssid_len =
				nla_len(info->attrs[NL80211_ATTR_SSID]);
			if (params.ssid_len == 0 ||
			    params.ssid_len > IEEE80211_MAX_SSID_LEN)
				return -EINVAL;
		}

		if (info->attrs[NL80211_ATTR_HIDDEN_SSID]) {
			params.hidden_ssid = nla_get_u32(
				info->attrs[NL80211_ATTR_HIDDEN_SSID]);
			if (params.hidden_ssid !=
			    NL80211_HIDDEN_SSID_NOT_IN_USE &&
			    params.hidden_ssid !=
			    NL80211_HIDDEN_SSID_ZERO_LEN &&
			    params.hidden_ssid !=
			    NL80211_HIDDEN_SSID_ZERO_CONTENTS)
				return -EINVAL;
		}

		params.privacy = !!info->attrs[NL80211_ATTR_PRIVACY];

		if (info->attrs[NL80211_ATTR_AUTH_TYPE]) {
			params.auth_type = nla_get_u32(
				info->attrs[NL80211_ATTR_AUTH_TYPE]);
			if (!nl80211_valid_auth_type(params.auth_type))
				return -EINVAL;
		} else
			params.auth_type = NL80211_AUTHTYPE_AUTOMATIC;

		err = nl80211_crypto_settings(rdev, info, &params.crypto,
					      NL80211_MAX_NR_CIPHER_SUITES);
		if (err)
			return err;

		call = rdev->ops->add_beacon;
		break;
	case NL80211_CMD_SET_BEACON:
		call = rdev->ops->set_beacon;
		break;
	default:
		WARN_ON(1);
		return -EOPNOTSUPP;
	}

	if (!call)
		return -EOPNOTSUPP;

	if (info->attrs[NL80211_ATTR_BEACON_HEAD]) {
		params.head = nla_data(info->attrs[NL80211_ATTR_BEACON_HEAD]);
		params.head_len =
		    nla_len(info->attrs[NL80211_ATTR_BEACON_HEAD]);
		haveinfo = 1;
	}

	if (info->attrs[NL80211_ATTR_BEACON_TAIL]) {
		params.tail = nla_data(info->attrs[NL80211_ATTR_BEACON_TAIL]);
		params.tail_len =
		    nla_len(info->attrs[NL80211_ATTR_BEACON_TAIL]);
		haveinfo = 1;
	}

	if (!haveinfo)
		return -EINVAL;

	if (info->attrs[NL80211_ATTR_IE]) {
		params.beacon_ies = nla_data(info->attrs[NL80211_ATTR_IE]);
		params.beacon_ies_len = nla_len(info->attrs[NL80211_ATTR_IE]);
	}

	if (info->attrs[NL80211_ATTR_IE_PROBE_RESP]) {
		params.proberesp_ies =
			nla_data(info->attrs[NL80211_ATTR_IE_PROBE_RESP]);
		params.proberesp_ies_len =
			nla_len(info->attrs[NL80211_ATTR_IE_PROBE_RESP]);
	}

	if (info->attrs[NL80211_ATTR_IE_ASSOC_RESP]) {
		params.assocresp_ies =
			nla_data(info->attrs[NL80211_ATTR_IE_ASSOC_RESP]);
		params.assocresp_ies_len =
			nla_len(info->attrs[NL80211_ATTR_IE_ASSOC_RESP]);
	}

	err = call(&rdev->wiphy, dev, &params);
	if (!err && params.interval)
		wdev->beacon_interval = params.interval;
	return err;
}

static int nl80211_del_beacon(struct sk_buff *skb, struct genl_info *info)
{
	struct cfg80211_registered_device *rdev = info->user_ptr[0];
	struct net_device *dev = info->user_ptr[1];
	struct wireless_dev *wdev = dev->ieee80211_ptr;
	int err;

	if (!rdev->ops->del_beacon)
		return -EOPNOTSUPP;

	if (dev->ieee80211_ptr->iftype != NL80211_IFTYPE_AP &&
	    dev->ieee80211_ptr->iftype != NL80211_IFTYPE_P2P_GO)
		return -EOPNOTSUPP;

	err = rdev->ops->del_beacon(&rdev->wiphy, dev);
	if (!err)
		wdev->beacon_interval = 0;
	return err;
}

static const struct nla_policy sta_flags_policy[NL80211_STA_FLAG_MAX + 1] = {
	[NL80211_STA_FLAG_AUTHORIZED] = { .type = NLA_FLAG },
	[NL80211_STA_FLAG_SHORT_PREAMBLE] = { .type = NLA_FLAG },
	[NL80211_STA_FLAG_WME] = { .type = NLA_FLAG },
	[NL80211_STA_FLAG_MFP] = { .type = NLA_FLAG },
	[NL80211_STA_FLAG_AUTHENTICATED] = { .type = NLA_FLAG },
};

static int parse_station_flags(struct genl_info *info,
			       struct station_parameters *params)
{
	struct nlattr *flags[NL80211_STA_FLAG_MAX + 1];
	struct nlattr *nla;
	int flag;

	/*
	 * Try parsing the new attribute first so userspace
	 * can specify both for older kernels.
	 */
	nla = info->attrs[NL80211_ATTR_STA_FLAGS2];
	if (nla) {
		struct nl80211_sta_flag_update *sta_flags;

		sta_flags = nla_data(nla);
		params->sta_flags_mask = sta_flags->mask;
		params->sta_flags_set = sta_flags->set;
		if ((params->sta_flags_mask |
		     params->sta_flags_set) & BIT(__NL80211_STA_FLAG_INVALID))
			return -EINVAL;
		return 0;
	}

	/* if present, parse the old attribute */

	nla = info->attrs[NL80211_ATTR_STA_FLAGS];
	if (!nla)
		return 0;

	if (nla_parse_nested(flags, NL80211_STA_FLAG_MAX,
			     nla, sta_flags_policy))
		return -EINVAL;

	params->sta_flags_mask = (1 << __NL80211_STA_FLAG_AFTER_LAST) - 1;
	params->sta_flags_mask &= ~1;

	for (flag = 1; flag <= NL80211_STA_FLAG_MAX; flag++)
		if (flags[flag])
			params->sta_flags_set |= (1<<flag);

	return 0;
}

static bool nl80211_put_sta_rate(struct sk_buff *msg, struct rate_info *info,
				 int attr)
{
	struct nlattr *rate;
	u16 bitrate;

	rate = nla_nest_start(msg, attr);
	if (!rate)
		goto nla_put_failure;

	/* cfg80211_calculate_bitrate will return 0 for mcs >= 32 */
	bitrate = cfg80211_calculate_bitrate(info);
	if (bitrate > 0)
		NLA_PUT_U16(msg, NL80211_RATE_INFO_BITRATE, bitrate);

	if (info->flags & RATE_INFO_FLAGS_MCS)
		NLA_PUT_U8(msg, NL80211_RATE_INFO_MCS, info->mcs);
	if (info->flags & RATE_INFO_FLAGS_40_MHZ_WIDTH)
		NLA_PUT_FLAG(msg, NL80211_RATE_INFO_40_MHZ_WIDTH);
	if (info->flags & RATE_INFO_FLAGS_SHORT_GI)
		NLA_PUT_FLAG(msg, NL80211_RATE_INFO_SHORT_GI);

	nla_nest_end(msg, rate);
	return true;

nla_put_failure:
	return false;
}

static int nl80211_send_station(struct sk_buff *msg, u32 pid, u32 seq,
				int flags, struct net_device *dev,
				const u8 *mac_addr, struct station_info *sinfo)
{
	void *hdr;
	struct nlattr *sinfoattr, *bss_param;

	hdr = nl80211hdr_put(msg, pid, seq, flags, NL80211_CMD_NEW_STATION);
	if (!hdr)
		return -1;

	NLA_PUT_U32(msg, NL80211_ATTR_IFINDEX, dev->ifindex);
	NLA_PUT(msg, NL80211_ATTR_MAC, ETH_ALEN, mac_addr);

	NLA_PUT_U32(msg, NL80211_ATTR_GENERATION, sinfo->generation);

	sinfoattr = nla_nest_start(msg, NL80211_ATTR_STA_INFO);
	if (!sinfoattr)
		goto nla_put_failure;
	if (sinfo->filled & STATION_INFO_CONNECTED_TIME)
		NLA_PUT_U32(msg, NL80211_STA_INFO_CONNECTED_TIME,
			    sinfo->connected_time);
	if (sinfo->filled & STATION_INFO_INACTIVE_TIME)
		NLA_PUT_U32(msg, NL80211_STA_INFO_INACTIVE_TIME,
			    sinfo->inactive_time);
	if (sinfo->filled & STATION_INFO_RX_BYTES)
		NLA_PUT_U32(msg, NL80211_STA_INFO_RX_BYTES,
			    sinfo->rx_bytes);
	if (sinfo->filled & STATION_INFO_TX_BYTES)
		NLA_PUT_U32(msg, NL80211_STA_INFO_TX_BYTES,
			    sinfo->tx_bytes);
	if (sinfo->filled & STATION_INFO_LLID)
		NLA_PUT_U16(msg, NL80211_STA_INFO_LLID,
			    sinfo->llid);
	if (sinfo->filled & STATION_INFO_PLID)
		NLA_PUT_U16(msg, NL80211_STA_INFO_PLID,
			    sinfo->plid);
	if (sinfo->filled & STATION_INFO_PLINK_STATE)
		NLA_PUT_U8(msg, NL80211_STA_INFO_PLINK_STATE,
			    sinfo->plink_state);
	if (sinfo->filled & STATION_INFO_SIGNAL)
		NLA_PUT_U8(msg, NL80211_STA_INFO_SIGNAL,
			   sinfo->signal);
	if (sinfo->filled & STATION_INFO_SIGNAL_AVG)
		NLA_PUT_U8(msg, NL80211_STA_INFO_SIGNAL_AVG,
			   sinfo->signal_avg);
	if (sinfo->filled & STATION_INFO_TX_BITRATE) {
		if (!nl80211_put_sta_rate(msg, &sinfo->txrate,
					  NL80211_STA_INFO_TX_BITRATE))
			goto nla_put_failure;
	}
	if (sinfo->filled & STATION_INFO_RX_BITRATE) {
		if (!nl80211_put_sta_rate(msg, &sinfo->rxrate,
					  NL80211_STA_INFO_RX_BITRATE))
			goto nla_put_failure;
	}
	if (sinfo->filled & STATION_INFO_RX_PACKETS)
		NLA_PUT_U32(msg, NL80211_STA_INFO_RX_PACKETS,
			    sinfo->rx_packets);
	if (sinfo->filled & STATION_INFO_TX_PACKETS)
		NLA_PUT_U32(msg, NL80211_STA_INFO_TX_PACKETS,
			    sinfo->tx_packets);
	if (sinfo->filled & STATION_INFO_TX_RETRIES)
		NLA_PUT_U32(msg, NL80211_STA_INFO_TX_RETRIES,
			    sinfo->tx_retries);
	if (sinfo->filled & STATION_INFO_TX_FAILED)
		NLA_PUT_U32(msg, NL80211_STA_INFO_TX_FAILED,
			    sinfo->tx_failed);
	if (sinfo->filled & STATION_INFO_BSS_PARAM) {
		bss_param = nla_nest_start(msg, NL80211_STA_INFO_BSS_PARAM);
		if (!bss_param)
			goto nla_put_failure;

		if (sinfo->bss_param.flags & BSS_PARAM_FLAGS_CTS_PROT)
			NLA_PUT_FLAG(msg, NL80211_STA_BSS_PARAM_CTS_PROT);
		if (sinfo->bss_param.flags & BSS_PARAM_FLAGS_SHORT_PREAMBLE)
			NLA_PUT_FLAG(msg, NL80211_STA_BSS_PARAM_SHORT_PREAMBLE);
		if (sinfo->bss_param.flags & BSS_PARAM_FLAGS_SHORT_SLOT_TIME)
			NLA_PUT_FLAG(msg,
				     NL80211_STA_BSS_PARAM_SHORT_SLOT_TIME);
		NLA_PUT_U8(msg, NL80211_STA_BSS_PARAM_DTIM_PERIOD,
			   sinfo->bss_param.dtim_period);
		NLA_PUT_U16(msg, NL80211_STA_BSS_PARAM_BEACON_INTERVAL,
			    sinfo->bss_param.beacon_interval);

		nla_nest_end(msg, bss_param);
	}
	nla_nest_end(msg, sinfoattr);

	if (sinfo->filled & STATION_INFO_ASSOC_REQ_IES)
		NLA_PUT(msg, NL80211_ATTR_IE, sinfo->assoc_req_ies_len,
			sinfo->assoc_req_ies);

	return genlmsg_end(msg, hdr);

 nla_put_failure:
	genlmsg_cancel(msg, hdr);
	return -EMSGSIZE;
}

static int nl80211_dump_station(struct sk_buff *skb,
				struct netlink_callback *cb)
{
	struct station_info sinfo;
	struct cfg80211_registered_device *dev;
	struct net_device *netdev;
	u8 mac_addr[ETH_ALEN];
	int sta_idx = cb->args[1];
	int err;

	err = nl80211_prepare_netdev_dump(skb, cb, &dev, &netdev);
	if (err)
		return err;

	if (!dev->ops->dump_station) {
		err = -EOPNOTSUPP;
		goto out_err;
	}

	while (1) {
		memset(&sinfo, 0, sizeof(sinfo));
		err = dev->ops->dump_station(&dev->wiphy, netdev, sta_idx,
					     mac_addr, &sinfo);
		if (err == -ENOENT)
			break;
		if (err)
			goto out_err;

		if (nl80211_send_station(skb,
				NETLINK_CB(cb->skb).pid,
				cb->nlh->nlmsg_seq, NLM_F_MULTI,
				netdev, mac_addr,
				&sinfo) < 0)
			goto out;

		sta_idx++;
	}


 out:
	cb->args[1] = sta_idx;
	err = skb->len;
 out_err:
	nl80211_finish_netdev_dump(dev);

	return err;
}

static int nl80211_get_station(struct sk_buff *skb, struct genl_info *info)
{
	struct cfg80211_registered_device *rdev = info->user_ptr[0];
	struct net_device *dev = info->user_ptr[1];
	struct station_info sinfo;
	struct sk_buff *msg;
	u8 *mac_addr = NULL;
	int err;

	memset(&sinfo, 0, sizeof(sinfo));

	if (!info->attrs[NL80211_ATTR_MAC])
		return -EINVAL;

	mac_addr = nla_data(info->attrs[NL80211_ATTR_MAC]);

	if (!rdev->ops->get_station)
		return -EOPNOTSUPP;

	err = rdev->ops->get_station(&rdev->wiphy, dev, mac_addr, &sinfo);
	if (err)
		return err;

	msg = nlmsg_new(NLMSG_DEFAULT_SIZE, GFP_KERNEL);
	if (!msg)
		return -ENOMEM;

	if (nl80211_send_station(msg, info->snd_pid, info->snd_seq, 0,
				 dev, mac_addr, &sinfo) < 0) {
		nlmsg_free(msg);
		return -ENOBUFS;
	}

	return genlmsg_reply(msg, info);
}

/*
 * Get vlan interface making sure it is running and on the right wiphy.
 */
static int get_vlan(struct genl_info *info,
		    struct cfg80211_registered_device *rdev,
		    struct net_device **vlan)
{
	struct nlattr *vlanattr = info->attrs[NL80211_ATTR_STA_VLAN];
	*vlan = NULL;

	if (vlanattr) {
		*vlan = dev_get_by_index(genl_info_net(info),
					 nla_get_u32(vlanattr));
		if (!*vlan)
			return -ENODEV;
		if (!(*vlan)->ieee80211_ptr)
			return -EINVAL;
		if ((*vlan)->ieee80211_ptr->wiphy != &rdev->wiphy)
			return -EINVAL;
		if (!netif_running(*vlan))
			return -ENETDOWN;
	}
	return 0;
}

static int nl80211_set_station(struct sk_buff *skb, struct genl_info *info)
{
	struct cfg80211_registered_device *rdev = info->user_ptr[0];
	int err;
	struct net_device *dev = info->user_ptr[1];
	struct station_parameters params;
	u8 *mac_addr = NULL;

	memset(&params, 0, sizeof(params));

	params.listen_interval = -1;
	params.plink_state = -1;

	if (info->attrs[NL80211_ATTR_STA_AID])
		return -EINVAL;

	if (!info->attrs[NL80211_ATTR_MAC])
		return -EINVAL;

	mac_addr = nla_data(info->attrs[NL80211_ATTR_MAC]);

	if (info->attrs[NL80211_ATTR_STA_SUPPORTED_RATES]) {
		params.supported_rates =
			nla_data(info->attrs[NL80211_ATTR_STA_SUPPORTED_RATES]);
		params.supported_rates_len =
			nla_len(info->attrs[NL80211_ATTR_STA_SUPPORTED_RATES]);
	}

	if (info->attrs[NL80211_ATTR_STA_LISTEN_INTERVAL])
		params.listen_interval =
		    nla_get_u16(info->attrs[NL80211_ATTR_STA_LISTEN_INTERVAL]);

	if (info->attrs[NL80211_ATTR_HT_CAPABILITY])
		params.ht_capa =
			nla_data(info->attrs[NL80211_ATTR_HT_CAPABILITY]);

	if (parse_station_flags(info, &params))
		return -EINVAL;

	if (info->attrs[NL80211_ATTR_STA_PLINK_ACTION])
		params.plink_action =
		    nla_get_u8(info->attrs[NL80211_ATTR_STA_PLINK_ACTION]);

	if (info->attrs[NL80211_ATTR_STA_PLINK_STATE])
		params.plink_state =
		    nla_get_u8(info->attrs[NL80211_ATTR_STA_PLINK_STATE]);

	err = get_vlan(info, rdev, &params.vlan);
	if (err)
		goto out;

	/* validate settings */
	err = 0;

	switch (dev->ieee80211_ptr->iftype) {
	case NL80211_IFTYPE_AP:
	case NL80211_IFTYPE_AP_VLAN:
	case NL80211_IFTYPE_P2P_GO:
		/* disallow mesh-specific things */
		if (params.plink_action)
			err = -EINVAL;
		break;
	case NL80211_IFTYPE_P2P_CLIENT:
	case NL80211_IFTYPE_STATION:
		/* disallow everything but AUTHORIZED flag */
		if (params.plink_action)
			err = -EINVAL;
		if (params.vlan)
			err = -EINVAL;
		if (params.supported_rates)
			err = -EINVAL;
		if (params.ht_capa)
			err = -EINVAL;
		if (params.listen_interval >= 0)
			err = -EINVAL;
		if (params.sta_flags_mask & ~BIT(NL80211_STA_FLAG_AUTHORIZED))
			err = -EINVAL;
		break;
	case NL80211_IFTYPE_MESH_POINT:
		/* disallow things mesh doesn't support */
		if (params.vlan)
			err = -EINVAL;
		if (params.ht_capa)
			err = -EINVAL;
		if (params.listen_interval >= 0)
			err = -EINVAL;
		if (params.sta_flags_mask &
				~(BIT(NL80211_STA_FLAG_AUTHENTICATED) |
				  BIT(NL80211_STA_FLAG_MFP) |
				  BIT(NL80211_STA_FLAG_AUTHORIZED)))
			err = -EINVAL;
		break;
	default:
		err = -EINVAL;
	}

	if (err)
		goto out;

	if (!rdev->ops->change_station) {
		err = -EOPNOTSUPP;
		goto out;
	}

	err = rdev->ops->change_station(&rdev->wiphy, dev, mac_addr, &params);

 out:
	if (params.vlan)
		dev_put(params.vlan);

	return err;
}

static struct nla_policy
nl80211_sta_wme_policy[NL80211_STA_WME_MAX + 1] __read_mostly = {
	[NL80211_STA_WME_UAPSD_QUEUES] = { .type = NLA_U8 },
	[NL80211_STA_WME_MAX_SP] = { .type = NLA_U8 },
};

static int nl80211_new_station(struct sk_buff *skb, struct genl_info *info)
{
	struct cfg80211_registered_device *rdev = info->user_ptr[0];
	int err;
	struct net_device *dev = info->user_ptr[1];
	struct station_parameters params;
	u8 *mac_addr = NULL;

	memset(&params, 0, sizeof(params));

	if (!info->attrs[NL80211_ATTR_MAC])
		return -EINVAL;

	if (!info->attrs[NL80211_ATTR_STA_LISTEN_INTERVAL])
		return -EINVAL;

	if (!info->attrs[NL80211_ATTR_STA_SUPPORTED_RATES])
		return -EINVAL;

	if (!info->attrs[NL80211_ATTR_STA_AID])
		return -EINVAL;

	mac_addr = nla_data(info->attrs[NL80211_ATTR_MAC]);
	params.supported_rates =
		nla_data(info->attrs[NL80211_ATTR_STA_SUPPORTED_RATES]);
	params.supported_rates_len =
		nla_len(info->attrs[NL80211_ATTR_STA_SUPPORTED_RATES]);
	params.listen_interval =
		nla_get_u16(info->attrs[NL80211_ATTR_STA_LISTEN_INTERVAL]);

	params.aid = nla_get_u16(info->attrs[NL80211_ATTR_STA_AID]);
	if (!params.aid || params.aid > IEEE80211_MAX_AID)
		return -EINVAL;

	if (info->attrs[NL80211_ATTR_HT_CAPABILITY])
		params.ht_capa =
			nla_data(info->attrs[NL80211_ATTR_HT_CAPABILITY]);

	if (info->attrs[NL80211_ATTR_STA_PLINK_ACTION])
		params.plink_action =
		    nla_get_u8(info->attrs[NL80211_ATTR_STA_PLINK_ACTION]);

	if (parse_station_flags(info, &params))
		return -EINVAL;

	/* parse WME attributes if sta is WME capable */
	if ((rdev->wiphy.flags & WIPHY_FLAG_AP_UAPSD) &&
	    (params.sta_flags_set & BIT(NL80211_STA_FLAG_WME)) &&
	    info->attrs[NL80211_ATTR_STA_WME]) {
		struct nlattr *tb[NL80211_STA_WME_MAX + 1];
		struct nlattr *nla;

		nla = info->attrs[NL80211_ATTR_STA_WME];
		err = nla_parse_nested(tb, NL80211_STA_WME_MAX, nla,
				       nl80211_sta_wme_policy);
		if (err)
			return err;

		if (tb[NL80211_STA_WME_UAPSD_QUEUES])
			params.uapsd_queues =
			     nla_get_u8(tb[NL80211_STA_WME_UAPSD_QUEUES]);
		if (params.uapsd_queues & ~IEEE80211_WMM_IE_STA_QOSINFO_AC_MASK)
			return -EINVAL;

		if (tb[NL80211_STA_WME_MAX_SP])
			params.max_sp =
			     nla_get_u8(tb[NL80211_STA_WME_MAX_SP]);

		if (params.max_sp & ~IEEE80211_WMM_IE_STA_QOSINFO_SP_MASK)
			return -EINVAL;
	}

	if (dev->ieee80211_ptr->iftype != NL80211_IFTYPE_AP &&
	    dev->ieee80211_ptr->iftype != NL80211_IFTYPE_AP_VLAN &&
	    dev->ieee80211_ptr->iftype != NL80211_IFTYPE_MESH_POINT &&
	    dev->ieee80211_ptr->iftype != NL80211_IFTYPE_P2P_GO)
		return -EINVAL;

	err = get_vlan(info, rdev, &params.vlan);
	if (err)
		goto out;

	/* validate settings */
	err = 0;

	if (!rdev->ops->add_station) {
		err = -EOPNOTSUPP;
		goto out;
	}

	err = rdev->ops->add_station(&rdev->wiphy, dev, mac_addr, &params);

 out:
	if (params.vlan)
		dev_put(params.vlan);
	return err;
}

static int nl80211_del_station(struct sk_buff *skb, struct genl_info *info)
{
	struct cfg80211_registered_device *rdev = info->user_ptr[0];
	struct net_device *dev = info->user_ptr[1];
	u8 *mac_addr = NULL;

	if (info->attrs[NL80211_ATTR_MAC])
		mac_addr = nla_data(info->attrs[NL80211_ATTR_MAC]);

	if (dev->ieee80211_ptr->iftype != NL80211_IFTYPE_AP &&
	    dev->ieee80211_ptr->iftype != NL80211_IFTYPE_AP_VLAN &&
	    dev->ieee80211_ptr->iftype != NL80211_IFTYPE_MESH_POINT &&
	    dev->ieee80211_ptr->iftype != NL80211_IFTYPE_P2P_GO)
		return -EINVAL;

	if (!rdev->ops->del_station)
		return -EOPNOTSUPP;

	return rdev->ops->del_station(&rdev->wiphy, dev, mac_addr);
}

static int nl80211_send_mpath(struct sk_buff *msg, u32 pid, u32 seq,
				int flags, struct net_device *dev,
				u8 *dst, u8 *next_hop,
				struct mpath_info *pinfo)
{
	void *hdr;
	struct nlattr *pinfoattr;

	hdr = nl80211hdr_put(msg, pid, seq, flags, NL80211_CMD_NEW_STATION);
	if (!hdr)
		return -1;

	NLA_PUT_U32(msg, NL80211_ATTR_IFINDEX, dev->ifindex);
	NLA_PUT(msg, NL80211_ATTR_MAC, ETH_ALEN, dst);
	NLA_PUT(msg, NL80211_ATTR_MPATH_NEXT_HOP, ETH_ALEN, next_hop);

	NLA_PUT_U32(msg, NL80211_ATTR_GENERATION, pinfo->generation);

	pinfoattr = nla_nest_start(msg, NL80211_ATTR_MPATH_INFO);
	if (!pinfoattr)
		goto nla_put_failure;
	if (pinfo->filled & MPATH_INFO_FRAME_QLEN)
		NLA_PUT_U32(msg, NL80211_MPATH_INFO_FRAME_QLEN,
			    pinfo->frame_qlen);
	if (pinfo->filled & MPATH_INFO_SN)
		NLA_PUT_U32(msg, NL80211_MPATH_INFO_SN,
			    pinfo->sn);
	if (pinfo->filled & MPATH_INFO_METRIC)
		NLA_PUT_U32(msg, NL80211_MPATH_INFO_METRIC,
			    pinfo->metric);
	if (pinfo->filled & MPATH_INFO_EXPTIME)
		NLA_PUT_U32(msg, NL80211_MPATH_INFO_EXPTIME,
			    pinfo->exptime);
	if (pinfo->filled & MPATH_INFO_FLAGS)
		NLA_PUT_U8(msg, NL80211_MPATH_INFO_FLAGS,
			    pinfo->flags);
	if (pinfo->filled & MPATH_INFO_DISCOVERY_TIMEOUT)
		NLA_PUT_U32(msg, NL80211_MPATH_INFO_DISCOVERY_TIMEOUT,
			    pinfo->discovery_timeout);
	if (pinfo->filled & MPATH_INFO_DISCOVERY_RETRIES)
		NLA_PUT_U8(msg, NL80211_MPATH_INFO_DISCOVERY_RETRIES,
			    pinfo->discovery_retries);

	nla_nest_end(msg, pinfoattr);

	return genlmsg_end(msg, hdr);

 nla_put_failure:
	genlmsg_cancel(msg, hdr);
	return -EMSGSIZE;
}

static int nl80211_dump_mpath(struct sk_buff *skb,
			      struct netlink_callback *cb)
{
	struct mpath_info pinfo;
	struct cfg80211_registered_device *dev;
	struct net_device *netdev;
	u8 dst[ETH_ALEN];
	u8 next_hop[ETH_ALEN];
	int path_idx = cb->args[1];
	int err;

	err = nl80211_prepare_netdev_dump(skb, cb, &dev, &netdev);
	if (err)
		return err;

	if (!dev->ops->dump_mpath) {
		err = -EOPNOTSUPP;
		goto out_err;
	}

	if (netdev->ieee80211_ptr->iftype != NL80211_IFTYPE_MESH_POINT) {
		err = -EOPNOTSUPP;
		goto out_err;
	}

	while (1) {
		err = dev->ops->dump_mpath(&dev->wiphy, netdev, path_idx,
					   dst, next_hop, &pinfo);
		if (err == -ENOENT)
			break;
		if (err)
			goto out_err;

		if (nl80211_send_mpath(skb, NETLINK_CB(cb->skb).pid,
				       cb->nlh->nlmsg_seq, NLM_F_MULTI,
				       netdev, dst, next_hop,
				       &pinfo) < 0)
			goto out;

		path_idx++;
	}


 out:
	cb->args[1] = path_idx;
	err = skb->len;
 out_err:
	nl80211_finish_netdev_dump(dev);
	return err;
}

static int nl80211_get_mpath(struct sk_buff *skb, struct genl_info *info)
{
	struct cfg80211_registered_device *rdev = info->user_ptr[0];
	int err;
	struct net_device *dev = info->user_ptr[1];
	struct mpath_info pinfo;
	struct sk_buff *msg;
	u8 *dst = NULL;
	u8 next_hop[ETH_ALEN];

	memset(&pinfo, 0, sizeof(pinfo));

	if (!info->attrs[NL80211_ATTR_MAC])
		return -EINVAL;

	dst = nla_data(info->attrs[NL80211_ATTR_MAC]);

	if (!rdev->ops->get_mpath)
		return -EOPNOTSUPP;

	if (dev->ieee80211_ptr->iftype != NL80211_IFTYPE_MESH_POINT)
		return -EOPNOTSUPP;

	err = rdev->ops->get_mpath(&rdev->wiphy, dev, dst, next_hop, &pinfo);
	if (err)
		return err;

	msg = nlmsg_new(NLMSG_DEFAULT_SIZE, GFP_KERNEL);
	if (!msg)
		return -ENOMEM;

	if (nl80211_send_mpath(msg, info->snd_pid, info->snd_seq, 0,
				 dev, dst, next_hop, &pinfo) < 0) {
		nlmsg_free(msg);
		return -ENOBUFS;
	}

	return genlmsg_reply(msg, info);
}

static int nl80211_set_mpath(struct sk_buff *skb, struct genl_info *info)
{
	struct cfg80211_registered_device *rdev = info->user_ptr[0];
	struct net_device *dev = info->user_ptr[1];
	u8 *dst = NULL;
	u8 *next_hop = NULL;

	if (!info->attrs[NL80211_ATTR_MAC])
		return -EINVAL;

	if (!info->attrs[NL80211_ATTR_MPATH_NEXT_HOP])
		return -EINVAL;

	dst = nla_data(info->attrs[NL80211_ATTR_MAC]);
	next_hop = nla_data(info->attrs[NL80211_ATTR_MPATH_NEXT_HOP]);

	if (!rdev->ops->change_mpath)
		return -EOPNOTSUPP;

	if (dev->ieee80211_ptr->iftype != NL80211_IFTYPE_MESH_POINT)
		return -EOPNOTSUPP;

	return rdev->ops->change_mpath(&rdev->wiphy, dev, dst, next_hop);
}

static int nl80211_new_mpath(struct sk_buff *skb, struct genl_info *info)
{
	struct cfg80211_registered_device *rdev = info->user_ptr[0];
	struct net_device *dev = info->user_ptr[1];
	u8 *dst = NULL;
	u8 *next_hop = NULL;

	if (!info->attrs[NL80211_ATTR_MAC])
		return -EINVAL;

	if (!info->attrs[NL80211_ATTR_MPATH_NEXT_HOP])
		return -EINVAL;

	dst = nla_data(info->attrs[NL80211_ATTR_MAC]);
	next_hop = nla_data(info->attrs[NL80211_ATTR_MPATH_NEXT_HOP]);

	if (!rdev->ops->add_mpath)
		return -EOPNOTSUPP;

	if (dev->ieee80211_ptr->iftype != NL80211_IFTYPE_MESH_POINT)
		return -EOPNOTSUPP;

	return rdev->ops->add_mpath(&rdev->wiphy, dev, dst, next_hop);
}

static int nl80211_del_mpath(struct sk_buff *skb, struct genl_info *info)
{
	struct cfg80211_registered_device *rdev = info->user_ptr[0];
	struct net_device *dev = info->user_ptr[1];
	u8 *dst = NULL;

	if (info->attrs[NL80211_ATTR_MAC])
		dst = nla_data(info->attrs[NL80211_ATTR_MAC]);

	if (!rdev->ops->del_mpath)
		return -EOPNOTSUPP;

	return rdev->ops->del_mpath(&rdev->wiphy, dev, dst);
}

static int nl80211_set_bss(struct sk_buff *skb, struct genl_info *info)
{
	struct cfg80211_registered_device *rdev = info->user_ptr[0];
	struct net_device *dev = info->user_ptr[1];
	struct bss_parameters params;

	memset(&params, 0, sizeof(params));
	/* default to not changing parameters */
	params.use_cts_prot = -1;
	params.use_short_preamble = -1;
	params.use_short_slot_time = -1;
	params.ap_isolate = -1;
	params.ht_opmode = -1;

	if (info->attrs[NL80211_ATTR_BSS_CTS_PROT])
		params.use_cts_prot =
		    nla_get_u8(info->attrs[NL80211_ATTR_BSS_CTS_PROT]);
	if (info->attrs[NL80211_ATTR_BSS_SHORT_PREAMBLE])
		params.use_short_preamble =
		    nla_get_u8(info->attrs[NL80211_ATTR_BSS_SHORT_PREAMBLE]);
	if (info->attrs[NL80211_ATTR_BSS_SHORT_SLOT_TIME])
		params.use_short_slot_time =
		    nla_get_u8(info->attrs[NL80211_ATTR_BSS_SHORT_SLOT_TIME]);
	if (info->attrs[NL80211_ATTR_BSS_BASIC_RATES]) {
		params.basic_rates =
			nla_data(info->attrs[NL80211_ATTR_BSS_BASIC_RATES]);
		params.basic_rates_len =
			nla_len(info->attrs[NL80211_ATTR_BSS_BASIC_RATES]);
	}
	if (info->attrs[NL80211_ATTR_AP_ISOLATE])
		params.ap_isolate = !!nla_get_u8(info->attrs[NL80211_ATTR_AP_ISOLATE]);
	if (info->attrs[NL80211_ATTR_BSS_HT_OPMODE])
		params.ht_opmode =
			nla_get_u16(info->attrs[NL80211_ATTR_BSS_HT_OPMODE]);

	if (!rdev->ops->change_bss)
		return -EOPNOTSUPP;

	if (dev->ieee80211_ptr->iftype != NL80211_IFTYPE_AP &&
	    dev->ieee80211_ptr->iftype != NL80211_IFTYPE_P2P_GO)
		return -EOPNOTSUPP;

	return rdev->ops->change_bss(&rdev->wiphy, dev, &params);
}

static const struct nla_policy reg_rule_policy[NL80211_REG_RULE_ATTR_MAX + 1] = {
	[NL80211_ATTR_REG_RULE_FLAGS]		= { .type = NLA_U32 },
	[NL80211_ATTR_FREQ_RANGE_START]		= { .type = NLA_U32 },
	[NL80211_ATTR_FREQ_RANGE_END]		= { .type = NLA_U32 },
	[NL80211_ATTR_FREQ_RANGE_MAX_BW]	= { .type = NLA_U32 },
	[NL80211_ATTR_POWER_RULE_MAX_ANT_GAIN]	= { .type = NLA_U32 },
	[NL80211_ATTR_POWER_RULE_MAX_EIRP]	= { .type = NLA_U32 },
};

static int parse_reg_rule(struct nlattr *tb[],
	struct ieee80211_reg_rule *reg_rule)
{
	struct ieee80211_freq_range *freq_range = &reg_rule->freq_range;
	struct ieee80211_power_rule *power_rule = &reg_rule->power_rule;

	if (!tb[NL80211_ATTR_REG_RULE_FLAGS])
		return -EINVAL;
	if (!tb[NL80211_ATTR_FREQ_RANGE_START])
		return -EINVAL;
	if (!tb[NL80211_ATTR_FREQ_RANGE_END])
		return -EINVAL;
	if (!tb[NL80211_ATTR_FREQ_RANGE_MAX_BW])
		return -EINVAL;
	if (!tb[NL80211_ATTR_POWER_RULE_MAX_EIRP])
		return -EINVAL;

	reg_rule->flags = nla_get_u32(tb[NL80211_ATTR_REG_RULE_FLAGS]);

	freq_range->start_freq_khz =
		nla_get_u32(tb[NL80211_ATTR_FREQ_RANGE_START]);
	freq_range->end_freq_khz =
		nla_get_u32(tb[NL80211_ATTR_FREQ_RANGE_END]);
	freq_range->max_bandwidth_khz =
		nla_get_u32(tb[NL80211_ATTR_FREQ_RANGE_MAX_BW]);

	power_rule->max_eirp =
		nla_get_u32(tb[NL80211_ATTR_POWER_RULE_MAX_EIRP]);

	if (tb[NL80211_ATTR_POWER_RULE_MAX_ANT_GAIN])
		power_rule->max_antenna_gain =
			nla_get_u32(tb[NL80211_ATTR_POWER_RULE_MAX_ANT_GAIN]);

	return 0;
}

static int nl80211_req_set_reg(struct sk_buff *skb, struct genl_info *info)
{
	int r;
	char *data = NULL;

	/*
	 * You should only get this when cfg80211 hasn't yet initialized
	 * completely when built-in to the kernel right between the time
	 * window between nl80211_init() and regulatory_init(), if that is
	 * even possible.
	 */
	mutex_lock(&cfg80211_mutex);
	if (unlikely(!cfg80211_regdomain)) {
		mutex_unlock(&cfg80211_mutex);
		return -EINPROGRESS;
	}
	mutex_unlock(&cfg80211_mutex);

	if (!info->attrs[NL80211_ATTR_REG_ALPHA2])
		return -EINVAL;

	data = nla_data(info->attrs[NL80211_ATTR_REG_ALPHA2]);

	r = regulatory_hint_user(data);

	return r;
}

static int nl80211_get_mesh_config(struct sk_buff *skb,
				   struct genl_info *info)
{
	struct cfg80211_registered_device *rdev = info->user_ptr[0];
	struct net_device *dev = info->user_ptr[1];
	struct wireless_dev *wdev = dev->ieee80211_ptr;
	struct mesh_config cur_params;
	int err = 0;
	void *hdr;
	struct nlattr *pinfoattr;
	struct sk_buff *msg;

	if (wdev->iftype != NL80211_IFTYPE_MESH_POINT)
		return -EOPNOTSUPP;

	if (!rdev->ops->get_mesh_config)
		return -EOPNOTSUPP;

	wdev_lock(wdev);
	/* If not connected, get default parameters */
	if (!wdev->mesh_id_len)
		memcpy(&cur_params, &default_mesh_config, sizeof(cur_params));
	else
		err = rdev->ops->get_mesh_config(&rdev->wiphy, dev,
						 &cur_params);
	wdev_unlock(wdev);

	if (err)
		return err;

	/* Draw up a netlink message to send back */
	msg = nlmsg_new(NLMSG_DEFAULT_SIZE, GFP_KERNEL);
	if (!msg)
		return -ENOMEM;
	hdr = nl80211hdr_put(msg, info->snd_pid, info->snd_seq, 0,
			     NL80211_CMD_GET_MESH_CONFIG);
	if (!hdr)
		goto out;
	pinfoattr = nla_nest_start(msg, NL80211_ATTR_MESH_CONFIG);
	if (!pinfoattr)
		goto nla_put_failure;
	NLA_PUT_U32(msg, NL80211_ATTR_IFINDEX, dev->ifindex);
	NLA_PUT_U16(msg, NL80211_MESHCONF_RETRY_TIMEOUT,
			cur_params.dot11MeshRetryTimeout);
	NLA_PUT_U16(msg, NL80211_MESHCONF_CONFIRM_TIMEOUT,
			cur_params.dot11MeshConfirmTimeout);
	NLA_PUT_U16(msg, NL80211_MESHCONF_HOLDING_TIMEOUT,
			cur_params.dot11MeshHoldingTimeout);
	NLA_PUT_U16(msg, NL80211_MESHCONF_MAX_PEER_LINKS,
			cur_params.dot11MeshMaxPeerLinks);
	NLA_PUT_U8(msg, NL80211_MESHCONF_MAX_RETRIES,
			cur_params.dot11MeshMaxRetries);
	NLA_PUT_U8(msg, NL80211_MESHCONF_TTL,
			cur_params.dot11MeshTTL);
	NLA_PUT_U8(msg, NL80211_MESHCONF_ELEMENT_TTL,
			cur_params.element_ttl);
	NLA_PUT_U8(msg, NL80211_MESHCONF_AUTO_OPEN_PLINKS,
			cur_params.auto_open_plinks);
	NLA_PUT_U8(msg, NL80211_MESHCONF_HWMP_MAX_PREQ_RETRIES,
			cur_params.dot11MeshHWMPmaxPREQretries);
	NLA_PUT_U32(msg, NL80211_MESHCONF_PATH_REFRESH_TIME,
			cur_params.path_refresh_time);
	NLA_PUT_U16(msg, NL80211_MESHCONF_MIN_DISCOVERY_TIMEOUT,
			cur_params.min_discovery_timeout);
	NLA_PUT_U32(msg, NL80211_MESHCONF_HWMP_ACTIVE_PATH_TIMEOUT,
			cur_params.dot11MeshHWMPactivePathTimeout);
	NLA_PUT_U16(msg, NL80211_MESHCONF_HWMP_PREQ_MIN_INTERVAL,
			cur_params.dot11MeshHWMPpreqMinInterval);
	NLA_PUT_U16(msg, NL80211_MESHCONF_HWMP_NET_DIAM_TRVS_TIME,
			cur_params.dot11MeshHWMPnetDiameterTraversalTime);
	NLA_PUT_U8(msg, NL80211_MESHCONF_HWMP_ROOTMODE,
			cur_params.dot11MeshHWMPRootMode);
	NLA_PUT_U16(msg, NL80211_MESHCONF_HWMP_RANN_INTERVAL,
			cur_params.dot11MeshHWMPRannInterval);
	NLA_PUT_U8(msg, NL80211_MESHCONF_GATE_ANNOUNCEMENTS,
			cur_params.dot11MeshGateAnnouncementProtocol);
	nla_nest_end(msg, pinfoattr);
	genlmsg_end(msg, hdr);
	return genlmsg_reply(msg, info);

 nla_put_failure:
	genlmsg_cancel(msg, hdr);
 out:
	nlmsg_free(msg);
	return -ENOBUFS;
}

static const struct nla_policy nl80211_meshconf_params_policy[NL80211_MESHCONF_ATTR_MAX+1] = {
	[NL80211_MESHCONF_RETRY_TIMEOUT] = { .type = NLA_U16 },
	[NL80211_MESHCONF_CONFIRM_TIMEOUT] = { .type = NLA_U16 },
	[NL80211_MESHCONF_HOLDING_TIMEOUT] = { .type = NLA_U16 },
	[NL80211_MESHCONF_MAX_PEER_LINKS] = { .type = NLA_U16 },
	[NL80211_MESHCONF_MAX_RETRIES] = { .type = NLA_U8 },
	[NL80211_MESHCONF_TTL] = { .type = NLA_U8 },
	[NL80211_MESHCONF_ELEMENT_TTL] = { .type = NLA_U8 },
	[NL80211_MESHCONF_AUTO_OPEN_PLINKS] = { .type = NLA_U8 },

	[NL80211_MESHCONF_HWMP_MAX_PREQ_RETRIES] = { .type = NLA_U8 },
	[NL80211_MESHCONF_PATH_REFRESH_TIME] = { .type = NLA_U32 },
	[NL80211_MESHCONF_MIN_DISCOVERY_TIMEOUT] = { .type = NLA_U16 },
	[NL80211_MESHCONF_HWMP_ACTIVE_PATH_TIMEOUT] = { .type = NLA_U32 },
	[NL80211_MESHCONF_HWMP_PREQ_MIN_INTERVAL] = { .type = NLA_U16 },
	[NL80211_MESHCONF_HWMP_NET_DIAM_TRVS_TIME] = { .type = NLA_U16 },
	[NL80211_MESHCONF_HWMP_ROOTMODE] = { .type = NLA_U8 },
	[NL80211_MESHCONF_HWMP_RANN_INTERVAL] = { .type = NLA_U16 },
	[NL80211_MESHCONF_GATE_ANNOUNCEMENTS] = { .type = NLA_U8 },
};

static const struct nla_policy
	nl80211_mesh_setup_params_policy[NL80211_MESH_SETUP_ATTR_MAX+1] = {
	[NL80211_MESH_SETUP_ENABLE_VENDOR_PATH_SEL] = { .type = NLA_U8 },
	[NL80211_MESH_SETUP_ENABLE_VENDOR_METRIC] = { .type = NLA_U8 },
	[NL80211_MESH_SETUP_USERSPACE_AUTH] = { .type = NLA_FLAG },
	[NL80211_MESH_SETUP_IE] = { .type = NLA_BINARY,
		.len = IEEE80211_MAX_DATA_LEN },
	[NL80211_MESH_SETUP_USERSPACE_AMPE] = { .type = NLA_FLAG },
};

static int nl80211_parse_mesh_config(struct genl_info *info,
				     struct mesh_config *cfg,
				     u32 *mask_out)
{
	struct nlattr *tb[NL80211_MESHCONF_ATTR_MAX + 1];
	u32 mask = 0;

#define FILL_IN_MESH_PARAM_IF_SET(table, cfg, param, mask, attr_num, nla_fn) \
do {\
	if (table[attr_num]) {\
		cfg->param = nla_fn(table[attr_num]); \
		mask |= (1 << (attr_num - 1)); \
	} \
} while (0);\


	if (!info->attrs[NL80211_ATTR_MESH_CONFIG])
		return -EINVAL;
	if (nla_parse_nested(tb, NL80211_MESHCONF_ATTR_MAX,
			     info->attrs[NL80211_ATTR_MESH_CONFIG],
			     nl80211_meshconf_params_policy))
		return -EINVAL;

	/* This makes sure that there aren't more than 32 mesh config
	 * parameters (otherwise our bitfield scheme would not work.) */
	BUILD_BUG_ON(NL80211_MESHCONF_ATTR_MAX > 32);

	/* Fill in the params struct */
	FILL_IN_MESH_PARAM_IF_SET(tb, cfg, dot11MeshRetryTimeout,
			mask, NL80211_MESHCONF_RETRY_TIMEOUT, nla_get_u16);
	FILL_IN_MESH_PARAM_IF_SET(tb, cfg, dot11MeshConfirmTimeout,
			mask, NL80211_MESHCONF_CONFIRM_TIMEOUT, nla_get_u16);
	FILL_IN_MESH_PARAM_IF_SET(tb, cfg, dot11MeshHoldingTimeout,
			mask, NL80211_MESHCONF_HOLDING_TIMEOUT, nla_get_u16);
	FILL_IN_MESH_PARAM_IF_SET(tb, cfg, dot11MeshMaxPeerLinks,
			mask, NL80211_MESHCONF_MAX_PEER_LINKS, nla_get_u16);
	FILL_IN_MESH_PARAM_IF_SET(tb, cfg, dot11MeshMaxRetries,
			mask, NL80211_MESHCONF_MAX_RETRIES, nla_get_u8);
	FILL_IN_MESH_PARAM_IF_SET(tb, cfg, dot11MeshTTL,
			mask, NL80211_MESHCONF_TTL, nla_get_u8);
	FILL_IN_MESH_PARAM_IF_SET(tb, cfg, element_ttl,
			mask, NL80211_MESHCONF_ELEMENT_TTL, nla_get_u8);
	FILL_IN_MESH_PARAM_IF_SET(tb, cfg, auto_open_plinks,
			mask, NL80211_MESHCONF_AUTO_OPEN_PLINKS, nla_get_u8);
	FILL_IN_MESH_PARAM_IF_SET(tb, cfg, dot11MeshHWMPmaxPREQretries,
			mask, NL80211_MESHCONF_HWMP_MAX_PREQ_RETRIES,
			nla_get_u8);
	FILL_IN_MESH_PARAM_IF_SET(tb, cfg, path_refresh_time,
			mask, NL80211_MESHCONF_PATH_REFRESH_TIME, nla_get_u32);
	FILL_IN_MESH_PARAM_IF_SET(tb, cfg, min_discovery_timeout,
			mask, NL80211_MESHCONF_MIN_DISCOVERY_TIMEOUT,
			nla_get_u16);
	FILL_IN_MESH_PARAM_IF_SET(tb, cfg, dot11MeshHWMPactivePathTimeout,
			mask, NL80211_MESHCONF_HWMP_ACTIVE_PATH_TIMEOUT,
			nla_get_u32);
	FILL_IN_MESH_PARAM_IF_SET(tb, cfg, dot11MeshHWMPpreqMinInterval,
			mask, NL80211_MESHCONF_HWMP_PREQ_MIN_INTERVAL,
			nla_get_u16);
	FILL_IN_MESH_PARAM_IF_SET(tb, cfg,
			dot11MeshHWMPnetDiameterTraversalTime,
			mask, NL80211_MESHCONF_HWMP_NET_DIAM_TRVS_TIME,
			nla_get_u16);
	FILL_IN_MESH_PARAM_IF_SET(tb, cfg,
			dot11MeshHWMPRootMode, mask,
			NL80211_MESHCONF_HWMP_ROOTMODE,
			nla_get_u8);
	FILL_IN_MESH_PARAM_IF_SET(tb, cfg,
			dot11MeshHWMPRannInterval, mask,
			NL80211_MESHCONF_HWMP_RANN_INTERVAL,
			nla_get_u16);
	FILL_IN_MESH_PARAM_IF_SET(tb, cfg,
			dot11MeshGateAnnouncementProtocol, mask,
			NL80211_MESHCONF_GATE_ANNOUNCEMENTS,
			nla_get_u8);
	if (mask_out)
		*mask_out = mask;

	return 0;

#undef FILL_IN_MESH_PARAM_IF_SET
}

static int nl80211_parse_mesh_setup(struct genl_info *info,
				     struct mesh_setup *setup)
{
	struct nlattr *tb[NL80211_MESH_SETUP_ATTR_MAX + 1];

	if (!info->attrs[NL80211_ATTR_MESH_SETUP])
		return -EINVAL;
	if (nla_parse_nested(tb, NL80211_MESH_SETUP_ATTR_MAX,
			     info->attrs[NL80211_ATTR_MESH_SETUP],
			     nl80211_mesh_setup_params_policy))
		return -EINVAL;

	if (tb[NL80211_MESH_SETUP_ENABLE_VENDOR_PATH_SEL])
		setup->path_sel_proto =
		(nla_get_u8(tb[NL80211_MESH_SETUP_ENABLE_VENDOR_PATH_SEL])) ?
		 IEEE80211_PATH_PROTOCOL_VENDOR :
		 IEEE80211_PATH_PROTOCOL_HWMP;

	if (tb[NL80211_MESH_SETUP_ENABLE_VENDOR_METRIC])
		setup->path_metric =
		(nla_get_u8(tb[NL80211_MESH_SETUP_ENABLE_VENDOR_METRIC])) ?
		 IEEE80211_PATH_METRIC_VENDOR :
		 IEEE80211_PATH_METRIC_AIRTIME;


	if (tb[NL80211_MESH_SETUP_IE]) {
		struct nlattr *ieattr =
			tb[NL80211_MESH_SETUP_IE];
		if (!is_valid_ie_attr(ieattr))
			return -EINVAL;
		setup->ie = nla_data(ieattr);
		setup->ie_len = nla_len(ieattr);
	}
	setup->is_authenticated = nla_get_flag(tb[NL80211_MESH_SETUP_USERSPACE_AUTH]);
	setup->is_secure = nla_get_flag(tb[NL80211_MESH_SETUP_USERSPACE_AMPE]);

	return 0;
}

static int nl80211_update_mesh_config(struct sk_buff *skb,
				      struct genl_info *info)
{
	struct cfg80211_registered_device *rdev = info->user_ptr[0];
	struct net_device *dev = info->user_ptr[1];
	struct wireless_dev *wdev = dev->ieee80211_ptr;
	struct mesh_config cfg;
	u32 mask;
	int err;

	if (wdev->iftype != NL80211_IFTYPE_MESH_POINT)
		return -EOPNOTSUPP;

	if (!rdev->ops->update_mesh_config)
		return -EOPNOTSUPP;

	err = nl80211_parse_mesh_config(info, &cfg, &mask);
	if (err)
		return err;

	wdev_lock(wdev);
	if (!wdev->mesh_id_len)
		err = -ENOLINK;

	if (!err)
		err = rdev->ops->update_mesh_config(&rdev->wiphy, dev,
						    mask, &cfg);

	wdev_unlock(wdev);

	return err;
}

static int nl80211_get_reg(struct sk_buff *skb, struct genl_info *info)
{
	struct sk_buff *msg;
	void *hdr = NULL;
	struct nlattr *nl_reg_rules;
	unsigned int i;
	int err = -EINVAL;

	mutex_lock(&cfg80211_mutex);

	if (!cfg80211_regdomain)
		goto out;

	msg = nlmsg_new(NLMSG_DEFAULT_SIZE, GFP_KERNEL);
	if (!msg) {
		err = -ENOBUFS;
		goto out;
	}

	hdr = nl80211hdr_put(msg, info->snd_pid, info->snd_seq, 0,
			     NL80211_CMD_GET_REG);
	if (!hdr)
		goto put_failure;

	NLA_PUT_STRING(msg, NL80211_ATTR_REG_ALPHA2,
		cfg80211_regdomain->alpha2);

	nl_reg_rules = nla_nest_start(msg, NL80211_ATTR_REG_RULES);
	if (!nl_reg_rules)
		goto nla_put_failure;

	for (i = 0; i < cfg80211_regdomain->n_reg_rules; i++) {
		struct nlattr *nl_reg_rule;
		const struct ieee80211_reg_rule *reg_rule;
		const struct ieee80211_freq_range *freq_range;
		const struct ieee80211_power_rule *power_rule;

		reg_rule = &cfg80211_regdomain->reg_rules[i];
		freq_range = &reg_rule->freq_range;
		power_rule = &reg_rule->power_rule;

		nl_reg_rule = nla_nest_start(msg, i);
		if (!nl_reg_rule)
			goto nla_put_failure;

		NLA_PUT_U32(msg, NL80211_ATTR_REG_RULE_FLAGS,
			reg_rule->flags);
		NLA_PUT_U32(msg, NL80211_ATTR_FREQ_RANGE_START,
			freq_range->start_freq_khz);
		NLA_PUT_U32(msg, NL80211_ATTR_FREQ_RANGE_END,
			freq_range->end_freq_khz);
		NLA_PUT_U32(msg, NL80211_ATTR_FREQ_RANGE_MAX_BW,
			freq_range->max_bandwidth_khz);
		NLA_PUT_U32(msg, NL80211_ATTR_POWER_RULE_MAX_ANT_GAIN,
			power_rule->max_antenna_gain);
		NLA_PUT_U32(msg, NL80211_ATTR_POWER_RULE_MAX_EIRP,
			power_rule->max_eirp);

		nla_nest_end(msg, nl_reg_rule);
	}

	nla_nest_end(msg, nl_reg_rules);

	genlmsg_end(msg, hdr);
	err = genlmsg_reply(msg, info);
	goto out;

nla_put_failure:
	genlmsg_cancel(msg, hdr);
put_failure:
	nlmsg_free(msg);
	err = -EMSGSIZE;
out:
	mutex_unlock(&cfg80211_mutex);
	return err;
}

static int nl80211_set_reg(struct sk_buff *skb, struct genl_info *info)
{
	struct nlattr *tb[NL80211_REG_RULE_ATTR_MAX + 1];
	struct nlattr *nl_reg_rule;
	char *alpha2 = NULL;
	int rem_reg_rules = 0, r = 0;
	u32 num_rules = 0, rule_idx = 0, size_of_regd;
	struct ieee80211_regdomain *rd = NULL;

	if (!info->attrs[NL80211_ATTR_REG_ALPHA2])
		return -EINVAL;

	if (!info->attrs[NL80211_ATTR_REG_RULES])
		return -EINVAL;

	alpha2 = nla_data(info->attrs[NL80211_ATTR_REG_ALPHA2]);

	nla_for_each_nested(nl_reg_rule, info->attrs[NL80211_ATTR_REG_RULES],
			rem_reg_rules) {
		num_rules++;
		if (num_rules > NL80211_MAX_SUPP_REG_RULES)
			return -EINVAL;
	}

	mutex_lock(&cfg80211_mutex);

	if (!reg_is_valid_request(alpha2)) {
		r = -EINVAL;
		goto bad_reg;
	}

	size_of_regd = sizeof(struct ieee80211_regdomain) +
		(num_rules * sizeof(struct ieee80211_reg_rule));

	rd = kzalloc(size_of_regd, GFP_KERNEL);
	if (!rd) {
		r = -ENOMEM;
		goto bad_reg;
	}

	rd->n_reg_rules = num_rules;
	rd->alpha2[0] = alpha2[0];
	rd->alpha2[1] = alpha2[1];

	nla_for_each_nested(nl_reg_rule, info->attrs[NL80211_ATTR_REG_RULES],
			rem_reg_rules) {
		nla_parse(tb, NL80211_REG_RULE_ATTR_MAX,
			nla_data(nl_reg_rule), nla_len(nl_reg_rule),
			reg_rule_policy);
		r = parse_reg_rule(tb, &rd->reg_rules[rule_idx]);
		if (r)
			goto bad_reg;

		rule_idx++;

		if (rule_idx > NL80211_MAX_SUPP_REG_RULES) {
			r = -EINVAL;
			goto bad_reg;
		}
	}

	BUG_ON(rule_idx != num_rules);

	r = set_regdom(rd);

	mutex_unlock(&cfg80211_mutex);

	return r;

 bad_reg:
	mutex_unlock(&cfg80211_mutex);
	kfree(rd);
	return r;
}

static int validate_scan_freqs(struct nlattr *freqs)
{
	struct nlattr *attr1, *attr2;
	int n_channels = 0, tmp1, tmp2;

	nla_for_each_nested(attr1, freqs, tmp1) {
		n_channels++;
		/*
		 * Some hardware has a limited channel list for
		 * scanning, and it is pretty much nonsensical
		 * to scan for a channel twice, so disallow that
		 * and don't require drivers to check that the
		 * channel list they get isn't longer than what
		 * they can scan, as long as they can scan all
		 * the channels they registered at once.
		 */
		nla_for_each_nested(attr2, freqs, tmp2)
			if (attr1 != attr2 &&
			    nla_get_u32(attr1) == nla_get_u32(attr2))
				return 0;
	}

	return n_channels;
}

static int nl80211_trigger_scan(struct sk_buff *skb, struct genl_info *info)
{
	struct cfg80211_registered_device *rdev = info->user_ptr[0];
	struct net_device *dev = info->user_ptr[1];
	struct cfg80211_scan_request *request;
	struct nlattr *attr;
	struct wiphy *wiphy;
	int err, tmp, n_ssids = 0, n_channels, i;
	size_t ie_len;

	if (!is_valid_ie_attr(info->attrs[NL80211_ATTR_IE]))
		return -EINVAL;

	wiphy = &rdev->wiphy;

	if (!rdev->ops->scan)
		return -EOPNOTSUPP;

	if (rdev->scan_req)
		return -EBUSY;

	if (info->attrs[NL80211_ATTR_SCAN_FREQUENCIES]) {
		n_channels = validate_scan_freqs(
				info->attrs[NL80211_ATTR_SCAN_FREQUENCIES]);
		if (!n_channels)
			return -EINVAL;
	} else {
		enum ieee80211_band band;
		n_channels = 0;

		for (band = 0; band < IEEE80211_NUM_BANDS; band++)
			if (wiphy->bands[band])
				n_channels += wiphy->bands[band]->n_channels;
	}

	if (info->attrs[NL80211_ATTR_SCAN_SSIDS])
		nla_for_each_nested(attr, info->attrs[NL80211_ATTR_SCAN_SSIDS], tmp)
			n_ssids++;

	if (n_ssids > wiphy->max_scan_ssids)
		return -EINVAL;

	if (info->attrs[NL80211_ATTR_IE])
		ie_len = nla_len(info->attrs[NL80211_ATTR_IE]);
	else
		ie_len = 0;

	if (ie_len > wiphy->max_scan_ie_len)
		return -EINVAL;

	request = kzalloc(sizeof(*request)
			+ sizeof(*request->ssids) * n_ssids
			+ sizeof(*request->channels) * n_channels
			+ ie_len, GFP_KERNEL);
	if (!request)
		return -ENOMEM;

	if (n_ssids)
		request->ssids = (void *)&request->channels[n_channels];
	request->n_ssids = n_ssids;
	if (ie_len) {
		if (request->ssids)
			request->ie = (void *)(request->ssids + n_ssids);
		else
			request->ie = (void *)(request->channels + n_channels);
	}

	i = 0;
	if (info->attrs[NL80211_ATTR_SCAN_FREQUENCIES]) {
		/* user specified, bail out if channel not found */
		nla_for_each_nested(attr, info->attrs[NL80211_ATTR_SCAN_FREQUENCIES], tmp) {
			struct ieee80211_channel *chan;

			chan = ieee80211_get_channel(wiphy, nla_get_u32(attr));

			if (!chan) {
				err = -EINVAL;
				goto out_free;
			}

			/* ignore disabled channels */
			if (chan->flags & IEEE80211_CHAN_DISABLED)
				continue;

			request->channels[i] = chan;
			i++;
		}
	} else {
		enum ieee80211_band band;

		/* all channels */
		for (band = 0; band < IEEE80211_NUM_BANDS; band++) {
			int j;
			if (!wiphy->bands[band])
				continue;
			for (j = 0; j < wiphy->bands[band]->n_channels; j++) {
				struct ieee80211_channel *chan;

				chan = &wiphy->bands[band]->channels[j];

				if (chan->flags & IEEE80211_CHAN_DISABLED)
					continue;

				request->channels[i] = chan;
				i++;
			}
		}
	}

	if (!i) {
		err = -EINVAL;
		goto out_free;
	}

	request->n_channels = i;

	i = 0;
	if (info->attrs[NL80211_ATTR_SCAN_SSIDS]) {
		nla_for_each_nested(attr, info->attrs[NL80211_ATTR_SCAN_SSIDS], tmp) {
			if (nla_len(attr) > IEEE80211_MAX_SSID_LEN) {
				err = -EINVAL;
				goto out_free;
			}
			request->ssids[i].ssid_len = nla_len(attr);
			memcpy(request->ssids[i].ssid, nla_data(attr), nla_len(attr));
			i++;
		}
	}

	if (info->attrs[NL80211_ATTR_IE]) {
		request->ie_len = nla_len(info->attrs[NL80211_ATTR_IE]);
		memcpy((void *)request->ie,
		       nla_data(info->attrs[NL80211_ATTR_IE]),
		       request->ie_len);
	}

	for (i = 0; i < IEEE80211_NUM_BANDS; i++)
		if (wiphy->bands[i])
			request->rates[i] =
				(1 << wiphy->bands[i]->n_bitrates) - 1;

	if (info->attrs[NL80211_ATTR_SCAN_SUPP_RATES]) {
		nla_for_each_nested(attr,
				    info->attrs[NL80211_ATTR_SCAN_SUPP_RATES],
				    tmp) {
			enum ieee80211_band band = nla_type(attr);

			if (band < 0 || band >= IEEE80211_NUM_BANDS) {
				err = -EINVAL;
				goto out_free;
			}
			err = ieee80211_get_ratemask(wiphy->bands[band],
						     nla_data(attr),
						     nla_len(attr),
						     &request->rates[band]);
			if (err)
				goto out_free;
		}
	}

	request->no_cck =
		nla_get_flag(info->attrs[NL80211_ATTR_TX_NO_CCK_RATE]);

	request->dev = dev;
	request->wiphy = &rdev->wiphy;

	rdev->scan_req = request;
	err = rdev->ops->scan(&rdev->wiphy, dev, request);

	if (!err) {
		nl80211_send_scan_start(rdev, dev);
		dev_hold(dev);
	} else {
 out_free:
		rdev->scan_req = NULL;
		kfree(request);
	}

	return err;
}

static int nl80211_start_sched_scan(struct sk_buff *skb,
				    struct genl_info *info)
{
	struct cfg80211_sched_scan_request *request;
	struct cfg80211_registered_device *rdev = info->user_ptr[0];
	struct net_device *dev = info->user_ptr[1];
	struct nlattr *attr;
	struct wiphy *wiphy;
	int err, tmp, n_ssids = 0, n_match_sets = 0, n_channels, i;
	u32 interval;
	enum ieee80211_band band;
	size_t ie_len;
	struct nlattr *tb[NL80211_SCHED_SCAN_MATCH_ATTR_MAX + 1];

	if (!(rdev->wiphy.flags & WIPHY_FLAG_SUPPORTS_SCHED_SCAN) ||
	    !rdev->ops->sched_scan_start)
		return -EOPNOTSUPP;

	if (!is_valid_ie_attr(info->attrs[NL80211_ATTR_IE]))
		return -EINVAL;

	if (!info->attrs[NL80211_ATTR_SCHED_SCAN_INTERVAL])
		return -EINVAL;

	interval = nla_get_u32(info->attrs[NL80211_ATTR_SCHED_SCAN_INTERVAL]);
	if (interval == 0)
		return -EINVAL;

	wiphy = &rdev->wiphy;

	if (info->attrs[NL80211_ATTR_SCAN_FREQUENCIES]) {
		n_channels = validate_scan_freqs(
				info->attrs[NL80211_ATTR_SCAN_FREQUENCIES]);
		if (!n_channels)
			return -EINVAL;
	} else {
		n_channels = 0;

		for (band = 0; band < IEEE80211_NUM_BANDS; band++)
			if (wiphy->bands[band])
				n_channels += wiphy->bands[band]->n_channels;
	}

	if (info->attrs[NL80211_ATTR_SCAN_SSIDS])
		nla_for_each_nested(attr, info->attrs[NL80211_ATTR_SCAN_SSIDS],
				    tmp)
			n_ssids++;

	if (n_ssids > wiphy->max_sched_scan_ssids)
		return -EINVAL;

	if (info->attrs[NL80211_ATTR_SCHED_SCAN_MATCH])
		nla_for_each_nested(attr,
				    info->attrs[NL80211_ATTR_SCHED_SCAN_MATCH],
				    tmp)
			n_match_sets++;

	if (n_match_sets > wiphy->max_match_sets)
		return -EINVAL;

	if (info->attrs[NL80211_ATTR_IE])
		ie_len = nla_len(info->attrs[NL80211_ATTR_IE]);
	else
		ie_len = 0;

	if (ie_len > wiphy->max_sched_scan_ie_len)
		return -EINVAL;

	mutex_lock(&rdev->sched_scan_mtx);

	if (rdev->sched_scan_req) {
		err = -EINPROGRESS;
		goto out;
	}

	request = kzalloc(sizeof(*request)
			+ sizeof(*request->ssids) * n_ssids
			+ sizeof(*request->match_sets) * n_match_sets
			+ sizeof(*request->channels) * n_channels
			+ ie_len, GFP_KERNEL);
	if (!request) {
		err = -ENOMEM;
		goto out;
	}

	if (n_ssids)
		request->ssids = (void *)&request->channels[n_channels];
	request->n_ssids = n_ssids;
	if (ie_len) {
		if (request->ssids)
			request->ie = (void *)(request->ssids + n_ssids);
		else
			request->ie = (void *)(request->channels + n_channels);
	}

	if (n_match_sets) {
		if (request->ie)
			request->match_sets = (void *)(request->ie + ie_len);
		else if (request->ssids)
			request->match_sets =
				(void *)(request->ssids + n_ssids);
		else
			request->match_sets =
				(void *)(request->channels + n_channels);
	}
	request->n_match_sets = n_match_sets;

	i = 0;
	if (info->attrs[NL80211_ATTR_SCAN_FREQUENCIES]) {
		/* user specified, bail out if channel not found */
		nla_for_each_nested(attr,
				    info->attrs[NL80211_ATTR_SCAN_FREQUENCIES],
				    tmp) {
			struct ieee80211_channel *chan;

			chan = ieee80211_get_channel(wiphy, nla_get_u32(attr));

			if (!chan) {
				err = -EINVAL;
				goto out_free;
			}

			/* ignore disabled channels */
			if (chan->flags & IEEE80211_CHAN_DISABLED)
				continue;

			request->channels[i] = chan;
			i++;
		}
	} else {
		/* all channels */
		for (band = 0; band < IEEE80211_NUM_BANDS; band++) {
			int j;
			if (!wiphy->bands[band])
				continue;
			for (j = 0; j < wiphy->bands[band]->n_channels; j++) {
				struct ieee80211_channel *chan;

				chan = &wiphy->bands[band]->channels[j];

				if (chan->flags & IEEE80211_CHAN_DISABLED)
					continue;

				request->channels[i] = chan;
				i++;
			}
		}
	}

	if (!i) {
		err = -EINVAL;
		goto out_free;
	}

	request->n_channels = i;

	i = 0;
	if (info->attrs[NL80211_ATTR_SCAN_SSIDS]) {
		nla_for_each_nested(attr, info->attrs[NL80211_ATTR_SCAN_SSIDS],
				    tmp) {
			if (nla_len(attr) > IEEE80211_MAX_SSID_LEN) {
				err = -EINVAL;
				goto out_free;
			}
			request->ssids[i].ssid_len = nla_len(attr);
			memcpy(request->ssids[i].ssid, nla_data(attr),
			       nla_len(attr));
			i++;
		}
	}

	i = 0;
	if (info->attrs[NL80211_ATTR_SCHED_SCAN_MATCH]) {
		nla_for_each_nested(attr,
				    info->attrs[NL80211_ATTR_SCHED_SCAN_MATCH],
				    tmp) {
			struct nlattr *ssid;

			nla_parse(tb, NL80211_SCHED_SCAN_MATCH_ATTR_MAX,
				  nla_data(attr), nla_len(attr),
				  nl80211_match_policy);
			ssid = tb[NL80211_ATTR_SCHED_SCAN_MATCH_SSID];
			if (ssid) {
				if (nla_len(ssid) > IEEE80211_MAX_SSID_LEN) {
					err = -EINVAL;
					goto out_free;
				}
				memcpy(request->match_sets[i].ssid.ssid,
				       nla_data(ssid), nla_len(ssid));
				request->match_sets[i].ssid.ssid_len =
					nla_len(ssid);
			}
			i++;
		}
	}

	if (info->attrs[NL80211_ATTR_IE]) {
		request->ie_len = nla_len(info->attrs[NL80211_ATTR_IE]);
		memcpy((void *)request->ie,
		       nla_data(info->attrs[NL80211_ATTR_IE]),
		       request->ie_len);
	}

	request->dev = dev;
	request->wiphy = &rdev->wiphy;
	request->interval = interval;

	err = rdev->ops->sched_scan_start(&rdev->wiphy, dev, request);
	if (!err) {
		rdev->sched_scan_req = request;
		nl80211_send_sched_scan(rdev, dev,
					NL80211_CMD_START_SCHED_SCAN);
		goto out;
	}

out_free:
	kfree(request);
out:
	mutex_unlock(&rdev->sched_scan_mtx);
	return err;
}

static int nl80211_stop_sched_scan(struct sk_buff *skb,
				   struct genl_info *info)
{
	struct cfg80211_registered_device *rdev = info->user_ptr[0];
	int err;

	if (!(rdev->wiphy.flags & WIPHY_FLAG_SUPPORTS_SCHED_SCAN) ||
	    !rdev->ops->sched_scan_stop)
		return -EOPNOTSUPP;

	mutex_lock(&rdev->sched_scan_mtx);
	err = __cfg80211_stop_sched_scan(rdev, false);
	mutex_unlock(&rdev->sched_scan_mtx);

	return err;
}

static int nl80211_send_bss(struct sk_buff *msg, struct netlink_callback *cb,
			    u32 seq, int flags,
			    struct cfg80211_registered_device *rdev,
			    struct wireless_dev *wdev,
			    struct cfg80211_internal_bss *intbss)
{
	struct cfg80211_bss *res = &intbss->pub;
	void *hdr;
	struct nlattr *bss;
	int i;

	ASSERT_WDEV_LOCK(wdev);

	hdr = nl80211hdr_put(msg, NETLINK_CB(cb->skb).pid, seq, flags,
			     NL80211_CMD_NEW_SCAN_RESULTS);
	if (!hdr)
		return -1;

	genl_dump_check_consistent(cb, hdr, &nl80211_fam);

	NLA_PUT_U32(msg, NL80211_ATTR_GENERATION, rdev->bss_generation);
	NLA_PUT_U32(msg, NL80211_ATTR_IFINDEX, wdev->netdev->ifindex);

	bss = nla_nest_start(msg, NL80211_ATTR_BSS);
	if (!bss)
		goto nla_put_failure;
	if (!is_zero_ether_addr(res->bssid))
		NLA_PUT(msg, NL80211_BSS_BSSID, ETH_ALEN, res->bssid);
	if (res->information_elements && res->len_information_elements)
		NLA_PUT(msg, NL80211_BSS_INFORMATION_ELEMENTS,
			res->len_information_elements,
			res->information_elements);
	if (res->beacon_ies && res->len_beacon_ies &&
	    res->beacon_ies != res->information_elements)
		NLA_PUT(msg, NL80211_BSS_BEACON_IES,
			res->len_beacon_ies, res->beacon_ies);
	if (res->tsf)
		NLA_PUT_U64(msg, NL80211_BSS_TSF, res->tsf);
	if (res->beacon_interval)
		NLA_PUT_U16(msg, NL80211_BSS_BEACON_INTERVAL, res->beacon_interval);
	NLA_PUT_U16(msg, NL80211_BSS_CAPABILITY, res->capability);
	NLA_PUT_U32(msg, NL80211_BSS_FREQUENCY, res->channel->center_freq);
	NLA_PUT_U32(msg, NL80211_BSS_SEEN_MS_AGO,
		jiffies_to_msecs(jiffies - intbss->ts));

	switch (rdev->wiphy.signal_type) {
	case CFG80211_SIGNAL_TYPE_MBM:
		NLA_PUT_U32(msg, NL80211_BSS_SIGNAL_MBM, res->signal);
		break;
	case CFG80211_SIGNAL_TYPE_UNSPEC:
		NLA_PUT_U8(msg, NL80211_BSS_SIGNAL_UNSPEC, res->signal);
		break;
	default:
		break;
	}

	switch (wdev->iftype) {
	case NL80211_IFTYPE_P2P_CLIENT:
	case NL80211_IFTYPE_STATION:
		if (intbss == wdev->current_bss)
			NLA_PUT_U32(msg, NL80211_BSS_STATUS,
				    NL80211_BSS_STATUS_ASSOCIATED);
		else for (i = 0; i < MAX_AUTH_BSSES; i++) {
			if (intbss != wdev->auth_bsses[i])
				continue;
			NLA_PUT_U32(msg, NL80211_BSS_STATUS,
				    NL80211_BSS_STATUS_AUTHENTICATED);
			break;
		}
		break;
	case NL80211_IFTYPE_ADHOC:
		if (intbss == wdev->current_bss)
			NLA_PUT_U32(msg, NL80211_BSS_STATUS,
				    NL80211_BSS_STATUS_IBSS_JOINED);
		break;
	default:
		break;
	}

	nla_nest_end(msg, bss);

	return genlmsg_end(msg, hdr);

 nla_put_failure:
	genlmsg_cancel(msg, hdr);
	return -EMSGSIZE;
}

static int nl80211_dump_scan(struct sk_buff *skb,
			     struct netlink_callback *cb)
{
	struct cfg80211_registered_device *rdev;
	struct net_device *dev;
	struct cfg80211_internal_bss *scan;
	struct wireless_dev *wdev;
	int start = cb->args[1], idx = 0;
	int err;

	err = nl80211_prepare_netdev_dump(skb, cb, &rdev, &dev);
	if (err)
		return err;

	wdev = dev->ieee80211_ptr;

	wdev_lock(wdev);
	spin_lock_bh(&rdev->bss_lock);
	cfg80211_bss_expire(rdev);

	cb->seq = rdev->bss_generation;

	list_for_each_entry(scan, &rdev->bss_list, list) {
		if (++idx <= start)
			continue;
		if (nl80211_send_bss(skb, cb,
				cb->nlh->nlmsg_seq, NLM_F_MULTI,
				rdev, wdev, scan) < 0) {
			idx--;
			break;
		}
	}

	spin_unlock_bh(&rdev->bss_lock);
	wdev_unlock(wdev);

	cb->args[1] = idx;
	nl80211_finish_netdev_dump(rdev);

	return skb->len;
}

static int nl80211_send_survey(struct sk_buff *msg, u32 pid, u32 seq,
				int flags, struct net_device *dev,
				struct survey_info *survey)
{
	void *hdr;
	struct nlattr *infoattr;

	hdr = nl80211hdr_put(msg, pid, seq, flags,
			     NL80211_CMD_NEW_SURVEY_RESULTS);
	if (!hdr)
		return -ENOMEM;

	NLA_PUT_U32(msg, NL80211_ATTR_IFINDEX, dev->ifindex);

	infoattr = nla_nest_start(msg, NL80211_ATTR_SURVEY_INFO);
	if (!infoattr)
		goto nla_put_failure;

	NLA_PUT_U32(msg, NL80211_SURVEY_INFO_FREQUENCY,
		    survey->channel->center_freq);
	if (survey->filled & SURVEY_INFO_NOISE_DBM)
		NLA_PUT_U8(msg, NL80211_SURVEY_INFO_NOISE,
			    survey->noise);
	if (survey->filled & SURVEY_INFO_IN_USE)
		NLA_PUT_FLAG(msg, NL80211_SURVEY_INFO_IN_USE);
	if (survey->filled & SURVEY_INFO_CHANNEL_TIME)
		NLA_PUT_U64(msg, NL80211_SURVEY_INFO_CHANNEL_TIME,
			    survey->channel_time);
	if (survey->filled & SURVEY_INFO_CHANNEL_TIME_BUSY)
		NLA_PUT_U64(msg, NL80211_SURVEY_INFO_CHANNEL_TIME_BUSY,
			    survey->channel_time_busy);
	if (survey->filled & SURVEY_INFO_CHANNEL_TIME_EXT_BUSY)
		NLA_PUT_U64(msg, NL80211_SURVEY_INFO_CHANNEL_TIME_EXT_BUSY,
			    survey->channel_time_ext_busy);
	if (survey->filled & SURVEY_INFO_CHANNEL_TIME_RX)
		NLA_PUT_U64(msg, NL80211_SURVEY_INFO_CHANNEL_TIME_RX,
			    survey->channel_time_rx);
	if (survey->filled & SURVEY_INFO_CHANNEL_TIME_TX)
		NLA_PUT_U64(msg, NL80211_SURVEY_INFO_CHANNEL_TIME_TX,
			    survey->channel_time_tx);

	nla_nest_end(msg, infoattr);

	return genlmsg_end(msg, hdr);

 nla_put_failure:
	genlmsg_cancel(msg, hdr);
	return -EMSGSIZE;
}

static int nl80211_dump_survey(struct sk_buff *skb,
			struct netlink_callback *cb)
{
	struct survey_info survey;
	struct cfg80211_registered_device *dev;
	struct net_device *netdev;
	int survey_idx = cb->args[1];
	int res;

	res = nl80211_prepare_netdev_dump(skb, cb, &dev, &netdev);
	if (res)
		return res;

	if (!dev->ops->dump_survey) {
		res = -EOPNOTSUPP;
		goto out_err;
	}

	while (1) {
		struct ieee80211_channel *chan;

		res = dev->ops->dump_survey(&dev->wiphy, netdev, survey_idx,
					    &survey);
		if (res == -ENOENT)
			break;
		if (res)
			goto out_err;

		/* Survey without a channel doesn't make sense */
		if (!survey.channel) {
			res = -EINVAL;
			goto out;
		}

		chan = ieee80211_get_channel(&dev->wiphy,
					     survey.channel->center_freq);
		if (!chan || chan->flags & IEEE80211_CHAN_DISABLED) {
			survey_idx++;
			continue;
		}

		if (nl80211_send_survey(skb,
				NETLINK_CB(cb->skb).pid,
				cb->nlh->nlmsg_seq, NLM_F_MULTI,
				netdev,
				&survey) < 0)
			goto out;
		survey_idx++;
	}

 out:
	cb->args[1] = survey_idx;
	res = skb->len;
 out_err:
	nl80211_finish_netdev_dump(dev);
	return res;
}

static bool nl80211_valid_auth_type(enum nl80211_auth_type auth_type)
{
	return auth_type <= NL80211_AUTHTYPE_MAX;
}

static bool nl80211_valid_wpa_versions(u32 wpa_versions)
{
	return !(wpa_versions & ~(NL80211_WPA_VERSION_1 |
				  NL80211_WPA_VERSION_2));
}

static int nl80211_authenticate(struct sk_buff *skb, struct genl_info *info)
{
	struct cfg80211_registered_device *rdev = info->user_ptr[0];
	struct net_device *dev = info->user_ptr[1];
	struct ieee80211_channel *chan;
	const u8 *bssid, *ssid, *ie = NULL;
	int err, ssid_len, ie_len = 0;
	enum nl80211_auth_type auth_type;
	struct key_parse key;
	bool local_state_change;

	if (!is_valid_ie_attr(info->attrs[NL80211_ATTR_IE]))
		return -EINVAL;

	if (!info->attrs[NL80211_ATTR_MAC])
		return -EINVAL;

	if (!info->attrs[NL80211_ATTR_AUTH_TYPE])
		return -EINVAL;

	if (!info->attrs[NL80211_ATTR_SSID])
		return -EINVAL;

	if (!info->attrs[NL80211_ATTR_WIPHY_FREQ])
		return -EINVAL;

	err = nl80211_parse_key(info, &key);
	if (err)
		return err;

	if (key.idx >= 0) {
		if (key.type != -1 && key.type != NL80211_KEYTYPE_GROUP)
			return -EINVAL;
		if (!key.p.key || !key.p.key_len)
			return -EINVAL;
		if ((key.p.cipher != WLAN_CIPHER_SUITE_WEP40 ||
		     key.p.key_len != WLAN_KEY_LEN_WEP40) &&
		    (key.p.cipher != WLAN_CIPHER_SUITE_WEP104 ||
		     key.p.key_len != WLAN_KEY_LEN_WEP104))
			return -EINVAL;
		if (key.idx > 4)
			return -EINVAL;
	} else {
		key.p.key_len = 0;
		key.p.key = NULL;
	}

	if (key.idx >= 0) {
		int i;
		bool ok = false;
		for (i = 0; i < rdev->wiphy.n_cipher_suites; i++) {
			if (key.p.cipher == rdev->wiphy.cipher_suites[i]) {
				ok = true;
				break;
			}
		}
		if (!ok)
			return -EINVAL;
	}

	if (!rdev->ops->auth)
		return -EOPNOTSUPP;

	if (dev->ieee80211_ptr->iftype != NL80211_IFTYPE_STATION &&
	    dev->ieee80211_ptr->iftype != NL80211_IFTYPE_P2P_CLIENT)
		return -EOPNOTSUPP;

	bssid = nla_data(info->attrs[NL80211_ATTR_MAC]);
	chan = ieee80211_get_channel(&rdev->wiphy,
		nla_get_u32(info->attrs[NL80211_ATTR_WIPHY_FREQ]));
	if (!chan || (chan->flags & IEEE80211_CHAN_DISABLED))
		return -EINVAL;

	ssid = nla_data(info->attrs[NL80211_ATTR_SSID]);
	ssid_len = nla_len(info->attrs[NL80211_ATTR_SSID]);

	if (info->attrs[NL80211_ATTR_IE]) {
		ie = nla_data(info->attrs[NL80211_ATTR_IE]);
		ie_len = nla_len(info->attrs[NL80211_ATTR_IE]);
	}

	auth_type = nla_get_u32(info->attrs[NL80211_ATTR_AUTH_TYPE]);
	if (!nl80211_valid_auth_type(auth_type))
		return -EINVAL;

	local_state_change = !!info->attrs[NL80211_ATTR_LOCAL_STATE_CHANGE];

	return cfg80211_mlme_auth(rdev, dev, chan, auth_type, bssid,
				  ssid, ssid_len, ie, ie_len,
				  key.p.key, key.p.key_len, key.idx,
				  local_state_change);
}

static int nl80211_crypto_settings(struct cfg80211_registered_device *rdev,
				   struct genl_info *info,
				   struct cfg80211_crypto_settings *settings,
				   int cipher_limit)
{
	memset(settings, 0, sizeof(*settings));

	settings->control_port = info->attrs[NL80211_ATTR_CONTROL_PORT];

	if (info->attrs[NL80211_ATTR_CONTROL_PORT_ETHERTYPE]) {
		u16 proto;
		proto = nla_get_u16(
			info->attrs[NL80211_ATTR_CONTROL_PORT_ETHERTYPE]);
		settings->control_port_ethertype = cpu_to_be16(proto);
		if (!(rdev->wiphy.flags & WIPHY_FLAG_CONTROL_PORT_PROTOCOL) &&
		    proto != ETH_P_PAE)
			return -EINVAL;
		if (info->attrs[NL80211_ATTR_CONTROL_PORT_NO_ENCRYPT])
			settings->control_port_no_encrypt = true;
	} else
		settings->control_port_ethertype = cpu_to_be16(ETH_P_PAE);

	if (info->attrs[NL80211_ATTR_CIPHER_SUITES_PAIRWISE]) {
		void *data;
		int len, i;

		data = nla_data(info->attrs[NL80211_ATTR_CIPHER_SUITES_PAIRWISE]);
		len = nla_len(info->attrs[NL80211_ATTR_CIPHER_SUITES_PAIRWISE]);
		settings->n_ciphers_pairwise = len / sizeof(u32);

		if (len % sizeof(u32))
			return -EINVAL;

		if (settings->n_ciphers_pairwise > cipher_limit)
			return -EINVAL;

		memcpy(settings->ciphers_pairwise, data, len);

		for (i = 0; i < settings->n_ciphers_pairwise; i++)
			if (!cfg80211_supported_cipher_suite(
					&rdev->wiphy,
					settings->ciphers_pairwise[i]))
				return -EINVAL;
	}

	if (info->attrs[NL80211_ATTR_CIPHER_SUITE_GROUP]) {
		settings->cipher_group =
			nla_get_u32(info->attrs[NL80211_ATTR_CIPHER_SUITE_GROUP]);
		if (!cfg80211_supported_cipher_suite(&rdev->wiphy,
						     settings->cipher_group))
			return -EINVAL;
	}

	if (info->attrs[NL80211_ATTR_WPA_VERSIONS]) {
		settings->wpa_versions =
			nla_get_u32(info->attrs[NL80211_ATTR_WPA_VERSIONS]);
		if (!nl80211_valid_wpa_versions(settings->wpa_versions))
			return -EINVAL;
	}

	if (info->attrs[NL80211_ATTR_AKM_SUITES]) {
		void *data;
		int len;

		data = nla_data(info->attrs[NL80211_ATTR_AKM_SUITES]);
		len = nla_len(info->attrs[NL80211_ATTR_AKM_SUITES]);
		settings->n_akm_suites = len / sizeof(u32);

		if (len % sizeof(u32))
			return -EINVAL;

		if (settings->n_akm_suites > NL80211_MAX_NR_AKM_SUITES)
			return -EINVAL;

		memcpy(settings->akm_suites, data, len);
<<<<<<< HEAD
=======

		for (i = 0; i < settings->n_akm_suites; i++)
			if (!nl80211_valid_akm_suite(settings->akm_suites[i]))
				return -EINVAL;
>>>>>>> ba542385
	}

	return 0;
}

static int nl80211_associate(struct sk_buff *skb, struct genl_info *info)
{
	struct cfg80211_registered_device *rdev = info->user_ptr[0];
	struct net_device *dev = info->user_ptr[1];
	struct cfg80211_crypto_settings crypto;
	struct ieee80211_channel *chan;
	const u8 *bssid, *ssid, *ie = NULL, *prev_bssid = NULL;
	int err, ssid_len, ie_len = 0;
	bool use_mfp = false;

	if (!is_valid_ie_attr(info->attrs[NL80211_ATTR_IE]))
		return -EINVAL;

	if (!info->attrs[NL80211_ATTR_MAC] ||
	    !info->attrs[NL80211_ATTR_SSID] ||
	    !info->attrs[NL80211_ATTR_WIPHY_FREQ])
		return -EINVAL;

	if (!rdev->ops->assoc)
		return -EOPNOTSUPP;

	if (dev->ieee80211_ptr->iftype != NL80211_IFTYPE_STATION &&
	    dev->ieee80211_ptr->iftype != NL80211_IFTYPE_P2P_CLIENT)
		return -EOPNOTSUPP;

	bssid = nla_data(info->attrs[NL80211_ATTR_MAC]);

	chan = ieee80211_get_channel(&rdev->wiphy,
		nla_get_u32(info->attrs[NL80211_ATTR_WIPHY_FREQ]));
	if (!chan || (chan->flags & IEEE80211_CHAN_DISABLED))
		return -EINVAL;

	ssid = nla_data(info->attrs[NL80211_ATTR_SSID]);
	ssid_len = nla_len(info->attrs[NL80211_ATTR_SSID]);

	if (info->attrs[NL80211_ATTR_IE]) {
		ie = nla_data(info->attrs[NL80211_ATTR_IE]);
		ie_len = nla_len(info->attrs[NL80211_ATTR_IE]);
	}

	if (info->attrs[NL80211_ATTR_USE_MFP]) {
		enum nl80211_mfp mfp =
			nla_get_u32(info->attrs[NL80211_ATTR_USE_MFP]);
		if (mfp == NL80211_MFP_REQUIRED)
			use_mfp = true;
		else if (mfp != NL80211_MFP_NO)
			return -EINVAL;
	}

	if (info->attrs[NL80211_ATTR_PREV_BSSID])
		prev_bssid = nla_data(info->attrs[NL80211_ATTR_PREV_BSSID]);

	err = nl80211_crypto_settings(rdev, info, &crypto, 1);
	if (!err)
		err = cfg80211_mlme_assoc(rdev, dev, chan, bssid, prev_bssid,
					  ssid, ssid_len, ie, ie_len, use_mfp,
					  &crypto);

	return err;
}

static int nl80211_deauthenticate(struct sk_buff *skb, struct genl_info *info)
{
	struct cfg80211_registered_device *rdev = info->user_ptr[0];
	struct net_device *dev = info->user_ptr[1];
	const u8 *ie = NULL, *bssid;
	int ie_len = 0;
	u16 reason_code;
	bool local_state_change;

	if (!is_valid_ie_attr(info->attrs[NL80211_ATTR_IE]))
		return -EINVAL;

	if (!info->attrs[NL80211_ATTR_MAC])
		return -EINVAL;

	if (!info->attrs[NL80211_ATTR_REASON_CODE])
		return -EINVAL;

	if (!rdev->ops->deauth)
		return -EOPNOTSUPP;

	if (dev->ieee80211_ptr->iftype != NL80211_IFTYPE_STATION &&
	    dev->ieee80211_ptr->iftype != NL80211_IFTYPE_P2P_CLIENT)
		return -EOPNOTSUPP;

	bssid = nla_data(info->attrs[NL80211_ATTR_MAC]);

	reason_code = nla_get_u16(info->attrs[NL80211_ATTR_REASON_CODE]);
	if (reason_code == 0) {
		/* Reason Code 0 is reserved */
		return -EINVAL;
	}

	if (info->attrs[NL80211_ATTR_IE]) {
		ie = nla_data(info->attrs[NL80211_ATTR_IE]);
		ie_len = nla_len(info->attrs[NL80211_ATTR_IE]);
	}

	local_state_change = !!info->attrs[NL80211_ATTR_LOCAL_STATE_CHANGE];

	return cfg80211_mlme_deauth(rdev, dev, bssid, ie, ie_len, reason_code,
				    local_state_change);
}

static int nl80211_disassociate(struct sk_buff *skb, struct genl_info *info)
{
	struct cfg80211_registered_device *rdev = info->user_ptr[0];
	struct net_device *dev = info->user_ptr[1];
	const u8 *ie = NULL, *bssid;
	int ie_len = 0;
	u16 reason_code;
	bool local_state_change;

	if (!is_valid_ie_attr(info->attrs[NL80211_ATTR_IE]))
		return -EINVAL;

	if (!info->attrs[NL80211_ATTR_MAC])
		return -EINVAL;

	if (!info->attrs[NL80211_ATTR_REASON_CODE])
		return -EINVAL;

	if (!rdev->ops->disassoc)
		return -EOPNOTSUPP;

	if (dev->ieee80211_ptr->iftype != NL80211_IFTYPE_STATION &&
	    dev->ieee80211_ptr->iftype != NL80211_IFTYPE_P2P_CLIENT)
		return -EOPNOTSUPP;

	bssid = nla_data(info->attrs[NL80211_ATTR_MAC]);

	reason_code = nla_get_u16(info->attrs[NL80211_ATTR_REASON_CODE]);
	if (reason_code == 0) {
		/* Reason Code 0 is reserved */
		return -EINVAL;
	}

	if (info->attrs[NL80211_ATTR_IE]) {
		ie = nla_data(info->attrs[NL80211_ATTR_IE]);
		ie_len = nla_len(info->attrs[NL80211_ATTR_IE]);
	}

	local_state_change = !!info->attrs[NL80211_ATTR_LOCAL_STATE_CHANGE];

	return cfg80211_mlme_disassoc(rdev, dev, bssid, ie, ie_len, reason_code,
				      local_state_change);
}

static bool
nl80211_parse_mcast_rate(struct cfg80211_registered_device *rdev,
			 int mcast_rate[IEEE80211_NUM_BANDS],
			 int rateval)
{
	struct wiphy *wiphy = &rdev->wiphy;
	bool found = false;
	int band, i;

	for (band = 0; band < IEEE80211_NUM_BANDS; band++) {
		struct ieee80211_supported_band *sband;

		sband = wiphy->bands[band];
		if (!sband)
			continue;

		for (i = 0; i < sband->n_bitrates; i++) {
			if (sband->bitrates[i].bitrate == rateval) {
				mcast_rate[band] = i + 1;
				found = true;
				break;
			}
		}
	}

	return found;
}

static int nl80211_join_ibss(struct sk_buff *skb, struct genl_info *info)
{
	struct cfg80211_registered_device *rdev = info->user_ptr[0];
	struct net_device *dev = info->user_ptr[1];
	struct cfg80211_ibss_params ibss;
	struct wiphy *wiphy;
	struct cfg80211_cached_keys *connkeys = NULL;
	int err;

	memset(&ibss, 0, sizeof(ibss));

	if (!is_valid_ie_attr(info->attrs[NL80211_ATTR_IE]))
		return -EINVAL;

	if (!info->attrs[NL80211_ATTR_WIPHY_FREQ] ||
	    !info->attrs[NL80211_ATTR_SSID] ||
	    !nla_len(info->attrs[NL80211_ATTR_SSID]))
		return -EINVAL;

	ibss.beacon_interval = 100;

	if (info->attrs[NL80211_ATTR_BEACON_INTERVAL]) {
		ibss.beacon_interval =
			nla_get_u32(info->attrs[NL80211_ATTR_BEACON_INTERVAL]);
		if (ibss.beacon_interval < 1 || ibss.beacon_interval > 10000)
			return -EINVAL;
	}

	if (!rdev->ops->join_ibss)
		return -EOPNOTSUPP;

	if (dev->ieee80211_ptr->iftype != NL80211_IFTYPE_ADHOC)
		return -EOPNOTSUPP;

	wiphy = &rdev->wiphy;

	if (info->attrs[NL80211_ATTR_MAC]) {
		ibss.bssid = nla_data(info->attrs[NL80211_ATTR_MAC]);

		if (!is_valid_ether_addr(ibss.bssid))
			return -EINVAL;
	}
	ibss.ssid = nla_data(info->attrs[NL80211_ATTR_SSID]);
	ibss.ssid_len = nla_len(info->attrs[NL80211_ATTR_SSID]);

	if (info->attrs[NL80211_ATTR_IE]) {
		ibss.ie = nla_data(info->attrs[NL80211_ATTR_IE]);
		ibss.ie_len = nla_len(info->attrs[NL80211_ATTR_IE]);
	}

	ibss.channel = ieee80211_get_channel(wiphy,
		nla_get_u32(info->attrs[NL80211_ATTR_WIPHY_FREQ]));
	if (!ibss.channel ||
	    ibss.channel->flags & IEEE80211_CHAN_NO_IBSS ||
	    ibss.channel->flags & IEEE80211_CHAN_DISABLED)
		return -EINVAL;

	ibss.channel_fixed = !!info->attrs[NL80211_ATTR_FREQ_FIXED];
	ibss.privacy = !!info->attrs[NL80211_ATTR_PRIVACY];

	if (info->attrs[NL80211_ATTR_BSS_BASIC_RATES]) {
		u8 *rates =
			nla_data(info->attrs[NL80211_ATTR_BSS_BASIC_RATES]);
		int n_rates =
			nla_len(info->attrs[NL80211_ATTR_BSS_BASIC_RATES]);
		struct ieee80211_supported_band *sband =
			wiphy->bands[ibss.channel->band];
		int err;

		err = ieee80211_get_ratemask(sband, rates, n_rates,
					     &ibss.basic_rates);
		if (err)
			return err;
	}

	if (info->attrs[NL80211_ATTR_MCAST_RATE] &&
	    !nl80211_parse_mcast_rate(rdev, ibss.mcast_rate,
			nla_get_u32(info->attrs[NL80211_ATTR_MCAST_RATE])))
		return -EINVAL;

	if (ibss.privacy && info->attrs[NL80211_ATTR_KEYS]) {
		connkeys = nl80211_parse_connkeys(rdev,
					info->attrs[NL80211_ATTR_KEYS]);
		if (IS_ERR(connkeys))
			return PTR_ERR(connkeys);
	}

	err = cfg80211_join_ibss(rdev, dev, &ibss, connkeys);
	if (err)
		kfree(connkeys);
	return err;
}

static int nl80211_leave_ibss(struct sk_buff *skb, struct genl_info *info)
{
	struct cfg80211_registered_device *rdev = info->user_ptr[0];
	struct net_device *dev = info->user_ptr[1];

	if (!rdev->ops->leave_ibss)
		return -EOPNOTSUPP;

	if (dev->ieee80211_ptr->iftype != NL80211_IFTYPE_ADHOC)
		return -EOPNOTSUPP;

	return cfg80211_leave_ibss(rdev, dev, false);
}

#ifdef CONFIG_NL80211_TESTMODE
static struct genl_multicast_group nl80211_testmode_mcgrp = {
	.name = "testmode",
};

static int nl80211_testmode_do(struct sk_buff *skb, struct genl_info *info)
{
	struct cfg80211_registered_device *rdev = info->user_ptr[0];
	int err;

	if (!info->attrs[NL80211_ATTR_TESTDATA])
		return -EINVAL;

	err = -EOPNOTSUPP;
	if (rdev->ops->testmode_cmd) {
		rdev->testmode_info = info;
		err = rdev->ops->testmode_cmd(&rdev->wiphy,
				nla_data(info->attrs[NL80211_ATTR_TESTDATA]),
				nla_len(info->attrs[NL80211_ATTR_TESTDATA]));
		rdev->testmode_info = NULL;
	}

	return err;
}

static int nl80211_testmode_dump(struct sk_buff *skb,
				 struct netlink_callback *cb)
{
	struct cfg80211_registered_device *dev;
	int err;
	long phy_idx;
	void *data = NULL;
	int data_len = 0;

	if (cb->args[0]) {
		/*
		 * 0 is a valid index, but not valid for args[0],
		 * so we need to offset by 1.
		 */
		phy_idx = cb->args[0] - 1;
	} else {
		err = nlmsg_parse(cb->nlh, GENL_HDRLEN + nl80211_fam.hdrsize,
				  nl80211_fam.attrbuf, nl80211_fam.maxattr,
				  nl80211_policy);
		if (err)
			return err;
		if (!nl80211_fam.attrbuf[NL80211_ATTR_WIPHY])
			return -EINVAL;
		phy_idx = nla_get_u32(nl80211_fam.attrbuf[NL80211_ATTR_WIPHY]);
		if (nl80211_fam.attrbuf[NL80211_ATTR_TESTDATA])
			cb->args[1] =
				(long)nl80211_fam.attrbuf[NL80211_ATTR_TESTDATA];
	}

	if (cb->args[1]) {
		data = nla_data((void *)cb->args[1]);
		data_len = nla_len((void *)cb->args[1]);
	}

	mutex_lock(&cfg80211_mutex);
	dev = cfg80211_rdev_by_wiphy_idx(phy_idx);
	if (!dev) {
		mutex_unlock(&cfg80211_mutex);
		return -ENOENT;
	}
	cfg80211_lock_rdev(dev);
	mutex_unlock(&cfg80211_mutex);

	if (!dev->ops->testmode_dump) {
		err = -EOPNOTSUPP;
		goto out_err;
	}

	while (1) {
		void *hdr = nl80211hdr_put(skb, NETLINK_CB(cb->skb).pid,
					   cb->nlh->nlmsg_seq, NLM_F_MULTI,
					   NL80211_CMD_TESTMODE);
		struct nlattr *tmdata;

		if (nla_put_u32(skb, NL80211_ATTR_WIPHY, dev->wiphy_idx) < 0) {
			genlmsg_cancel(skb, hdr);
			break;
		}

		tmdata = nla_nest_start(skb, NL80211_ATTR_TESTDATA);
		if (!tmdata) {
			genlmsg_cancel(skb, hdr);
			break;
		}
		err = dev->ops->testmode_dump(&dev->wiphy, skb, cb,
					      data, data_len);
		nla_nest_end(skb, tmdata);

		if (err == -ENOBUFS || err == -ENOENT) {
			genlmsg_cancel(skb, hdr);
			break;
		} else if (err) {
			genlmsg_cancel(skb, hdr);
			goto out_err;
		}

		genlmsg_end(skb, hdr);
	}

	err = skb->len;
	/* see above */
	cb->args[0] = phy_idx + 1;
 out_err:
	cfg80211_unlock_rdev(dev);
	return err;
}

static struct sk_buff *
__cfg80211_testmode_alloc_skb(struct cfg80211_registered_device *rdev,
			      int approxlen, u32 pid, u32 seq, gfp_t gfp)
{
	struct sk_buff *skb;
	void *hdr;
	struct nlattr *data;

	skb = nlmsg_new(approxlen + 100, gfp);
	if (!skb)
		return NULL;

	hdr = nl80211hdr_put(skb, pid, seq, 0, NL80211_CMD_TESTMODE);
	if (!hdr) {
		kfree_skb(skb);
		return NULL;
	}

	NLA_PUT_U32(skb, NL80211_ATTR_WIPHY, rdev->wiphy_idx);
	data = nla_nest_start(skb, NL80211_ATTR_TESTDATA);

	((void **)skb->cb)[0] = rdev;
	((void **)skb->cb)[1] = hdr;
	((void **)skb->cb)[2] = data;

	return skb;

 nla_put_failure:
	kfree_skb(skb);
	return NULL;
}

struct sk_buff *cfg80211_testmode_alloc_reply_skb(struct wiphy *wiphy,
						  int approxlen)
{
	struct cfg80211_registered_device *rdev = wiphy_to_dev(wiphy);

	if (WARN_ON(!rdev->testmode_info))
		return NULL;

	return __cfg80211_testmode_alloc_skb(rdev, approxlen,
				rdev->testmode_info->snd_pid,
				rdev->testmode_info->snd_seq,
				GFP_KERNEL);
}
EXPORT_SYMBOL(cfg80211_testmode_alloc_reply_skb);

int cfg80211_testmode_reply(struct sk_buff *skb)
{
	struct cfg80211_registered_device *rdev = ((void **)skb->cb)[0];
	void *hdr = ((void **)skb->cb)[1];
	struct nlattr *data = ((void **)skb->cb)[2];

	if (WARN_ON(!rdev->testmode_info)) {
		kfree_skb(skb);
		return -EINVAL;
	}

	nla_nest_end(skb, data);
	genlmsg_end(skb, hdr);
	return genlmsg_reply(skb, rdev->testmode_info);
}
EXPORT_SYMBOL(cfg80211_testmode_reply);

struct sk_buff *cfg80211_testmode_alloc_event_skb(struct wiphy *wiphy,
						  int approxlen, gfp_t gfp)
{
	struct cfg80211_registered_device *rdev = wiphy_to_dev(wiphy);

	return __cfg80211_testmode_alloc_skb(rdev, approxlen, 0, 0, gfp);
}
EXPORT_SYMBOL(cfg80211_testmode_alloc_event_skb);

void cfg80211_testmode_event(struct sk_buff *skb, gfp_t gfp)
{
	void *hdr = ((void **)skb->cb)[1];
	struct nlattr *data = ((void **)skb->cb)[2];

	nla_nest_end(skb, data);
	genlmsg_end(skb, hdr);
	genlmsg_multicast(skb, 0, nl80211_testmode_mcgrp.id, gfp);
}
EXPORT_SYMBOL(cfg80211_testmode_event);
#endif

static int nl80211_connect(struct sk_buff *skb, struct genl_info *info)
{
	struct cfg80211_registered_device *rdev = info->user_ptr[0];
	struct net_device *dev = info->user_ptr[1];
	struct cfg80211_connect_params connect;
	struct wiphy *wiphy;
	struct cfg80211_cached_keys *connkeys = NULL;
	int err;

	memset(&connect, 0, sizeof(connect));

	if (!is_valid_ie_attr(info->attrs[NL80211_ATTR_IE]))
		return -EINVAL;

	if (!info->attrs[NL80211_ATTR_SSID] ||
	    !nla_len(info->attrs[NL80211_ATTR_SSID]))
		return -EINVAL;

	if (info->attrs[NL80211_ATTR_AUTH_TYPE]) {
		connect.auth_type =
			nla_get_u32(info->attrs[NL80211_ATTR_AUTH_TYPE]);
		if (!nl80211_valid_auth_type(connect.auth_type))
			return -EINVAL;
	} else
		connect.auth_type = NL80211_AUTHTYPE_AUTOMATIC;

	connect.privacy = info->attrs[NL80211_ATTR_PRIVACY];

	err = nl80211_crypto_settings(rdev, info, &connect.crypto,
				      NL80211_MAX_NR_CIPHER_SUITES);
	if (err)
		return err;

	if (dev->ieee80211_ptr->iftype != NL80211_IFTYPE_STATION &&
	    dev->ieee80211_ptr->iftype != NL80211_IFTYPE_P2P_CLIENT)
		return -EOPNOTSUPP;

	wiphy = &rdev->wiphy;

	if (info->attrs[NL80211_ATTR_MAC])
		connect.bssid = nla_data(info->attrs[NL80211_ATTR_MAC]);
	connect.ssid = nla_data(info->attrs[NL80211_ATTR_SSID]);
	connect.ssid_len = nla_len(info->attrs[NL80211_ATTR_SSID]);

	if (info->attrs[NL80211_ATTR_IE]) {
		connect.ie = nla_data(info->attrs[NL80211_ATTR_IE]);
		connect.ie_len = nla_len(info->attrs[NL80211_ATTR_IE]);
	}

	if (info->attrs[NL80211_ATTR_WIPHY_FREQ]) {
		connect.channel =
			ieee80211_get_channel(wiphy,
			    nla_get_u32(info->attrs[NL80211_ATTR_WIPHY_FREQ]));
		if (!connect.channel ||
		    connect.channel->flags & IEEE80211_CHAN_DISABLED)
			return -EINVAL;
	}

	if (connect.privacy && info->attrs[NL80211_ATTR_KEYS]) {
		connkeys = nl80211_parse_connkeys(rdev,
					info->attrs[NL80211_ATTR_KEYS]);
		if (IS_ERR(connkeys))
			return PTR_ERR(connkeys);
	}

	err = cfg80211_connect(rdev, dev, &connect, connkeys);
	if (err)
		kfree(connkeys);
	return err;
}

static int nl80211_disconnect(struct sk_buff *skb, struct genl_info *info)
{
	struct cfg80211_registered_device *rdev = info->user_ptr[0];
	struct net_device *dev = info->user_ptr[1];
	u16 reason;

	if (!info->attrs[NL80211_ATTR_REASON_CODE])
		reason = WLAN_REASON_DEAUTH_LEAVING;
	else
		reason = nla_get_u16(info->attrs[NL80211_ATTR_REASON_CODE]);

	if (reason == 0)
		return -EINVAL;

	if (dev->ieee80211_ptr->iftype != NL80211_IFTYPE_STATION &&
	    dev->ieee80211_ptr->iftype != NL80211_IFTYPE_P2P_CLIENT)
		return -EOPNOTSUPP;

	return cfg80211_disconnect(rdev, dev, reason, true);
}

static int nl80211_wiphy_netns(struct sk_buff *skb, struct genl_info *info)
{
	struct cfg80211_registered_device *rdev = info->user_ptr[0];
	struct net *net;
	int err;
	u32 pid;

	if (!info->attrs[NL80211_ATTR_PID])
		return -EINVAL;

	pid = nla_get_u32(info->attrs[NL80211_ATTR_PID]);

	net = get_net_ns_by_pid(pid);
	if (IS_ERR(net))
		return PTR_ERR(net);

	err = 0;

	/* check if anything to do */
	if (!net_eq(wiphy_net(&rdev->wiphy), net))
		err = cfg80211_switch_netns(rdev, net);

	put_net(net);
	return err;
}

static int nl80211_setdel_pmksa(struct sk_buff *skb, struct genl_info *info)
{
	struct cfg80211_registered_device *rdev = info->user_ptr[0];
	int (*rdev_ops)(struct wiphy *wiphy, struct net_device *dev,
			struct cfg80211_pmksa *pmksa) = NULL;
	struct net_device *dev = info->user_ptr[1];
	struct cfg80211_pmksa pmksa;

	memset(&pmksa, 0, sizeof(struct cfg80211_pmksa));

	if (!info->attrs[NL80211_ATTR_MAC])
		return -EINVAL;

	if (!info->attrs[NL80211_ATTR_PMKID])
		return -EINVAL;

	pmksa.pmkid = nla_data(info->attrs[NL80211_ATTR_PMKID]);
	pmksa.bssid = nla_data(info->attrs[NL80211_ATTR_MAC]);

	if (dev->ieee80211_ptr->iftype != NL80211_IFTYPE_STATION &&
	    dev->ieee80211_ptr->iftype != NL80211_IFTYPE_P2P_CLIENT)
		return -EOPNOTSUPP;

	switch (info->genlhdr->cmd) {
	case NL80211_CMD_SET_PMKSA:
		rdev_ops = rdev->ops->set_pmksa;
		break;
	case NL80211_CMD_DEL_PMKSA:
		rdev_ops = rdev->ops->del_pmksa;
		break;
	default:
		WARN_ON(1);
		break;
	}

	if (!rdev_ops)
		return -EOPNOTSUPP;

	return rdev_ops(&rdev->wiphy, dev, &pmksa);
}

static int nl80211_flush_pmksa(struct sk_buff *skb, struct genl_info *info)
{
	struct cfg80211_registered_device *rdev = info->user_ptr[0];
	struct net_device *dev = info->user_ptr[1];

	if (dev->ieee80211_ptr->iftype != NL80211_IFTYPE_STATION &&
	    dev->ieee80211_ptr->iftype != NL80211_IFTYPE_P2P_CLIENT)
		return -EOPNOTSUPP;

	if (!rdev->ops->flush_pmksa)
		return -EOPNOTSUPP;

	return rdev->ops->flush_pmksa(&rdev->wiphy, dev);
}

static int nl80211_remain_on_channel(struct sk_buff *skb,
				     struct genl_info *info)
{
	struct cfg80211_registered_device *rdev = info->user_ptr[0];
	struct net_device *dev = info->user_ptr[1];
	struct ieee80211_channel *chan;
	struct sk_buff *msg;
	void *hdr;
	u64 cookie;
	enum nl80211_channel_type channel_type = NL80211_CHAN_NO_HT;
	u32 freq, duration;
	int err;

	if (!info->attrs[NL80211_ATTR_WIPHY_FREQ] ||
	    !info->attrs[NL80211_ATTR_DURATION])
		return -EINVAL;

	duration = nla_get_u32(info->attrs[NL80211_ATTR_DURATION]);

	/*
	 * We should be on that channel for at least one jiffie,
	 * and more than 5 seconds seems excessive.
	 */
	if (!duration || !msecs_to_jiffies(duration) ||
	    duration > rdev->wiphy.max_remain_on_channel_duration)
		return -EINVAL;

	if (!rdev->ops->remain_on_channel)
		return -EOPNOTSUPP;

	if (info->attrs[NL80211_ATTR_WIPHY_CHANNEL_TYPE]) {
		channel_type = nla_get_u32(
			info->attrs[NL80211_ATTR_WIPHY_CHANNEL_TYPE]);
		if (channel_type != NL80211_CHAN_NO_HT &&
		    channel_type != NL80211_CHAN_HT20 &&
		    channel_type != NL80211_CHAN_HT40PLUS &&
		    channel_type != NL80211_CHAN_HT40MINUS)
			return -EINVAL;
	}

	freq = nla_get_u32(info->attrs[NL80211_ATTR_WIPHY_FREQ]);
	chan = rdev_freq_to_chan(rdev, freq, channel_type);
	if (chan == NULL)
		return -EINVAL;

	msg = nlmsg_new(NLMSG_DEFAULT_SIZE, GFP_KERNEL);
	if (!msg)
		return -ENOMEM;

	hdr = nl80211hdr_put(msg, info->snd_pid, info->snd_seq, 0,
			     NL80211_CMD_REMAIN_ON_CHANNEL);

	if (IS_ERR(hdr)) {
		err = PTR_ERR(hdr);
		goto free_msg;
	}

	err = rdev->ops->remain_on_channel(&rdev->wiphy, dev, chan,
					   channel_type, duration, &cookie);

	if (err)
		goto free_msg;

	NLA_PUT_U64(msg, NL80211_ATTR_COOKIE, cookie);

	genlmsg_end(msg, hdr);

	return genlmsg_reply(msg, info);

 nla_put_failure:
	err = -ENOBUFS;
 free_msg:
	nlmsg_free(msg);
	return err;
}

static int nl80211_cancel_remain_on_channel(struct sk_buff *skb,
					    struct genl_info *info)
{
	struct cfg80211_registered_device *rdev = info->user_ptr[0];
	struct net_device *dev = info->user_ptr[1];
	u64 cookie;

	if (!info->attrs[NL80211_ATTR_COOKIE])
		return -EINVAL;

	if (!rdev->ops->cancel_remain_on_channel)
		return -EOPNOTSUPP;

	cookie = nla_get_u64(info->attrs[NL80211_ATTR_COOKIE]);

	return rdev->ops->cancel_remain_on_channel(&rdev->wiphy, dev, cookie);
}

static u32 rateset_to_mask(struct ieee80211_supported_band *sband,
			   u8 *rates, u8 rates_len)
{
	u8 i;
	u32 mask = 0;

	for (i = 0; i < rates_len; i++) {
		int rate = (rates[i] & 0x7f) * 5;
		int ridx;
		for (ridx = 0; ridx < sband->n_bitrates; ridx++) {
			struct ieee80211_rate *srate =
				&sband->bitrates[ridx];
			if (rate == srate->bitrate) {
				mask |= 1 << ridx;
				break;
			}
		}
		if (ridx == sband->n_bitrates)
			return 0; /* rate not found */
	}

	return mask;
}

static const struct nla_policy nl80211_txattr_policy[NL80211_TXRATE_MAX + 1] = {
	[NL80211_TXRATE_LEGACY] = { .type = NLA_BINARY,
				    .len = NL80211_MAX_SUPP_RATES },
};

static int nl80211_set_tx_bitrate_mask(struct sk_buff *skb,
				       struct genl_info *info)
{
	struct nlattr *tb[NL80211_TXRATE_MAX + 1];
	struct cfg80211_registered_device *rdev = info->user_ptr[0];
	struct cfg80211_bitrate_mask mask;
	int rem, i;
	struct net_device *dev = info->user_ptr[1];
	struct nlattr *tx_rates;
	struct ieee80211_supported_band *sband;

	if (info->attrs[NL80211_ATTR_TX_RATES] == NULL)
		return -EINVAL;

	if (!rdev->ops->set_bitrate_mask)
		return -EOPNOTSUPP;

	memset(&mask, 0, sizeof(mask));
	/* Default to all rates enabled */
	for (i = 0; i < IEEE80211_NUM_BANDS; i++) {
		sband = rdev->wiphy.bands[i];
		mask.control[i].legacy =
			sband ? (1 << sband->n_bitrates) - 1 : 0;
	}

	/*
	 * The nested attribute uses enum nl80211_band as the index. This maps
	 * directly to the enum ieee80211_band values used in cfg80211.
	 */
	nla_for_each_nested(tx_rates, info->attrs[NL80211_ATTR_TX_RATES], rem)
	{
		enum ieee80211_band band = nla_type(tx_rates);
		if (band < 0 || band >= IEEE80211_NUM_BANDS)
			return -EINVAL;
		sband = rdev->wiphy.bands[band];
		if (sband == NULL)
			return -EINVAL;
		nla_parse(tb, NL80211_TXRATE_MAX, nla_data(tx_rates),
			  nla_len(tx_rates), nl80211_txattr_policy);
		if (tb[NL80211_TXRATE_LEGACY]) {
			mask.control[band].legacy = rateset_to_mask(
				sband,
				nla_data(tb[NL80211_TXRATE_LEGACY]),
				nla_len(tb[NL80211_TXRATE_LEGACY]));
			if (mask.control[band].legacy == 0)
				return -EINVAL;
		}
	}

	return rdev->ops->set_bitrate_mask(&rdev->wiphy, dev, NULL, &mask);
}

static int nl80211_register_mgmt(struct sk_buff *skb, struct genl_info *info)
{
	struct cfg80211_registered_device *rdev = info->user_ptr[0];
	struct net_device *dev = info->user_ptr[1];
	u16 frame_type = IEEE80211_FTYPE_MGMT | IEEE80211_STYPE_ACTION;

	if (!info->attrs[NL80211_ATTR_FRAME_MATCH])
		return -EINVAL;

	if (info->attrs[NL80211_ATTR_FRAME_TYPE])
		frame_type = nla_get_u16(info->attrs[NL80211_ATTR_FRAME_TYPE]);

	if (dev->ieee80211_ptr->iftype != NL80211_IFTYPE_STATION &&
	    dev->ieee80211_ptr->iftype != NL80211_IFTYPE_ADHOC &&
	    dev->ieee80211_ptr->iftype != NL80211_IFTYPE_P2P_CLIENT &&
	    dev->ieee80211_ptr->iftype != NL80211_IFTYPE_AP &&
	    dev->ieee80211_ptr->iftype != NL80211_IFTYPE_AP_VLAN &&
	    dev->ieee80211_ptr->iftype != NL80211_IFTYPE_MESH_POINT &&
	    dev->ieee80211_ptr->iftype != NL80211_IFTYPE_P2P_GO)
		return -EOPNOTSUPP;

	/* not much point in registering if we can't reply */
	if (!rdev->ops->mgmt_tx)
		return -EOPNOTSUPP;

	return cfg80211_mlme_register_mgmt(dev->ieee80211_ptr, info->snd_pid,
			frame_type,
			nla_data(info->attrs[NL80211_ATTR_FRAME_MATCH]),
			nla_len(info->attrs[NL80211_ATTR_FRAME_MATCH]));
}

static int nl80211_tx_mgmt(struct sk_buff *skb, struct genl_info *info)
{
	struct cfg80211_registered_device *rdev = info->user_ptr[0];
	struct net_device *dev = info->user_ptr[1];
	struct ieee80211_channel *chan;
	enum nl80211_channel_type channel_type = NL80211_CHAN_NO_HT;
	bool channel_type_valid = false;
	u32 freq;
	int err;
	void *hdr;
	u64 cookie;
	struct sk_buff *msg;
	unsigned int wait = 0;
	bool offchan;
	bool no_cck;

	if (!info->attrs[NL80211_ATTR_FRAME] ||
	    !info->attrs[NL80211_ATTR_WIPHY_FREQ])
		return -EINVAL;

	if (!rdev->ops->mgmt_tx)
		return -EOPNOTSUPP;

	if (dev->ieee80211_ptr->iftype != NL80211_IFTYPE_STATION &&
	    dev->ieee80211_ptr->iftype != NL80211_IFTYPE_ADHOC &&
	    dev->ieee80211_ptr->iftype != NL80211_IFTYPE_P2P_CLIENT &&
	    dev->ieee80211_ptr->iftype != NL80211_IFTYPE_AP &&
	    dev->ieee80211_ptr->iftype != NL80211_IFTYPE_AP_VLAN &&
	    dev->ieee80211_ptr->iftype != NL80211_IFTYPE_MESH_POINT &&
	    dev->ieee80211_ptr->iftype != NL80211_IFTYPE_P2P_GO)
		return -EOPNOTSUPP;

	if (info->attrs[NL80211_ATTR_DURATION]) {
		if (!rdev->ops->mgmt_tx_cancel_wait)
			return -EINVAL;
		wait = nla_get_u32(info->attrs[NL80211_ATTR_DURATION]);
	}

	if (info->attrs[NL80211_ATTR_WIPHY_CHANNEL_TYPE]) {
		channel_type = nla_get_u32(
			info->attrs[NL80211_ATTR_WIPHY_CHANNEL_TYPE]);
		if (channel_type != NL80211_CHAN_NO_HT &&
		    channel_type != NL80211_CHAN_HT20 &&
		    channel_type != NL80211_CHAN_HT40PLUS &&
		    channel_type != NL80211_CHAN_HT40MINUS)
			return -EINVAL;
		channel_type_valid = true;
	}

	offchan = info->attrs[NL80211_ATTR_OFFCHANNEL_TX_OK];

	no_cck = nla_get_flag(info->attrs[NL80211_ATTR_TX_NO_CCK_RATE]);

	freq = nla_get_u32(info->attrs[NL80211_ATTR_WIPHY_FREQ]);
	chan = rdev_freq_to_chan(rdev, freq, channel_type);
	if (chan == NULL)
		return -EINVAL;

	msg = nlmsg_new(NLMSG_DEFAULT_SIZE, GFP_KERNEL);
	if (!msg)
		return -ENOMEM;

	hdr = nl80211hdr_put(msg, info->snd_pid, info->snd_seq, 0,
			     NL80211_CMD_FRAME);

	if (IS_ERR(hdr)) {
		err = PTR_ERR(hdr);
		goto free_msg;
	}
	err = cfg80211_mlme_mgmt_tx(rdev, dev, chan, offchan, channel_type,
				    channel_type_valid, wait,
				    nla_data(info->attrs[NL80211_ATTR_FRAME]),
				    nla_len(info->attrs[NL80211_ATTR_FRAME]),
				    no_cck, &cookie);
	if (err)
		goto free_msg;

	NLA_PUT_U64(msg, NL80211_ATTR_COOKIE, cookie);

	genlmsg_end(msg, hdr);
	return genlmsg_reply(msg, info);

 nla_put_failure:
	err = -ENOBUFS;
 free_msg:
	nlmsg_free(msg);
	return err;
}

static int nl80211_tx_mgmt_cancel_wait(struct sk_buff *skb, struct genl_info *info)
{
	struct cfg80211_registered_device *rdev = info->user_ptr[0];
	struct net_device *dev = info->user_ptr[1];
	u64 cookie;

	if (!info->attrs[NL80211_ATTR_COOKIE])
		return -EINVAL;

	if (!rdev->ops->mgmt_tx_cancel_wait)
		return -EOPNOTSUPP;

	if (dev->ieee80211_ptr->iftype != NL80211_IFTYPE_STATION &&
	    dev->ieee80211_ptr->iftype != NL80211_IFTYPE_ADHOC &&
	    dev->ieee80211_ptr->iftype != NL80211_IFTYPE_P2P_CLIENT &&
	    dev->ieee80211_ptr->iftype != NL80211_IFTYPE_AP &&
	    dev->ieee80211_ptr->iftype != NL80211_IFTYPE_AP_VLAN &&
	    dev->ieee80211_ptr->iftype != NL80211_IFTYPE_P2P_GO)
		return -EOPNOTSUPP;

	cookie = nla_get_u64(info->attrs[NL80211_ATTR_COOKIE]);

	return rdev->ops->mgmt_tx_cancel_wait(&rdev->wiphy, dev, cookie);
}

static int nl80211_set_power_save(struct sk_buff *skb, struct genl_info *info)
{
	struct cfg80211_registered_device *rdev = info->user_ptr[0];
	struct wireless_dev *wdev;
	struct net_device *dev = info->user_ptr[1];
	u8 ps_state;
	bool state;
	int err;

	if (!info->attrs[NL80211_ATTR_PS_STATE])
		return -EINVAL;

	ps_state = nla_get_u32(info->attrs[NL80211_ATTR_PS_STATE]);

	if (ps_state != NL80211_PS_DISABLED && ps_state != NL80211_PS_ENABLED)
		return -EINVAL;

	wdev = dev->ieee80211_ptr;

	if (!rdev->ops->set_power_mgmt)
		return -EOPNOTSUPP;

	state = (ps_state == NL80211_PS_ENABLED) ? true : false;

	if (state == wdev->ps)
		return 0;

	err = rdev->ops->set_power_mgmt(wdev->wiphy, dev, state,
					wdev->ps_timeout);
	if (!err)
		wdev->ps = state;
	return err;
}

static int nl80211_get_power_save(struct sk_buff *skb, struct genl_info *info)
{
	struct cfg80211_registered_device *rdev = info->user_ptr[0];
	enum nl80211_ps_state ps_state;
	struct wireless_dev *wdev;
	struct net_device *dev = info->user_ptr[1];
	struct sk_buff *msg;
	void *hdr;
	int err;

	wdev = dev->ieee80211_ptr;

	if (!rdev->ops->set_power_mgmt)
		return -EOPNOTSUPP;

	msg = nlmsg_new(NLMSG_DEFAULT_SIZE, GFP_KERNEL);
	if (!msg)
		return -ENOMEM;

	hdr = nl80211hdr_put(msg, info->snd_pid, info->snd_seq, 0,
			     NL80211_CMD_GET_POWER_SAVE);
	if (!hdr) {
		err = -ENOBUFS;
		goto free_msg;
	}

	if (wdev->ps)
		ps_state = NL80211_PS_ENABLED;
	else
		ps_state = NL80211_PS_DISABLED;

	NLA_PUT_U32(msg, NL80211_ATTR_PS_STATE, ps_state);

	genlmsg_end(msg, hdr);
	return genlmsg_reply(msg, info);

 nla_put_failure:
	err = -ENOBUFS;
 free_msg:
	nlmsg_free(msg);
	return err;
}

static struct nla_policy
nl80211_attr_cqm_policy[NL80211_ATTR_CQM_MAX + 1] __read_mostly = {
	[NL80211_ATTR_CQM_RSSI_THOLD] = { .type = NLA_U32 },
	[NL80211_ATTR_CQM_RSSI_HYST] = { .type = NLA_U32 },
	[NL80211_ATTR_CQM_RSSI_THRESHOLD_EVENT] = { .type = NLA_U32 },
};

static int nl80211_set_cqm_rssi(struct genl_info *info,
				s32 threshold, u32 hysteresis)
{
	struct cfg80211_registered_device *rdev = info->user_ptr[0];
	struct wireless_dev *wdev;
	struct net_device *dev = info->user_ptr[1];

	if (threshold > 0)
		return -EINVAL;

	wdev = dev->ieee80211_ptr;

	if (!rdev->ops->set_cqm_rssi_config)
		return -EOPNOTSUPP;

	if (wdev->iftype != NL80211_IFTYPE_STATION &&
	    wdev->iftype != NL80211_IFTYPE_P2P_CLIENT)
		return -EOPNOTSUPP;

	return rdev->ops->set_cqm_rssi_config(wdev->wiphy, dev,
					      threshold, hysteresis);
}

static int nl80211_set_cqm(struct sk_buff *skb, struct genl_info *info)
{
	struct nlattr *attrs[NL80211_ATTR_CQM_MAX + 1];
	struct nlattr *cqm;
	int err;

	cqm = info->attrs[NL80211_ATTR_CQM];
	if (!cqm) {
		err = -EINVAL;
		goto out;
	}

	err = nla_parse_nested(attrs, NL80211_ATTR_CQM_MAX, cqm,
			       nl80211_attr_cqm_policy);
	if (err)
		goto out;

	if (attrs[NL80211_ATTR_CQM_RSSI_THOLD] &&
	    attrs[NL80211_ATTR_CQM_RSSI_HYST]) {
		s32 threshold;
		u32 hysteresis;
		threshold = nla_get_u32(attrs[NL80211_ATTR_CQM_RSSI_THOLD]);
		hysteresis = nla_get_u32(attrs[NL80211_ATTR_CQM_RSSI_HYST]);
		err = nl80211_set_cqm_rssi(info, threshold, hysteresis);
	} else
		err = -EINVAL;

out:
	return err;
}

static int nl80211_join_mesh(struct sk_buff *skb, struct genl_info *info)
{
	struct cfg80211_registered_device *rdev = info->user_ptr[0];
	struct net_device *dev = info->user_ptr[1];
	struct mesh_config cfg;
	struct mesh_setup setup;
	int err;

	/* start with default */
	memcpy(&cfg, &default_mesh_config, sizeof(cfg));
	memcpy(&setup, &default_mesh_setup, sizeof(setup));

	if (info->attrs[NL80211_ATTR_MESH_CONFIG]) {
		/* and parse parameters if given */
		err = nl80211_parse_mesh_config(info, &cfg, NULL);
		if (err)
			return err;
	}

	if (!info->attrs[NL80211_ATTR_MESH_ID] ||
	    !nla_len(info->attrs[NL80211_ATTR_MESH_ID]))
		return -EINVAL;

	setup.mesh_id = nla_data(info->attrs[NL80211_ATTR_MESH_ID]);
	setup.mesh_id_len = nla_len(info->attrs[NL80211_ATTR_MESH_ID]);

	if (info->attrs[NL80211_ATTR_MESH_SETUP]) {
		/* parse additional setup parameters if given */
		err = nl80211_parse_mesh_setup(info, &setup);
		if (err)
			return err;
	}

	return cfg80211_join_mesh(rdev, dev, &setup, &cfg);
}

static int nl80211_leave_mesh(struct sk_buff *skb, struct genl_info *info)
{
	struct cfg80211_registered_device *rdev = info->user_ptr[0];
	struct net_device *dev = info->user_ptr[1];

	return cfg80211_leave_mesh(rdev, dev);
}

static int nl80211_get_wowlan(struct sk_buff *skb, struct genl_info *info)
{
	struct cfg80211_registered_device *rdev = info->user_ptr[0];
	struct sk_buff *msg;
	void *hdr;

	if (!rdev->wiphy.wowlan.flags && !rdev->wiphy.wowlan.n_patterns)
		return -EOPNOTSUPP;

	msg = nlmsg_new(NLMSG_DEFAULT_SIZE, GFP_KERNEL);
	if (!msg)
		return -ENOMEM;

	hdr = nl80211hdr_put(msg, info->snd_pid, info->snd_seq, 0,
			     NL80211_CMD_GET_WOWLAN);
	if (!hdr)
		goto nla_put_failure;

	if (rdev->wowlan) {
		struct nlattr *nl_wowlan;

		nl_wowlan = nla_nest_start(msg, NL80211_ATTR_WOWLAN_TRIGGERS);
		if (!nl_wowlan)
			goto nla_put_failure;

		if (rdev->wowlan->any)
			NLA_PUT_FLAG(msg, NL80211_WOWLAN_TRIG_ANY);
		if (rdev->wowlan->disconnect)
			NLA_PUT_FLAG(msg, NL80211_WOWLAN_TRIG_DISCONNECT);
		if (rdev->wowlan->magic_pkt)
			NLA_PUT_FLAG(msg, NL80211_WOWLAN_TRIG_MAGIC_PKT);
		if (rdev->wowlan->gtk_rekey_failure)
			NLA_PUT_FLAG(msg, NL80211_WOWLAN_TRIG_GTK_REKEY_FAILURE);
		if (rdev->wowlan->eap_identity_req)
			NLA_PUT_FLAG(msg, NL80211_WOWLAN_TRIG_EAP_IDENT_REQUEST);
		if (rdev->wowlan->four_way_handshake)
			NLA_PUT_FLAG(msg, NL80211_WOWLAN_TRIG_4WAY_HANDSHAKE);
		if (rdev->wowlan->rfkill_release)
			NLA_PUT_FLAG(msg, NL80211_WOWLAN_TRIG_RFKILL_RELEASE);
		if (rdev->wowlan->n_patterns) {
			struct nlattr *nl_pats, *nl_pat;
			int i, pat_len;

			nl_pats = nla_nest_start(msg,
					NL80211_WOWLAN_TRIG_PKT_PATTERN);
			if (!nl_pats)
				goto nla_put_failure;

			for (i = 0; i < rdev->wowlan->n_patterns; i++) {
				nl_pat = nla_nest_start(msg, i + 1);
				if (!nl_pat)
					goto nla_put_failure;
				pat_len = rdev->wowlan->patterns[i].pattern_len;
				NLA_PUT(msg, NL80211_WOWLAN_PKTPAT_MASK,
					DIV_ROUND_UP(pat_len, 8),
					rdev->wowlan->patterns[i].mask);
				NLA_PUT(msg, NL80211_WOWLAN_PKTPAT_PATTERN,
					pat_len,
					rdev->wowlan->patterns[i].pattern);
				nla_nest_end(msg, nl_pat);
			}
			nla_nest_end(msg, nl_pats);
		}

		nla_nest_end(msg, nl_wowlan);
	}

	genlmsg_end(msg, hdr);
	return genlmsg_reply(msg, info);

nla_put_failure:
	nlmsg_free(msg);
	return -ENOBUFS;
}

static int nl80211_set_wowlan(struct sk_buff *skb, struct genl_info *info)
{
	struct cfg80211_registered_device *rdev = info->user_ptr[0];
	struct nlattr *tb[NUM_NL80211_WOWLAN_TRIG];
	struct cfg80211_wowlan no_triggers = {};
	struct cfg80211_wowlan new_triggers = {};
	struct wiphy_wowlan_support *wowlan = &rdev->wiphy.wowlan;
	int err, i;

	if (!rdev->wiphy.wowlan.flags && !rdev->wiphy.wowlan.n_patterns)
		return -EOPNOTSUPP;

	if (!info->attrs[NL80211_ATTR_WOWLAN_TRIGGERS])
		goto no_triggers;

	err = nla_parse(tb, MAX_NL80211_WOWLAN_TRIG,
			nla_data(info->attrs[NL80211_ATTR_WOWLAN_TRIGGERS]),
			nla_len(info->attrs[NL80211_ATTR_WOWLAN_TRIGGERS]),
			nl80211_wowlan_policy);
	if (err)
		return err;

	if (tb[NL80211_WOWLAN_TRIG_ANY]) {
		if (!(wowlan->flags & WIPHY_WOWLAN_ANY))
			return -EINVAL;
		new_triggers.any = true;
	}

	if (tb[NL80211_WOWLAN_TRIG_DISCONNECT]) {
		if (!(wowlan->flags & WIPHY_WOWLAN_DISCONNECT))
			return -EINVAL;
		new_triggers.disconnect = true;
	}

	if (tb[NL80211_WOWLAN_TRIG_MAGIC_PKT]) {
		if (!(wowlan->flags & WIPHY_WOWLAN_MAGIC_PKT))
			return -EINVAL;
		new_triggers.magic_pkt = true;
	}

	if (tb[NL80211_WOWLAN_TRIG_GTK_REKEY_SUPPORTED])
		return -EINVAL;

	if (tb[NL80211_WOWLAN_TRIG_GTK_REKEY_FAILURE]) {
		if (!(wowlan->flags & WIPHY_WOWLAN_GTK_REKEY_FAILURE))
			return -EINVAL;
		new_triggers.gtk_rekey_failure = true;
	}

	if (tb[NL80211_WOWLAN_TRIG_EAP_IDENT_REQUEST]) {
		if (!(wowlan->flags & WIPHY_WOWLAN_EAP_IDENTITY_REQ))
			return -EINVAL;
		new_triggers.eap_identity_req = true;
	}

	if (tb[NL80211_WOWLAN_TRIG_4WAY_HANDSHAKE]) {
		if (!(wowlan->flags & WIPHY_WOWLAN_4WAY_HANDSHAKE))
			return -EINVAL;
		new_triggers.four_way_handshake = true;
	}

	if (tb[NL80211_WOWLAN_TRIG_RFKILL_RELEASE]) {
		if (!(wowlan->flags & WIPHY_WOWLAN_RFKILL_RELEASE))
			return -EINVAL;
		new_triggers.rfkill_release = true;
	}

	if (tb[NL80211_WOWLAN_TRIG_PKT_PATTERN]) {
		struct nlattr *pat;
		int n_patterns = 0;
		int rem, pat_len, mask_len;
		struct nlattr *pat_tb[NUM_NL80211_WOWLAN_PKTPAT];

		nla_for_each_nested(pat, tb[NL80211_WOWLAN_TRIG_PKT_PATTERN],
				    rem)
			n_patterns++;
		if (n_patterns > wowlan->n_patterns)
			return -EINVAL;

		new_triggers.patterns = kcalloc(n_patterns,
						sizeof(new_triggers.patterns[0]),
						GFP_KERNEL);
		if (!new_triggers.patterns)
			return -ENOMEM;

		new_triggers.n_patterns = n_patterns;
		i = 0;

		nla_for_each_nested(pat, tb[NL80211_WOWLAN_TRIG_PKT_PATTERN],
				    rem) {
			nla_parse(pat_tb, MAX_NL80211_WOWLAN_PKTPAT,
				  nla_data(pat), nla_len(pat), NULL);
			err = -EINVAL;
			if (!pat_tb[NL80211_WOWLAN_PKTPAT_MASK] ||
			    !pat_tb[NL80211_WOWLAN_PKTPAT_PATTERN])
				goto error;
			pat_len = nla_len(pat_tb[NL80211_WOWLAN_PKTPAT_PATTERN]);
			mask_len = DIV_ROUND_UP(pat_len, 8);
			if (nla_len(pat_tb[NL80211_WOWLAN_PKTPAT_MASK]) !=
			    mask_len)
				goto error;
			if (pat_len > wowlan->pattern_max_len ||
			    pat_len < wowlan->pattern_min_len)
				goto error;

			new_triggers.patterns[i].mask =
				kmalloc(mask_len + pat_len, GFP_KERNEL);
			if (!new_triggers.patterns[i].mask) {
				err = -ENOMEM;
				goto error;
			}
			new_triggers.patterns[i].pattern =
				new_triggers.patterns[i].mask + mask_len;
			memcpy(new_triggers.patterns[i].mask,
			       nla_data(pat_tb[NL80211_WOWLAN_PKTPAT_MASK]),
			       mask_len);
			new_triggers.patterns[i].pattern_len = pat_len;
			memcpy(new_triggers.patterns[i].pattern,
			       nla_data(pat_tb[NL80211_WOWLAN_PKTPAT_PATTERN]),
			       pat_len);
			i++;
		}
	}

	if (memcmp(&new_triggers, &no_triggers, sizeof(new_triggers))) {
		struct cfg80211_wowlan *ntrig;
		ntrig = kmemdup(&new_triggers, sizeof(new_triggers),
				GFP_KERNEL);
		if (!ntrig) {
			err = -ENOMEM;
			goto error;
		}
		cfg80211_rdev_free_wowlan(rdev);
		rdev->wowlan = ntrig;
	} else {
 no_triggers:
		cfg80211_rdev_free_wowlan(rdev);
		rdev->wowlan = NULL;
	}

	return 0;
 error:
	for (i = 0; i < new_triggers.n_patterns; i++)
		kfree(new_triggers.patterns[i].mask);
	kfree(new_triggers.patterns);
	return err;
}

static int nl80211_set_rekey_data(struct sk_buff *skb, struct genl_info *info)
{
	struct cfg80211_registered_device *rdev = info->user_ptr[0];
	struct net_device *dev = info->user_ptr[1];
	struct wireless_dev *wdev = dev->ieee80211_ptr;
	struct nlattr *tb[NUM_NL80211_REKEY_DATA];
	struct cfg80211_gtk_rekey_data rekey_data;
	int err;

	if (!info->attrs[NL80211_ATTR_REKEY_DATA])
		return -EINVAL;

	err = nla_parse(tb, MAX_NL80211_REKEY_DATA,
			nla_data(info->attrs[NL80211_ATTR_REKEY_DATA]),
			nla_len(info->attrs[NL80211_ATTR_REKEY_DATA]),
			nl80211_rekey_policy);
	if (err)
		return err;

	if (nla_len(tb[NL80211_REKEY_DATA_REPLAY_CTR]) != NL80211_REPLAY_CTR_LEN)
		return -ERANGE;
	if (nla_len(tb[NL80211_REKEY_DATA_KEK]) != NL80211_KEK_LEN)
		return -ERANGE;
	if (nla_len(tb[NL80211_REKEY_DATA_KCK]) != NL80211_KCK_LEN)
		return -ERANGE;

	memcpy(rekey_data.kek, nla_data(tb[NL80211_REKEY_DATA_KEK]),
	       NL80211_KEK_LEN);
	memcpy(rekey_data.kck, nla_data(tb[NL80211_REKEY_DATA_KCK]),
	       NL80211_KCK_LEN);
	memcpy(rekey_data.replay_ctr,
	       nla_data(tb[NL80211_REKEY_DATA_REPLAY_CTR]),
	       NL80211_REPLAY_CTR_LEN);

	wdev_lock(wdev);
	if (!wdev->current_bss) {
		err = -ENOTCONN;
		goto out;
	}

	if (!rdev->ops->set_rekey_data) {
		err = -EOPNOTSUPP;
		goto out;
	}

	err = rdev->ops->set_rekey_data(&rdev->wiphy, dev, &rekey_data);
 out:
	wdev_unlock(wdev);
	return err;
}

#define NL80211_FLAG_NEED_WIPHY		0x01
#define NL80211_FLAG_NEED_NETDEV	0x02
#define NL80211_FLAG_NEED_RTNL		0x04
#define NL80211_FLAG_CHECK_NETDEV_UP	0x08
#define NL80211_FLAG_NEED_NETDEV_UP	(NL80211_FLAG_NEED_NETDEV |\
					 NL80211_FLAG_CHECK_NETDEV_UP)

static int nl80211_pre_doit(struct genl_ops *ops, struct sk_buff *skb,
			    struct genl_info *info)
{
	struct cfg80211_registered_device *rdev;
	struct net_device *dev;
	int err;
	bool rtnl = ops->internal_flags & NL80211_FLAG_NEED_RTNL;

	if (rtnl)
		rtnl_lock();

	if (ops->internal_flags & NL80211_FLAG_NEED_WIPHY) {
		rdev = cfg80211_get_dev_from_info(info);
		if (IS_ERR(rdev)) {
			if (rtnl)
				rtnl_unlock();
			return PTR_ERR(rdev);
		}
		info->user_ptr[0] = rdev;
	} else if (ops->internal_flags & NL80211_FLAG_NEED_NETDEV) {
		err = get_rdev_dev_by_info_ifindex(info, &rdev, &dev);
		if (err) {
			if (rtnl)
				rtnl_unlock();
			return err;
		}
		if (ops->internal_flags & NL80211_FLAG_CHECK_NETDEV_UP &&
		    !netif_running(dev)) {
			cfg80211_unlock_rdev(rdev);
			dev_put(dev);
			if (rtnl)
				rtnl_unlock();
			return -ENETDOWN;
		}
		info->user_ptr[0] = rdev;
		info->user_ptr[1] = dev;
	}

	return 0;
}

static void nl80211_post_doit(struct genl_ops *ops, struct sk_buff *skb,
			      struct genl_info *info)
{
	if (info->user_ptr[0])
		cfg80211_unlock_rdev(info->user_ptr[0]);
	if (info->user_ptr[1])
		dev_put(info->user_ptr[1]);
	if (ops->internal_flags & NL80211_FLAG_NEED_RTNL)
		rtnl_unlock();
}

static struct genl_ops nl80211_ops[] = {
	{
		.cmd = NL80211_CMD_GET_WIPHY,
		.doit = nl80211_get_wiphy,
		.dumpit = nl80211_dump_wiphy,
		.policy = nl80211_policy,
		/* can be retrieved by unprivileged users */
		.internal_flags = NL80211_FLAG_NEED_WIPHY,
	},
	{
		.cmd = NL80211_CMD_SET_WIPHY,
		.doit = nl80211_set_wiphy,
		.policy = nl80211_policy,
		.flags = GENL_ADMIN_PERM,
		.internal_flags = NL80211_FLAG_NEED_RTNL,
	},
	{
		.cmd = NL80211_CMD_GET_INTERFACE,
		.doit = nl80211_get_interface,
		.dumpit = nl80211_dump_interface,
		.policy = nl80211_policy,
		/* can be retrieved by unprivileged users */
		.internal_flags = NL80211_FLAG_NEED_NETDEV,
	},
	{
		.cmd = NL80211_CMD_SET_INTERFACE,
		.doit = nl80211_set_interface,
		.policy = nl80211_policy,
		.flags = GENL_ADMIN_PERM,
		.internal_flags = NL80211_FLAG_NEED_NETDEV |
				  NL80211_FLAG_NEED_RTNL,
	},
	{
		.cmd = NL80211_CMD_NEW_INTERFACE,
		.doit = nl80211_new_interface,
		.policy = nl80211_policy,
		.flags = GENL_ADMIN_PERM,
		.internal_flags = NL80211_FLAG_NEED_WIPHY |
				  NL80211_FLAG_NEED_RTNL,
	},
	{
		.cmd = NL80211_CMD_DEL_INTERFACE,
		.doit = nl80211_del_interface,
		.policy = nl80211_policy,
		.flags = GENL_ADMIN_PERM,
		.internal_flags = NL80211_FLAG_NEED_NETDEV |
				  NL80211_FLAG_NEED_RTNL,
	},
	{
		.cmd = NL80211_CMD_GET_KEY,
		.doit = nl80211_get_key,
		.policy = nl80211_policy,
		.flags = GENL_ADMIN_PERM,
		.internal_flags = NL80211_FLAG_NEED_NETDEV |
				  NL80211_FLAG_NEED_RTNL,
	},
	{
		.cmd = NL80211_CMD_SET_KEY,
		.doit = nl80211_set_key,
		.policy = nl80211_policy,
		.flags = GENL_ADMIN_PERM,
		.internal_flags = NL80211_FLAG_NEED_NETDEV_UP |
				  NL80211_FLAG_NEED_RTNL,
	},
	{
		.cmd = NL80211_CMD_NEW_KEY,
		.doit = nl80211_new_key,
		.policy = nl80211_policy,
		.flags = GENL_ADMIN_PERM,
		.internal_flags = NL80211_FLAG_NEED_NETDEV_UP |
				  NL80211_FLAG_NEED_RTNL,
	},
	{
		.cmd = NL80211_CMD_DEL_KEY,
		.doit = nl80211_del_key,
		.policy = nl80211_policy,
		.flags = GENL_ADMIN_PERM,
		.internal_flags = NL80211_FLAG_NEED_NETDEV_UP |
				  NL80211_FLAG_NEED_RTNL,
	},
	{
		.cmd = NL80211_CMD_SET_BEACON,
		.policy = nl80211_policy,
		.flags = GENL_ADMIN_PERM,
		.doit = nl80211_addset_beacon,
		.internal_flags = NL80211_FLAG_NEED_NETDEV |
				  NL80211_FLAG_NEED_RTNL,
	},
	{
		.cmd = NL80211_CMD_NEW_BEACON,
		.policy = nl80211_policy,
		.flags = GENL_ADMIN_PERM,
		.doit = nl80211_addset_beacon,
		.internal_flags = NL80211_FLAG_NEED_NETDEV |
				  NL80211_FLAG_NEED_RTNL,
	},
	{
		.cmd = NL80211_CMD_DEL_BEACON,
		.policy = nl80211_policy,
		.flags = GENL_ADMIN_PERM,
		.doit = nl80211_del_beacon,
		.internal_flags = NL80211_FLAG_NEED_NETDEV |
				  NL80211_FLAG_NEED_RTNL,
	},
	{
		.cmd = NL80211_CMD_GET_STATION,
		.doit = nl80211_get_station,
		.dumpit = nl80211_dump_station,
		.policy = nl80211_policy,
		.internal_flags = NL80211_FLAG_NEED_NETDEV |
				  NL80211_FLAG_NEED_RTNL,
	},
	{
		.cmd = NL80211_CMD_SET_STATION,
		.doit = nl80211_set_station,
		.policy = nl80211_policy,
		.flags = GENL_ADMIN_PERM,
		.internal_flags = NL80211_FLAG_NEED_NETDEV |
				  NL80211_FLAG_NEED_RTNL,
	},
	{
		.cmd = NL80211_CMD_NEW_STATION,
		.doit = nl80211_new_station,
		.policy = nl80211_policy,
		.flags = GENL_ADMIN_PERM,
		.internal_flags = NL80211_FLAG_NEED_NETDEV_UP |
				  NL80211_FLAG_NEED_RTNL,
	},
	{
		.cmd = NL80211_CMD_DEL_STATION,
		.doit = nl80211_del_station,
		.policy = nl80211_policy,
		.flags = GENL_ADMIN_PERM,
		.internal_flags = NL80211_FLAG_NEED_NETDEV |
				  NL80211_FLAG_NEED_RTNL,
	},
	{
		.cmd = NL80211_CMD_GET_MPATH,
		.doit = nl80211_get_mpath,
		.dumpit = nl80211_dump_mpath,
		.policy = nl80211_policy,
		.flags = GENL_ADMIN_PERM,
		.internal_flags = NL80211_FLAG_NEED_NETDEV_UP |
				  NL80211_FLAG_NEED_RTNL,
	},
	{
		.cmd = NL80211_CMD_SET_MPATH,
		.doit = nl80211_set_mpath,
		.policy = nl80211_policy,
		.flags = GENL_ADMIN_PERM,
		.internal_flags = NL80211_FLAG_NEED_NETDEV_UP |
				  NL80211_FLAG_NEED_RTNL,
	},
	{
		.cmd = NL80211_CMD_NEW_MPATH,
		.doit = nl80211_new_mpath,
		.policy = nl80211_policy,
		.flags = GENL_ADMIN_PERM,
		.internal_flags = NL80211_FLAG_NEED_NETDEV_UP |
				  NL80211_FLAG_NEED_RTNL,
	},
	{
		.cmd = NL80211_CMD_DEL_MPATH,
		.doit = nl80211_del_mpath,
		.policy = nl80211_policy,
		.flags = GENL_ADMIN_PERM,
		.internal_flags = NL80211_FLAG_NEED_NETDEV |
				  NL80211_FLAG_NEED_RTNL,
	},
	{
		.cmd = NL80211_CMD_SET_BSS,
		.doit = nl80211_set_bss,
		.policy = nl80211_policy,
		.flags = GENL_ADMIN_PERM,
		.internal_flags = NL80211_FLAG_NEED_NETDEV |
				  NL80211_FLAG_NEED_RTNL,
	},
	{
		.cmd = NL80211_CMD_GET_REG,
		.doit = nl80211_get_reg,
		.policy = nl80211_policy,
		/* can be retrieved by unprivileged users */
	},
	{
		.cmd = NL80211_CMD_SET_REG,
		.doit = nl80211_set_reg,
		.policy = nl80211_policy,
		.flags = GENL_ADMIN_PERM,
	},
	{
		.cmd = NL80211_CMD_REQ_SET_REG,
		.doit = nl80211_req_set_reg,
		.policy = nl80211_policy,
		.flags = GENL_ADMIN_PERM,
	},
	{
		.cmd = NL80211_CMD_GET_MESH_CONFIG,
		.doit = nl80211_get_mesh_config,
		.policy = nl80211_policy,
		/* can be retrieved by unprivileged users */
		.internal_flags = NL80211_FLAG_NEED_NETDEV |
				  NL80211_FLAG_NEED_RTNL,
	},
	{
		.cmd = NL80211_CMD_SET_MESH_CONFIG,
		.doit = nl80211_update_mesh_config,
		.policy = nl80211_policy,
		.flags = GENL_ADMIN_PERM,
		.internal_flags = NL80211_FLAG_NEED_NETDEV_UP |
				  NL80211_FLAG_NEED_RTNL,
	},
	{
		.cmd = NL80211_CMD_TRIGGER_SCAN,
		.doit = nl80211_trigger_scan,
		.policy = nl80211_policy,
		.flags = GENL_ADMIN_PERM,
		.internal_flags = NL80211_FLAG_NEED_NETDEV_UP |
				  NL80211_FLAG_NEED_RTNL,
	},
	{
		.cmd = NL80211_CMD_GET_SCAN,
		.policy = nl80211_policy,
		.dumpit = nl80211_dump_scan,
	},
	{
		.cmd = NL80211_CMD_START_SCHED_SCAN,
		.doit = nl80211_start_sched_scan,
		.policy = nl80211_policy,
		.flags = GENL_ADMIN_PERM,
		.internal_flags = NL80211_FLAG_NEED_NETDEV_UP |
				  NL80211_FLAG_NEED_RTNL,
	},
	{
		.cmd = NL80211_CMD_STOP_SCHED_SCAN,
		.doit = nl80211_stop_sched_scan,
		.policy = nl80211_policy,
		.flags = GENL_ADMIN_PERM,
		.internal_flags = NL80211_FLAG_NEED_NETDEV_UP |
				  NL80211_FLAG_NEED_RTNL,
	},
	{
		.cmd = NL80211_CMD_AUTHENTICATE,
		.doit = nl80211_authenticate,
		.policy = nl80211_policy,
		.flags = GENL_ADMIN_PERM,
		.internal_flags = NL80211_FLAG_NEED_NETDEV_UP |
				  NL80211_FLAG_NEED_RTNL,
	},
	{
		.cmd = NL80211_CMD_ASSOCIATE,
		.doit = nl80211_associate,
		.policy = nl80211_policy,
		.flags = GENL_ADMIN_PERM,
		.internal_flags = NL80211_FLAG_NEED_NETDEV_UP |
				  NL80211_FLAG_NEED_RTNL,
	},
	{
		.cmd = NL80211_CMD_DEAUTHENTICATE,
		.doit = nl80211_deauthenticate,
		.policy = nl80211_policy,
		.flags = GENL_ADMIN_PERM,
		.internal_flags = NL80211_FLAG_NEED_NETDEV_UP |
				  NL80211_FLAG_NEED_RTNL,
	},
	{
		.cmd = NL80211_CMD_DISASSOCIATE,
		.doit = nl80211_disassociate,
		.policy = nl80211_policy,
		.flags = GENL_ADMIN_PERM,
		.internal_flags = NL80211_FLAG_NEED_NETDEV_UP |
				  NL80211_FLAG_NEED_RTNL,
	},
	{
		.cmd = NL80211_CMD_JOIN_IBSS,
		.doit = nl80211_join_ibss,
		.policy = nl80211_policy,
		.flags = GENL_ADMIN_PERM,
		.internal_flags = NL80211_FLAG_NEED_NETDEV_UP |
				  NL80211_FLAG_NEED_RTNL,
	},
	{
		.cmd = NL80211_CMD_LEAVE_IBSS,
		.doit = nl80211_leave_ibss,
		.policy = nl80211_policy,
		.flags = GENL_ADMIN_PERM,
		.internal_flags = NL80211_FLAG_NEED_NETDEV_UP |
				  NL80211_FLAG_NEED_RTNL,
	},
#ifdef CONFIG_NL80211_TESTMODE
	{
		.cmd = NL80211_CMD_TESTMODE,
		.doit = nl80211_testmode_do,
		.dumpit = nl80211_testmode_dump,
		.policy = nl80211_policy,
		.flags = GENL_ADMIN_PERM,
		.internal_flags = NL80211_FLAG_NEED_WIPHY |
				  NL80211_FLAG_NEED_RTNL,
	},
#endif
	{
		.cmd = NL80211_CMD_CONNECT,
		.doit = nl80211_connect,
		.policy = nl80211_policy,
		.flags = GENL_ADMIN_PERM,
		.internal_flags = NL80211_FLAG_NEED_NETDEV_UP |
				  NL80211_FLAG_NEED_RTNL,
	},
	{
		.cmd = NL80211_CMD_DISCONNECT,
		.doit = nl80211_disconnect,
		.policy = nl80211_policy,
		.flags = GENL_ADMIN_PERM,
		.internal_flags = NL80211_FLAG_NEED_NETDEV_UP |
				  NL80211_FLAG_NEED_RTNL,
	},
	{
		.cmd = NL80211_CMD_SET_WIPHY_NETNS,
		.doit = nl80211_wiphy_netns,
		.policy = nl80211_policy,
		.flags = GENL_ADMIN_PERM,
		.internal_flags = NL80211_FLAG_NEED_WIPHY |
				  NL80211_FLAG_NEED_RTNL,
	},
	{
		.cmd = NL80211_CMD_GET_SURVEY,
		.policy = nl80211_policy,
		.dumpit = nl80211_dump_survey,
	},
	{
		.cmd = NL80211_CMD_SET_PMKSA,
		.doit = nl80211_setdel_pmksa,
		.policy = nl80211_policy,
		.flags = GENL_ADMIN_PERM,
		.internal_flags = NL80211_FLAG_NEED_NETDEV |
				  NL80211_FLAG_NEED_RTNL,
	},
	{
		.cmd = NL80211_CMD_DEL_PMKSA,
		.doit = nl80211_setdel_pmksa,
		.policy = nl80211_policy,
		.flags = GENL_ADMIN_PERM,
		.internal_flags = NL80211_FLAG_NEED_NETDEV |
				  NL80211_FLAG_NEED_RTNL,
	},
	{
		.cmd = NL80211_CMD_FLUSH_PMKSA,
		.doit = nl80211_flush_pmksa,
		.policy = nl80211_policy,
		.flags = GENL_ADMIN_PERM,
		.internal_flags = NL80211_FLAG_NEED_NETDEV |
				  NL80211_FLAG_NEED_RTNL,
	},
	{
		.cmd = NL80211_CMD_REMAIN_ON_CHANNEL,
		.doit = nl80211_remain_on_channel,
		.policy = nl80211_policy,
		.flags = GENL_ADMIN_PERM,
		.internal_flags = NL80211_FLAG_NEED_NETDEV_UP |
				  NL80211_FLAG_NEED_RTNL,
	},
	{
		.cmd = NL80211_CMD_CANCEL_REMAIN_ON_CHANNEL,
		.doit = nl80211_cancel_remain_on_channel,
		.policy = nl80211_policy,
		.flags = GENL_ADMIN_PERM,
		.internal_flags = NL80211_FLAG_NEED_NETDEV_UP |
				  NL80211_FLAG_NEED_RTNL,
	},
	{
		.cmd = NL80211_CMD_SET_TX_BITRATE_MASK,
		.doit = nl80211_set_tx_bitrate_mask,
		.policy = nl80211_policy,
		.flags = GENL_ADMIN_PERM,
		.internal_flags = NL80211_FLAG_NEED_NETDEV |
				  NL80211_FLAG_NEED_RTNL,
	},
	{
		.cmd = NL80211_CMD_REGISTER_FRAME,
		.doit = nl80211_register_mgmt,
		.policy = nl80211_policy,
		.flags = GENL_ADMIN_PERM,
		.internal_flags = NL80211_FLAG_NEED_NETDEV |
				  NL80211_FLAG_NEED_RTNL,
	},
	{
		.cmd = NL80211_CMD_FRAME,
		.doit = nl80211_tx_mgmt,
		.policy = nl80211_policy,
		.flags = GENL_ADMIN_PERM,
		.internal_flags = NL80211_FLAG_NEED_NETDEV_UP |
				  NL80211_FLAG_NEED_RTNL,
	},
	{
		.cmd = NL80211_CMD_FRAME_WAIT_CANCEL,
		.doit = nl80211_tx_mgmt_cancel_wait,
		.policy = nl80211_policy,
		.flags = GENL_ADMIN_PERM,
		.internal_flags = NL80211_FLAG_NEED_NETDEV_UP |
				  NL80211_FLAG_NEED_RTNL,
	},
	{
		.cmd = NL80211_CMD_SET_POWER_SAVE,
		.doit = nl80211_set_power_save,
		.policy = nl80211_policy,
		.flags = GENL_ADMIN_PERM,
		.internal_flags = NL80211_FLAG_NEED_NETDEV |
				  NL80211_FLAG_NEED_RTNL,
	},
	{
		.cmd = NL80211_CMD_GET_POWER_SAVE,
		.doit = nl80211_get_power_save,
		.policy = nl80211_policy,
		/* can be retrieved by unprivileged users */
		.internal_flags = NL80211_FLAG_NEED_NETDEV |
				  NL80211_FLAG_NEED_RTNL,
	},
	{
		.cmd = NL80211_CMD_SET_CQM,
		.doit = nl80211_set_cqm,
		.policy = nl80211_policy,
		.flags = GENL_ADMIN_PERM,
		.internal_flags = NL80211_FLAG_NEED_NETDEV |
				  NL80211_FLAG_NEED_RTNL,
	},
	{
		.cmd = NL80211_CMD_SET_CHANNEL,
		.doit = nl80211_set_channel,
		.policy = nl80211_policy,
		.flags = GENL_ADMIN_PERM,
		.internal_flags = NL80211_FLAG_NEED_NETDEV |
				  NL80211_FLAG_NEED_RTNL,
	},
	{
		.cmd = NL80211_CMD_SET_WDS_PEER,
		.doit = nl80211_set_wds_peer,
		.policy = nl80211_policy,
		.flags = GENL_ADMIN_PERM,
		.internal_flags = NL80211_FLAG_NEED_NETDEV |
				  NL80211_FLAG_NEED_RTNL,
	},
	{
		.cmd = NL80211_CMD_JOIN_MESH,
		.doit = nl80211_join_mesh,
		.policy = nl80211_policy,
		.flags = GENL_ADMIN_PERM,
		.internal_flags = NL80211_FLAG_NEED_NETDEV_UP |
				  NL80211_FLAG_NEED_RTNL,
	},
	{
		.cmd = NL80211_CMD_LEAVE_MESH,
		.doit = nl80211_leave_mesh,
		.policy = nl80211_policy,
		.flags = GENL_ADMIN_PERM,
		.internal_flags = NL80211_FLAG_NEED_NETDEV_UP |
				  NL80211_FLAG_NEED_RTNL,
	},
	{
		.cmd = NL80211_CMD_GET_WOWLAN,
		.doit = nl80211_get_wowlan,
		.policy = nl80211_policy,
		/* can be retrieved by unprivileged users */
		.internal_flags = NL80211_FLAG_NEED_WIPHY |
				  NL80211_FLAG_NEED_RTNL,
	},
	{
		.cmd = NL80211_CMD_SET_WOWLAN,
		.doit = nl80211_set_wowlan,
		.policy = nl80211_policy,
		.flags = GENL_ADMIN_PERM,
		.internal_flags = NL80211_FLAG_NEED_WIPHY |
				  NL80211_FLAG_NEED_RTNL,
	},
	{
		.cmd = NL80211_CMD_SET_REKEY_OFFLOAD,
		.doit = nl80211_set_rekey_data,
		.policy = nl80211_policy,
		.flags = GENL_ADMIN_PERM,
		.internal_flags = NL80211_FLAG_NEED_NETDEV_UP |
				  NL80211_FLAG_NEED_RTNL,
	},
};

static struct genl_multicast_group nl80211_mlme_mcgrp = {
	.name = "mlme",
};

/* multicast groups */
static struct genl_multicast_group nl80211_config_mcgrp = {
	.name = "config",
};
static struct genl_multicast_group nl80211_scan_mcgrp = {
	.name = "scan",
};
static struct genl_multicast_group nl80211_regulatory_mcgrp = {
	.name = "regulatory",
};

/* notification functions */

void nl80211_notify_dev_rename(struct cfg80211_registered_device *rdev)
{
	struct sk_buff *msg;

	msg = nlmsg_new(NLMSG_DEFAULT_SIZE, GFP_KERNEL);
	if (!msg)
		return;

	if (nl80211_send_wiphy(msg, 0, 0, 0, rdev) < 0) {
		nlmsg_free(msg);
		return;
	}

	genlmsg_multicast_netns(wiphy_net(&rdev->wiphy), msg, 0,
				nl80211_config_mcgrp.id, GFP_KERNEL);
}

static int nl80211_add_scan_req(struct sk_buff *msg,
				struct cfg80211_registered_device *rdev)
{
	struct cfg80211_scan_request *req = rdev->scan_req;
	struct nlattr *nest;
	int i;

	ASSERT_RDEV_LOCK(rdev);

	if (WARN_ON(!req))
		return 0;

	nest = nla_nest_start(msg, NL80211_ATTR_SCAN_SSIDS);
	if (!nest)
		goto nla_put_failure;
	for (i = 0; i < req->n_ssids; i++)
		NLA_PUT(msg, i, req->ssids[i].ssid_len, req->ssids[i].ssid);
	nla_nest_end(msg, nest);

	nest = nla_nest_start(msg, NL80211_ATTR_SCAN_FREQUENCIES);
	if (!nest)
		goto nla_put_failure;
	for (i = 0; i < req->n_channels; i++)
		NLA_PUT_U32(msg, i, req->channels[i]->center_freq);
	nla_nest_end(msg, nest);

	if (req->ie)
		NLA_PUT(msg, NL80211_ATTR_IE, req->ie_len, req->ie);

	return 0;
 nla_put_failure:
	return -ENOBUFS;
}

static int nl80211_send_scan_msg(struct sk_buff *msg,
				 struct cfg80211_registered_device *rdev,
				 struct net_device *netdev,
				 u32 pid, u32 seq, int flags,
				 u32 cmd)
{
	void *hdr;

	hdr = nl80211hdr_put(msg, pid, seq, flags, cmd);
	if (!hdr)
		return -1;

	NLA_PUT_U32(msg, NL80211_ATTR_WIPHY, rdev->wiphy_idx);
	NLA_PUT_U32(msg, NL80211_ATTR_IFINDEX, netdev->ifindex);

	/* ignore errors and send incomplete event anyway */
	nl80211_add_scan_req(msg, rdev);

	return genlmsg_end(msg, hdr);

 nla_put_failure:
	genlmsg_cancel(msg, hdr);
	return -EMSGSIZE;
}

static int
nl80211_send_sched_scan_msg(struct sk_buff *msg,
			    struct cfg80211_registered_device *rdev,
			    struct net_device *netdev,
			    u32 pid, u32 seq, int flags, u32 cmd)
{
	void *hdr;

	hdr = nl80211hdr_put(msg, pid, seq, flags, cmd);
	if (!hdr)
		return -1;

	NLA_PUT_U32(msg, NL80211_ATTR_WIPHY, rdev->wiphy_idx);
	NLA_PUT_U32(msg, NL80211_ATTR_IFINDEX, netdev->ifindex);

	return genlmsg_end(msg, hdr);

 nla_put_failure:
	genlmsg_cancel(msg, hdr);
	return -EMSGSIZE;
}

void nl80211_send_scan_start(struct cfg80211_registered_device *rdev,
			     struct net_device *netdev)
{
	struct sk_buff *msg;

	msg = nlmsg_new(NLMSG_GOODSIZE, GFP_KERNEL);
	if (!msg)
		return;

	if (nl80211_send_scan_msg(msg, rdev, netdev, 0, 0, 0,
				  NL80211_CMD_TRIGGER_SCAN) < 0) {
		nlmsg_free(msg);
		return;
	}

	genlmsg_multicast_netns(wiphy_net(&rdev->wiphy), msg, 0,
				nl80211_scan_mcgrp.id, GFP_KERNEL);
}

void nl80211_send_scan_done(struct cfg80211_registered_device *rdev,
			    struct net_device *netdev)
{
	struct sk_buff *msg;

	msg = nlmsg_new(NLMSG_DEFAULT_SIZE, GFP_KERNEL);
	if (!msg)
		return;

	if (nl80211_send_scan_msg(msg, rdev, netdev, 0, 0, 0,
				  NL80211_CMD_NEW_SCAN_RESULTS) < 0) {
		nlmsg_free(msg);
		return;
	}

	genlmsg_multicast_netns(wiphy_net(&rdev->wiphy), msg, 0,
				nl80211_scan_mcgrp.id, GFP_KERNEL);
}

void nl80211_send_scan_aborted(struct cfg80211_registered_device *rdev,
			       struct net_device *netdev)
{
	struct sk_buff *msg;

	msg = nlmsg_new(NLMSG_DEFAULT_SIZE, GFP_KERNEL);
	if (!msg)
		return;

	if (nl80211_send_scan_msg(msg, rdev, netdev, 0, 0, 0,
				  NL80211_CMD_SCAN_ABORTED) < 0) {
		nlmsg_free(msg);
		return;
	}

	genlmsg_multicast_netns(wiphy_net(&rdev->wiphy), msg, 0,
				nl80211_scan_mcgrp.id, GFP_KERNEL);
}

void nl80211_send_sched_scan_results(struct cfg80211_registered_device *rdev,
				     struct net_device *netdev)
{
	struct sk_buff *msg;

	msg = nlmsg_new(NLMSG_DEFAULT_SIZE, GFP_KERNEL);
	if (!msg)
		return;

	if (nl80211_send_sched_scan_msg(msg, rdev, netdev, 0, 0, 0,
					NL80211_CMD_SCHED_SCAN_RESULTS) < 0) {
		nlmsg_free(msg);
		return;
	}

	genlmsg_multicast_netns(wiphy_net(&rdev->wiphy), msg, 0,
				nl80211_scan_mcgrp.id, GFP_KERNEL);
}

void nl80211_send_sched_scan(struct cfg80211_registered_device *rdev,
			     struct net_device *netdev, u32 cmd)
{
	struct sk_buff *msg;

	msg = nlmsg_new(NLMSG_GOODSIZE, GFP_KERNEL);
	if (!msg)
		return;

	if (nl80211_send_sched_scan_msg(msg, rdev, netdev, 0, 0, 0, cmd) < 0) {
		nlmsg_free(msg);
		return;
	}

	genlmsg_multicast_netns(wiphy_net(&rdev->wiphy), msg, 0,
				nl80211_scan_mcgrp.id, GFP_KERNEL);
}

/*
 * This can happen on global regulatory changes or device specific settings
 * based on custom world regulatory domains.
 */
void nl80211_send_reg_change_event(struct regulatory_request *request)
{
	struct sk_buff *msg;
	void *hdr;

	msg = nlmsg_new(NLMSG_DEFAULT_SIZE, GFP_KERNEL);
	if (!msg)
		return;

	hdr = nl80211hdr_put(msg, 0, 0, 0, NL80211_CMD_REG_CHANGE);
	if (!hdr) {
		nlmsg_free(msg);
		return;
	}

	/* Userspace can always count this one always being set */
	NLA_PUT_U8(msg, NL80211_ATTR_REG_INITIATOR, request->initiator);

	if (request->alpha2[0] == '0' && request->alpha2[1] == '0')
		NLA_PUT_U8(msg, NL80211_ATTR_REG_TYPE,
			   NL80211_REGDOM_TYPE_WORLD);
	else if (request->alpha2[0] == '9' && request->alpha2[1] == '9')
		NLA_PUT_U8(msg, NL80211_ATTR_REG_TYPE,
			   NL80211_REGDOM_TYPE_CUSTOM_WORLD);
	else if ((request->alpha2[0] == '9' && request->alpha2[1] == '8') ||
		 request->intersect)
		NLA_PUT_U8(msg, NL80211_ATTR_REG_TYPE,
			   NL80211_REGDOM_TYPE_INTERSECTION);
	else {
		NLA_PUT_U8(msg, NL80211_ATTR_REG_TYPE,
			   NL80211_REGDOM_TYPE_COUNTRY);
		NLA_PUT_STRING(msg, NL80211_ATTR_REG_ALPHA2, request->alpha2);
	}

	if (wiphy_idx_valid(request->wiphy_idx))
		NLA_PUT_U32(msg, NL80211_ATTR_WIPHY, request->wiphy_idx);

	if (genlmsg_end(msg, hdr) < 0) {
		nlmsg_free(msg);
		return;
	}

	rcu_read_lock();
	genlmsg_multicast_allns(msg, 0, nl80211_regulatory_mcgrp.id,
				GFP_ATOMIC);
	rcu_read_unlock();

	return;

nla_put_failure:
	genlmsg_cancel(msg, hdr);
	nlmsg_free(msg);
}

static void nl80211_send_mlme_event(struct cfg80211_registered_device *rdev,
				    struct net_device *netdev,
				    const u8 *buf, size_t len,
				    enum nl80211_commands cmd, gfp_t gfp)
{
	struct sk_buff *msg;
	void *hdr;

	msg = nlmsg_new(NLMSG_DEFAULT_SIZE, gfp);
	if (!msg)
		return;

	hdr = nl80211hdr_put(msg, 0, 0, 0, cmd);
	if (!hdr) {
		nlmsg_free(msg);
		return;
	}

	NLA_PUT_U32(msg, NL80211_ATTR_WIPHY, rdev->wiphy_idx);
	NLA_PUT_U32(msg, NL80211_ATTR_IFINDEX, netdev->ifindex);
	NLA_PUT(msg, NL80211_ATTR_FRAME, len, buf);

	if (genlmsg_end(msg, hdr) < 0) {
		nlmsg_free(msg);
		return;
	}

	genlmsg_multicast_netns(wiphy_net(&rdev->wiphy), msg, 0,
				nl80211_mlme_mcgrp.id, gfp);
	return;

 nla_put_failure:
	genlmsg_cancel(msg, hdr);
	nlmsg_free(msg);
}

void nl80211_send_rx_auth(struct cfg80211_registered_device *rdev,
			  struct net_device *netdev, const u8 *buf,
			  size_t len, gfp_t gfp)
{
	nl80211_send_mlme_event(rdev, netdev, buf, len,
				NL80211_CMD_AUTHENTICATE, gfp);
}

void nl80211_send_rx_assoc(struct cfg80211_registered_device *rdev,
			   struct net_device *netdev, const u8 *buf,
			   size_t len, gfp_t gfp)
{
	nl80211_send_mlme_event(rdev, netdev, buf, len,
				NL80211_CMD_ASSOCIATE, gfp);
}

void nl80211_send_deauth(struct cfg80211_registered_device *rdev,
			 struct net_device *netdev, const u8 *buf,
			 size_t len, gfp_t gfp)
{
	nl80211_send_mlme_event(rdev, netdev, buf, len,
				NL80211_CMD_DEAUTHENTICATE, gfp);
}

void nl80211_send_disassoc(struct cfg80211_registered_device *rdev,
			   struct net_device *netdev, const u8 *buf,
			   size_t len, gfp_t gfp)
{
	nl80211_send_mlme_event(rdev, netdev, buf, len,
				NL80211_CMD_DISASSOCIATE, gfp);
}

void nl80211_send_unprot_deauth(struct cfg80211_registered_device *rdev,
				struct net_device *netdev, const u8 *buf,
				size_t len, gfp_t gfp)
{
	nl80211_send_mlme_event(rdev, netdev, buf, len,
				NL80211_CMD_UNPROT_DEAUTHENTICATE, gfp);
}

void nl80211_send_unprot_disassoc(struct cfg80211_registered_device *rdev,
				  struct net_device *netdev, const u8 *buf,
				  size_t len, gfp_t gfp)
{
	nl80211_send_mlme_event(rdev, netdev, buf, len,
				NL80211_CMD_UNPROT_DISASSOCIATE, gfp);
}

static void nl80211_send_mlme_timeout(struct cfg80211_registered_device *rdev,
				      struct net_device *netdev, int cmd,
				      const u8 *addr, gfp_t gfp)
{
	struct sk_buff *msg;
	void *hdr;

	msg = nlmsg_new(NLMSG_DEFAULT_SIZE, gfp);
	if (!msg)
		return;

	hdr = nl80211hdr_put(msg, 0, 0, 0, cmd);
	if (!hdr) {
		nlmsg_free(msg);
		return;
	}

	NLA_PUT_U32(msg, NL80211_ATTR_WIPHY, rdev->wiphy_idx);
	NLA_PUT_U32(msg, NL80211_ATTR_IFINDEX, netdev->ifindex);
	NLA_PUT_FLAG(msg, NL80211_ATTR_TIMED_OUT);
	NLA_PUT(msg, NL80211_ATTR_MAC, ETH_ALEN, addr);

	if (genlmsg_end(msg, hdr) < 0) {
		nlmsg_free(msg);
		return;
	}

	genlmsg_multicast_netns(wiphy_net(&rdev->wiphy), msg, 0,
				nl80211_mlme_mcgrp.id, gfp);
	return;

 nla_put_failure:
	genlmsg_cancel(msg, hdr);
	nlmsg_free(msg);
}

void nl80211_send_auth_timeout(struct cfg80211_registered_device *rdev,
			       struct net_device *netdev, const u8 *addr,
			       gfp_t gfp)
{
	nl80211_send_mlme_timeout(rdev, netdev, NL80211_CMD_AUTHENTICATE,
				  addr, gfp);
}

void nl80211_send_assoc_timeout(struct cfg80211_registered_device *rdev,
				struct net_device *netdev, const u8 *addr,
				gfp_t gfp)
{
	nl80211_send_mlme_timeout(rdev, netdev, NL80211_CMD_ASSOCIATE,
				  addr, gfp);
}

void nl80211_send_connect_result(struct cfg80211_registered_device *rdev,
				 struct net_device *netdev, const u8 *bssid,
				 const u8 *req_ie, size_t req_ie_len,
				 const u8 *resp_ie, size_t resp_ie_len,
				 u16 status, gfp_t gfp)
{
	struct sk_buff *msg;
	void *hdr;

	msg = nlmsg_new(NLMSG_GOODSIZE, gfp);
	if (!msg)
		return;

	hdr = nl80211hdr_put(msg, 0, 0, 0, NL80211_CMD_CONNECT);
	if (!hdr) {
		nlmsg_free(msg);
		return;
	}

	NLA_PUT_U32(msg, NL80211_ATTR_WIPHY, rdev->wiphy_idx);
	NLA_PUT_U32(msg, NL80211_ATTR_IFINDEX, netdev->ifindex);
	if (bssid)
		NLA_PUT(msg, NL80211_ATTR_MAC, ETH_ALEN, bssid);
	NLA_PUT_U16(msg, NL80211_ATTR_STATUS_CODE, status);
	if (req_ie)
		NLA_PUT(msg, NL80211_ATTR_REQ_IE, req_ie_len, req_ie);
	if (resp_ie)
		NLA_PUT(msg, NL80211_ATTR_RESP_IE, resp_ie_len, resp_ie);

	if (genlmsg_end(msg, hdr) < 0) {
		nlmsg_free(msg);
		return;
	}

	genlmsg_multicast_netns(wiphy_net(&rdev->wiphy), msg, 0,
				nl80211_mlme_mcgrp.id, gfp);
	return;

 nla_put_failure:
	genlmsg_cancel(msg, hdr);
	nlmsg_free(msg);

}

void nl80211_send_roamed(struct cfg80211_registered_device *rdev,
			 struct net_device *netdev, const u8 *bssid,
			 const u8 *req_ie, size_t req_ie_len,
			 const u8 *resp_ie, size_t resp_ie_len, gfp_t gfp)
{
	struct sk_buff *msg;
	void *hdr;

	msg = nlmsg_new(NLMSG_GOODSIZE, gfp);
	if (!msg)
		return;

	hdr = nl80211hdr_put(msg, 0, 0, 0, NL80211_CMD_ROAM);
	if (!hdr) {
		nlmsg_free(msg);
		return;
	}

	NLA_PUT_U32(msg, NL80211_ATTR_WIPHY, rdev->wiphy_idx);
	NLA_PUT_U32(msg, NL80211_ATTR_IFINDEX, netdev->ifindex);
	NLA_PUT(msg, NL80211_ATTR_MAC, ETH_ALEN, bssid);
	if (req_ie)
		NLA_PUT(msg, NL80211_ATTR_REQ_IE, req_ie_len, req_ie);
	if (resp_ie)
		NLA_PUT(msg, NL80211_ATTR_RESP_IE, resp_ie_len, resp_ie);

	if (genlmsg_end(msg, hdr) < 0) {
		nlmsg_free(msg);
		return;
	}

	genlmsg_multicast_netns(wiphy_net(&rdev->wiphy), msg, 0,
				nl80211_mlme_mcgrp.id, gfp);
	return;

 nla_put_failure:
	genlmsg_cancel(msg, hdr);
	nlmsg_free(msg);

}

void nl80211_send_disconnected(struct cfg80211_registered_device *rdev,
			       struct net_device *netdev, u16 reason,
			       const u8 *ie, size_t ie_len, bool from_ap)
{
	struct sk_buff *msg;
	void *hdr;

	msg = nlmsg_new(NLMSG_GOODSIZE, GFP_KERNEL);
	if (!msg)
		return;

	hdr = nl80211hdr_put(msg, 0, 0, 0, NL80211_CMD_DISCONNECT);
	if (!hdr) {
		nlmsg_free(msg);
		return;
	}

	NLA_PUT_U32(msg, NL80211_ATTR_WIPHY, rdev->wiphy_idx);
	NLA_PUT_U32(msg, NL80211_ATTR_IFINDEX, netdev->ifindex);
	if (from_ap && reason)
		NLA_PUT_U16(msg, NL80211_ATTR_REASON_CODE, reason);
	if (from_ap)
		NLA_PUT_FLAG(msg, NL80211_ATTR_DISCONNECTED_BY_AP);
	if (ie)
		NLA_PUT(msg, NL80211_ATTR_IE, ie_len, ie);

	if (genlmsg_end(msg, hdr) < 0) {
		nlmsg_free(msg);
		return;
	}

	genlmsg_multicast_netns(wiphy_net(&rdev->wiphy), msg, 0,
				nl80211_mlme_mcgrp.id, GFP_KERNEL);
	return;

 nla_put_failure:
	genlmsg_cancel(msg, hdr);
	nlmsg_free(msg);

}

void nl80211_send_ibss_bssid(struct cfg80211_registered_device *rdev,
			     struct net_device *netdev, const u8 *bssid,
			     gfp_t gfp)
{
	struct sk_buff *msg;
	void *hdr;

	msg = nlmsg_new(NLMSG_DEFAULT_SIZE, gfp);
	if (!msg)
		return;

	hdr = nl80211hdr_put(msg, 0, 0, 0, NL80211_CMD_JOIN_IBSS);
	if (!hdr) {
		nlmsg_free(msg);
		return;
	}

	NLA_PUT_U32(msg, NL80211_ATTR_WIPHY, rdev->wiphy_idx);
	NLA_PUT_U32(msg, NL80211_ATTR_IFINDEX, netdev->ifindex);
	NLA_PUT(msg, NL80211_ATTR_MAC, ETH_ALEN, bssid);

	if (genlmsg_end(msg, hdr) < 0) {
		nlmsg_free(msg);
		return;
	}

	genlmsg_multicast_netns(wiphy_net(&rdev->wiphy), msg, 0,
				nl80211_mlme_mcgrp.id, gfp);
	return;

 nla_put_failure:
	genlmsg_cancel(msg, hdr);
	nlmsg_free(msg);
}

void nl80211_send_new_peer_candidate(struct cfg80211_registered_device *rdev,
		struct net_device *netdev,
		const u8 *macaddr, const u8* ie, u8 ie_len,
		gfp_t gfp)
{
	struct sk_buff *msg;
	void *hdr;

	msg = nlmsg_new(NLMSG_DEFAULT_SIZE, gfp);
	if (!msg)
		return;

	hdr = nl80211hdr_put(msg, 0, 0, 0, NL80211_CMD_NEW_PEER_CANDIDATE);
	if (!hdr) {
		nlmsg_free(msg);
		return;
	}

	NLA_PUT_U32(msg, NL80211_ATTR_WIPHY, rdev->wiphy_idx);
	NLA_PUT_U32(msg, NL80211_ATTR_IFINDEX, netdev->ifindex);
	NLA_PUT(msg, NL80211_ATTR_MAC, ETH_ALEN, macaddr);
	if (ie_len && ie)
		NLA_PUT(msg, NL80211_ATTR_IE, ie_len , ie);

	if (genlmsg_end(msg, hdr) < 0) {
		nlmsg_free(msg);
		return;
	}

	genlmsg_multicast_netns(wiphy_net(&rdev->wiphy), msg, 0,
				nl80211_mlme_mcgrp.id, gfp);
	return;

 nla_put_failure:
	genlmsg_cancel(msg, hdr);
	nlmsg_free(msg);
}

void nl80211_michael_mic_failure(struct cfg80211_registered_device *rdev,
				 struct net_device *netdev, const u8 *addr,
				 enum nl80211_key_type key_type, int key_id,
				 const u8 *tsc, gfp_t gfp)
{
	struct sk_buff *msg;
	void *hdr;

	msg = nlmsg_new(NLMSG_DEFAULT_SIZE, gfp);
	if (!msg)
		return;

	hdr = nl80211hdr_put(msg, 0, 0, 0, NL80211_CMD_MICHAEL_MIC_FAILURE);
	if (!hdr) {
		nlmsg_free(msg);
		return;
	}

	NLA_PUT_U32(msg, NL80211_ATTR_WIPHY, rdev->wiphy_idx);
	NLA_PUT_U32(msg, NL80211_ATTR_IFINDEX, netdev->ifindex);
	if (addr)
		NLA_PUT(msg, NL80211_ATTR_MAC, ETH_ALEN, addr);
	NLA_PUT_U32(msg, NL80211_ATTR_KEY_TYPE, key_type);
	if (key_id != -1)
		NLA_PUT_U8(msg, NL80211_ATTR_KEY_IDX, key_id);
	if (tsc)
		NLA_PUT(msg, NL80211_ATTR_KEY_SEQ, 6, tsc);

	if (genlmsg_end(msg, hdr) < 0) {
		nlmsg_free(msg);
		return;
	}

	genlmsg_multicast_netns(wiphy_net(&rdev->wiphy), msg, 0,
				nl80211_mlme_mcgrp.id, gfp);
	return;

 nla_put_failure:
	genlmsg_cancel(msg, hdr);
	nlmsg_free(msg);
}

void nl80211_send_beacon_hint_event(struct wiphy *wiphy,
				    struct ieee80211_channel *channel_before,
				    struct ieee80211_channel *channel_after)
{
	struct sk_buff *msg;
	void *hdr;
	struct nlattr *nl_freq;

	msg = nlmsg_new(NLMSG_DEFAULT_SIZE, GFP_ATOMIC);
	if (!msg)
		return;

	hdr = nl80211hdr_put(msg, 0, 0, 0, NL80211_CMD_REG_BEACON_HINT);
	if (!hdr) {
		nlmsg_free(msg);
		return;
	}

	/*
	 * Since we are applying the beacon hint to a wiphy we know its
	 * wiphy_idx is valid
	 */
	NLA_PUT_U32(msg, NL80211_ATTR_WIPHY, get_wiphy_idx(wiphy));

	/* Before */
	nl_freq = nla_nest_start(msg, NL80211_ATTR_FREQ_BEFORE);
	if (!nl_freq)
		goto nla_put_failure;
	if (nl80211_msg_put_channel(msg, channel_before))
		goto nla_put_failure;
	nla_nest_end(msg, nl_freq);

	/* After */
	nl_freq = nla_nest_start(msg, NL80211_ATTR_FREQ_AFTER);
	if (!nl_freq)
		goto nla_put_failure;
	if (nl80211_msg_put_channel(msg, channel_after))
		goto nla_put_failure;
	nla_nest_end(msg, nl_freq);

	if (genlmsg_end(msg, hdr) < 0) {
		nlmsg_free(msg);
		return;
	}

	rcu_read_lock();
	genlmsg_multicast_allns(msg, 0, nl80211_regulatory_mcgrp.id,
				GFP_ATOMIC);
	rcu_read_unlock();

	return;

nla_put_failure:
	genlmsg_cancel(msg, hdr);
	nlmsg_free(msg);
}

static void nl80211_send_remain_on_chan_event(
	int cmd, struct cfg80211_registered_device *rdev,
	struct net_device *netdev, u64 cookie,
	struct ieee80211_channel *chan,
	enum nl80211_channel_type channel_type,
	unsigned int duration, gfp_t gfp)
{
	struct sk_buff *msg;
	void *hdr;

	msg = nlmsg_new(NLMSG_DEFAULT_SIZE, gfp);
	if (!msg)
		return;

	hdr = nl80211hdr_put(msg, 0, 0, 0, cmd);
	if (!hdr) {
		nlmsg_free(msg);
		return;
	}

	NLA_PUT_U32(msg, NL80211_ATTR_WIPHY, rdev->wiphy_idx);
	NLA_PUT_U32(msg, NL80211_ATTR_IFINDEX, netdev->ifindex);
	NLA_PUT_U32(msg, NL80211_ATTR_WIPHY_FREQ, chan->center_freq);
	NLA_PUT_U32(msg, NL80211_ATTR_WIPHY_CHANNEL_TYPE, channel_type);
	NLA_PUT_U64(msg, NL80211_ATTR_COOKIE, cookie);

	if (cmd == NL80211_CMD_REMAIN_ON_CHANNEL)
		NLA_PUT_U32(msg, NL80211_ATTR_DURATION, duration);

	if (genlmsg_end(msg, hdr) < 0) {
		nlmsg_free(msg);
		return;
	}

	genlmsg_multicast_netns(wiphy_net(&rdev->wiphy), msg, 0,
				nl80211_mlme_mcgrp.id, gfp);
	return;

 nla_put_failure:
	genlmsg_cancel(msg, hdr);
	nlmsg_free(msg);
}

void nl80211_send_remain_on_channel(struct cfg80211_registered_device *rdev,
				    struct net_device *netdev, u64 cookie,
				    struct ieee80211_channel *chan,
				    enum nl80211_channel_type channel_type,
				    unsigned int duration, gfp_t gfp)
{
	nl80211_send_remain_on_chan_event(NL80211_CMD_REMAIN_ON_CHANNEL,
					  rdev, netdev, cookie, chan,
					  channel_type, duration, gfp);
}

void nl80211_send_remain_on_channel_cancel(
	struct cfg80211_registered_device *rdev, struct net_device *netdev,
	u64 cookie, struct ieee80211_channel *chan,
	enum nl80211_channel_type channel_type, gfp_t gfp)
{
	nl80211_send_remain_on_chan_event(NL80211_CMD_CANCEL_REMAIN_ON_CHANNEL,
					  rdev, netdev, cookie, chan,
					  channel_type, 0, gfp);
}

void nl80211_send_sta_event(struct cfg80211_registered_device *rdev,
			    struct net_device *dev, const u8 *mac_addr,
			    struct station_info *sinfo, gfp_t gfp)
{
	struct sk_buff *msg;

	msg = nlmsg_new(NLMSG_GOODSIZE, gfp);
	if (!msg)
		return;

	if (nl80211_send_station(msg, 0, 0, 0, dev, mac_addr, sinfo) < 0) {
		nlmsg_free(msg);
		return;
	}

	genlmsg_multicast_netns(wiphy_net(&rdev->wiphy), msg, 0,
				nl80211_mlme_mcgrp.id, gfp);
}

void nl80211_send_sta_del_event(struct cfg80211_registered_device *rdev,
				struct net_device *dev, const u8 *mac_addr,
				gfp_t gfp)
{
	struct sk_buff *msg;
	void *hdr;

	msg = nlmsg_new(NLMSG_GOODSIZE, gfp);
	if (!msg)
		return;

	hdr = nl80211hdr_put(msg, 0, 0, 0, NL80211_CMD_DEL_STATION);
	if (!hdr) {
		nlmsg_free(msg);
		return;
	}

	NLA_PUT_U32(msg, NL80211_ATTR_IFINDEX, dev->ifindex);
	NLA_PUT(msg, NL80211_ATTR_MAC, ETH_ALEN, mac_addr);

	if (genlmsg_end(msg, hdr) < 0) {
		nlmsg_free(msg);
		return;
	}

	genlmsg_multicast_netns(wiphy_net(&rdev->wiphy), msg, 0,
				nl80211_mlme_mcgrp.id, gfp);
	return;

 nla_put_failure:
	genlmsg_cancel(msg, hdr);
	nlmsg_free(msg);
}

int nl80211_send_mgmt(struct cfg80211_registered_device *rdev,
		      struct net_device *netdev, u32 nlpid,
		      int freq, const u8 *buf, size_t len, gfp_t gfp)
{
	struct sk_buff *msg;
	void *hdr;
	int err;

	msg = nlmsg_new(NLMSG_DEFAULT_SIZE, gfp);
	if (!msg)
		return -ENOMEM;

	hdr = nl80211hdr_put(msg, 0, 0, 0, NL80211_CMD_FRAME);
	if (!hdr) {
		nlmsg_free(msg);
		return -ENOMEM;
	}

	NLA_PUT_U32(msg, NL80211_ATTR_WIPHY, rdev->wiphy_idx);
	NLA_PUT_U32(msg, NL80211_ATTR_IFINDEX, netdev->ifindex);
	NLA_PUT_U32(msg, NL80211_ATTR_WIPHY_FREQ, freq);
	NLA_PUT(msg, NL80211_ATTR_FRAME, len, buf);

	err = genlmsg_end(msg, hdr);
	if (err < 0) {
		nlmsg_free(msg);
		return err;
	}

	err = genlmsg_unicast(wiphy_net(&rdev->wiphy), msg, nlpid);
	if (err < 0)
		return err;
	return 0;

 nla_put_failure:
	genlmsg_cancel(msg, hdr);
	nlmsg_free(msg);
	return -ENOBUFS;
}

void nl80211_send_mgmt_tx_status(struct cfg80211_registered_device *rdev,
				 struct net_device *netdev, u64 cookie,
				 const u8 *buf, size_t len, bool ack,
				 gfp_t gfp)
{
	struct sk_buff *msg;
	void *hdr;

	msg = nlmsg_new(NLMSG_DEFAULT_SIZE, gfp);
	if (!msg)
		return;

	hdr = nl80211hdr_put(msg, 0, 0, 0, NL80211_CMD_FRAME_TX_STATUS);
	if (!hdr) {
		nlmsg_free(msg);
		return;
	}

	NLA_PUT_U32(msg, NL80211_ATTR_WIPHY, rdev->wiphy_idx);
	NLA_PUT_U32(msg, NL80211_ATTR_IFINDEX, netdev->ifindex);
	NLA_PUT(msg, NL80211_ATTR_FRAME, len, buf);
	NLA_PUT_U64(msg, NL80211_ATTR_COOKIE, cookie);
	if (ack)
		NLA_PUT_FLAG(msg, NL80211_ATTR_ACK);

	if (genlmsg_end(msg, hdr) < 0) {
		nlmsg_free(msg);
		return;
	}

	genlmsg_multicast(msg, 0, nl80211_mlme_mcgrp.id, gfp);
	return;

 nla_put_failure:
	genlmsg_cancel(msg, hdr);
	nlmsg_free(msg);
}

void
nl80211_send_cqm_rssi_notify(struct cfg80211_registered_device *rdev,
			     struct net_device *netdev,
			     enum nl80211_cqm_rssi_threshold_event rssi_event,
			     gfp_t gfp)
{
	struct sk_buff *msg;
	struct nlattr *pinfoattr;
	void *hdr;

	msg = nlmsg_new(NLMSG_GOODSIZE, gfp);
	if (!msg)
		return;

	hdr = nl80211hdr_put(msg, 0, 0, 0, NL80211_CMD_NOTIFY_CQM);
	if (!hdr) {
		nlmsg_free(msg);
		return;
	}

	NLA_PUT_U32(msg, NL80211_ATTR_WIPHY, rdev->wiphy_idx);
	NLA_PUT_U32(msg, NL80211_ATTR_IFINDEX, netdev->ifindex);

	pinfoattr = nla_nest_start(msg, NL80211_ATTR_CQM);
	if (!pinfoattr)
		goto nla_put_failure;

	NLA_PUT_U32(msg, NL80211_ATTR_CQM_RSSI_THRESHOLD_EVENT,
		    rssi_event);

	nla_nest_end(msg, pinfoattr);

	if (genlmsg_end(msg, hdr) < 0) {
		nlmsg_free(msg);
		return;
	}

	genlmsg_multicast_netns(wiphy_net(&rdev->wiphy), msg, 0,
				nl80211_mlme_mcgrp.id, gfp);
	return;

 nla_put_failure:
	genlmsg_cancel(msg, hdr);
	nlmsg_free(msg);
}

void nl80211_gtk_rekey_notify(struct cfg80211_registered_device *rdev,
			      struct net_device *netdev, const u8 *bssid,
			      const u8 *replay_ctr, gfp_t gfp)
{
	struct sk_buff *msg;
	struct nlattr *rekey_attr;
	void *hdr;

	msg = nlmsg_new(NLMSG_GOODSIZE, gfp);
	if (!msg)
		return;

	hdr = nl80211hdr_put(msg, 0, 0, 0, NL80211_CMD_SET_REKEY_OFFLOAD);
	if (!hdr) {
		nlmsg_free(msg);
		return;
	}

	NLA_PUT_U32(msg, NL80211_ATTR_WIPHY, rdev->wiphy_idx);
	NLA_PUT_U32(msg, NL80211_ATTR_IFINDEX, netdev->ifindex);
	NLA_PUT(msg, NL80211_ATTR_MAC, ETH_ALEN, bssid);

	rekey_attr = nla_nest_start(msg, NL80211_ATTR_REKEY_DATA);
	if (!rekey_attr)
		goto nla_put_failure;

	NLA_PUT(msg, NL80211_REKEY_DATA_REPLAY_CTR,
		NL80211_REPLAY_CTR_LEN, replay_ctr);

	nla_nest_end(msg, rekey_attr);

	if (genlmsg_end(msg, hdr) < 0) {
		nlmsg_free(msg);
		return;
	}

	genlmsg_multicast_netns(wiphy_net(&rdev->wiphy), msg, 0,
				nl80211_mlme_mcgrp.id, gfp);
	return;

 nla_put_failure:
	genlmsg_cancel(msg, hdr);
	nlmsg_free(msg);
}

void nl80211_pmksa_candidate_notify(struct cfg80211_registered_device *rdev,
				    struct net_device *netdev, int index,
				    const u8 *bssid, bool preauth, gfp_t gfp)
{
	struct sk_buff *msg;
	struct nlattr *attr;
	void *hdr;

	msg = nlmsg_new(NLMSG_GOODSIZE, gfp);
	if (!msg)
		return;

	hdr = nl80211hdr_put(msg, 0, 0, 0, NL80211_CMD_PMKSA_CANDIDATE);
	if (!hdr) {
		nlmsg_free(msg);
		return;
	}

	NLA_PUT_U32(msg, NL80211_ATTR_WIPHY, rdev->wiphy_idx);
	NLA_PUT_U32(msg, NL80211_ATTR_IFINDEX, netdev->ifindex);

	attr = nla_nest_start(msg, NL80211_ATTR_PMKSA_CANDIDATE);
	if (!attr)
		goto nla_put_failure;

	NLA_PUT_U32(msg, NL80211_PMKSA_CANDIDATE_INDEX, index);
	NLA_PUT(msg, NL80211_PMKSA_CANDIDATE_BSSID, ETH_ALEN, bssid);
	if (preauth)
		NLA_PUT_FLAG(msg, NL80211_PMKSA_CANDIDATE_PREAUTH);

	nla_nest_end(msg, attr);

	if (genlmsg_end(msg, hdr) < 0) {
		nlmsg_free(msg);
		return;
	}

	genlmsg_multicast_netns(wiphy_net(&rdev->wiphy), msg, 0,
				nl80211_mlme_mcgrp.id, gfp);
	return;

 nla_put_failure:
	genlmsg_cancel(msg, hdr);
	nlmsg_free(msg);
}

void
nl80211_send_cqm_pktloss_notify(struct cfg80211_registered_device *rdev,
				struct net_device *netdev, const u8 *peer,
				u32 num_packets, gfp_t gfp)
{
	struct sk_buff *msg;
	struct nlattr *pinfoattr;
	void *hdr;

	msg = nlmsg_new(NLMSG_GOODSIZE, gfp);
	if (!msg)
		return;

	hdr = nl80211hdr_put(msg, 0, 0, 0, NL80211_CMD_NOTIFY_CQM);
	if (!hdr) {
		nlmsg_free(msg);
		return;
	}

	NLA_PUT_U32(msg, NL80211_ATTR_WIPHY, rdev->wiphy_idx);
	NLA_PUT_U32(msg, NL80211_ATTR_IFINDEX, netdev->ifindex);
	NLA_PUT(msg, NL80211_ATTR_MAC, ETH_ALEN, peer);

	pinfoattr = nla_nest_start(msg, NL80211_ATTR_CQM);
	if (!pinfoattr)
		goto nla_put_failure;

	NLA_PUT_U32(msg, NL80211_ATTR_CQM_PKT_LOSS_EVENT, num_packets);

	nla_nest_end(msg, pinfoattr);

	if (genlmsg_end(msg, hdr) < 0) {
		nlmsg_free(msg);
		return;
	}

	genlmsg_multicast_netns(wiphy_net(&rdev->wiphy), msg, 0,
				nl80211_mlme_mcgrp.id, gfp);
	return;

 nla_put_failure:
	genlmsg_cancel(msg, hdr);
	nlmsg_free(msg);
}

static int nl80211_netlink_notify(struct notifier_block * nb,
				  unsigned long state,
				  void *_notify)
{
	struct netlink_notify *notify = _notify;
	struct cfg80211_registered_device *rdev;
	struct wireless_dev *wdev;

	if (state != NETLINK_URELEASE)
		return NOTIFY_DONE;

	rcu_read_lock();

	list_for_each_entry_rcu(rdev, &cfg80211_rdev_list, list)
		list_for_each_entry_rcu(wdev, &rdev->netdev_list, list)
			cfg80211_mlme_unregister_socket(wdev, notify->pid);

	rcu_read_unlock();

	return NOTIFY_DONE;
}

static struct notifier_block nl80211_netlink_notifier = {
	.notifier_call = nl80211_netlink_notify,
};

/* initialisation/exit functions */

int nl80211_init(void)
{
	int err;

	err = genl_register_family_with_ops(&nl80211_fam,
		nl80211_ops, ARRAY_SIZE(nl80211_ops));
	if (err)
		return err;

	err = genl_register_mc_group(&nl80211_fam, &nl80211_config_mcgrp);
	if (err)
		goto err_out;

	err = genl_register_mc_group(&nl80211_fam, &nl80211_scan_mcgrp);
	if (err)
		goto err_out;

	err = genl_register_mc_group(&nl80211_fam, &nl80211_regulatory_mcgrp);
	if (err)
		goto err_out;

	err = genl_register_mc_group(&nl80211_fam, &nl80211_mlme_mcgrp);
	if (err)
		goto err_out;

#ifdef CONFIG_NL80211_TESTMODE
	err = genl_register_mc_group(&nl80211_fam, &nl80211_testmode_mcgrp);
	if (err)
		goto err_out;
#endif

	err = netlink_register_notifier(&nl80211_netlink_notifier);
	if (err)
		goto err_out;

	return 0;
 err_out:
	genl_unregister_family(&nl80211_fam);
	return err;
}

void nl80211_exit(void)
{
	netlink_unregister_notifier(&nl80211_netlink_notifier);
	genl_unregister_family(&nl80211_fam);
}<|MERGE_RESOLUTION|>--- conflicted
+++ resolved
@@ -4304,13 +4304,6 @@
 			return -EINVAL;
 
 		memcpy(settings->akm_suites, data, len);
-<<<<<<< HEAD
-=======
-
-		for (i = 0; i < settings->n_akm_suites; i++)
-			if (!nl80211_valid_akm_suite(settings->akm_suites[i]))
-				return -EINVAL;
->>>>>>> ba542385
 	}
 
 	return 0;
