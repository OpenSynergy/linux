What:		/sys/bus/fsi/devices/XX.XX.00:06/sbefifoX/timeout
KernelVersion:	5.15
Contact:	eajames@linux.ibm.com
Description:
		Indicates whether or not this SBE device has experienced a
		timeout; i.e. the SBE did not respond within the time allotted
		by the driver. A value of 1 indicates that a timeout has
		occurred and no transfers have completed since the timeout. A
		value of 0 indicates that no timeout has occurred, or if one
<<<<<<< HEAD
		has, more recent transfers have completed successful.
=======
		has, more recent transfers have completed successfully.
>>>>>>> 704e2c61
<|MERGE_RESOLUTION|>--- conflicted
+++ resolved
@@ -7,8 +7,4 @@
 		by the driver. A value of 1 indicates that a timeout has
 		occurred and no transfers have completed since the timeout. A
 		value of 0 indicates that no timeout has occurred, or if one
-<<<<<<< HEAD
-		has, more recent transfers have completed successful.
-=======
-		has, more recent transfers have completed successfully.
->>>>>>> 704e2c61
+		has, more recent transfers have completed successfully.