What:		/sys/bus/cxl/flush
Date:		Januarry, 2022
KernelVersion:	v5.18
Contact:	linux-cxl@vger.kernel.org
Description:
		(WO) If userspace manually unbinds a port the kernel schedules
		all descendant memdevs for unbind. Writing '1' to this attribute
		flushes that work.


What:		/sys/bus/cxl/devices/memX/firmware_version
Date:		December, 2020
KernelVersion:	v5.12
Contact:	linux-cxl@vger.kernel.org
Description:
		(RO) "FW Revision" string as reported by the Identify
		Memory Device Output Payload in the CXL-2.0
		specification.


What:		/sys/bus/cxl/devices/memX/ram/size
Date:		December, 2020
KernelVersion:	v5.12
Contact:	linux-cxl@vger.kernel.org
Description:
		(RO) "Volatile Only Capacity" as bytes. Represents the
		identically named field in the Identify Memory Device Output
		Payload in the CXL-2.0 specification.


What:		/sys/bus/cxl/devices/memX/pmem/size
Date:		December, 2020
KernelVersion:	v5.12
Contact:	linux-cxl@vger.kernel.org
Description:
		(RO) "Persistent Only Capacity" as bytes. Represents the
		identically named field in the Identify Memory Device Output
		Payload in the CXL-2.0 specification.


What:		/sys/bus/cxl/devices/memX/serial
Date:		January, 2022
KernelVersion:	v5.18
Contact:	linux-cxl@vger.kernel.org
Description:
		(RO) 64-bit serial number per the PCIe Device Serial Number
		capability. Mandatory for CXL devices, see CXL 2.0 8.1.12.2
		Memory Device PCIe Capabilities and Extended Capabilities.


What:		/sys/bus/cxl/devices/memX/numa_node
Date:		January, 2022
KernelVersion:	v5.18
Contact:	linux-cxl@vger.kernel.org
Description:
		(RO) If NUMA is enabled and the platform has affinitized the
		host PCI device for this memory device, emit the CPU node
		affinity for this device.


<<<<<<< HEAD
What:		/sys/bus/cxl/devices/memX/security/state
Date:		June, 2023
KernelVersion:	v6.5
Contact:	linux-cxl@vger.kernel.org
Description:
		(RO) Reading this file will display the CXL security state for
		that device. Such states can be: 'disabled', 'sanitize', when
		a sanitization is currently underway; or those available only
		for persistent memory: 'locked', 'unlocked' or 'frozen'. This
		sysfs entry is select/poll capable from userspace to notify
		upon completion of a sanitize operation.


What:           /sys/bus/cxl/devices/memX/security/sanitize
Date:           June, 2023
KernelVersion:  v6.5
Contact:        linux-cxl@vger.kernel.org
Description:
		(WO) Write a boolean 'true' string value to this attribute to
		sanitize the device to securely re-purpose or decommission it.
		This is done by ensuring that all user data and meta-data,
		whether it resides in persistent capacity, volatile capacity,
		or the LSA, is made permanently unavailable by whatever means
		is appropriate for the media type. This functionality requires
		the device to be not be actively decoding any HPA ranges.


What            /sys/bus/cxl/devices/memX/security/erase
Date:           June, 2023
KernelVersion:  v6.5
Contact:        linux-cxl@vger.kernel.org
Description:
		(WO) Write a boolean 'true' string value to this attribute to
		secure erase user data by changing the media encryption keys for
		all user data areas of the device.
=======
What:		/sys/bus/cxl/devices/memX/firmware/
Date:		April, 2023
KernelVersion:	v6.5
Contact:	linux-cxl@vger.kernel.org
Description:
		(RW) Firmware uploader mechanism. The different files under
		this directory can be used to upload and activate new
		firmware for CXL devices. The interfaces under this are
		documented in sysfs-class-firmware.
>>>>>>> f6448cb5


What:		/sys/bus/cxl/devices/*/devtype
Date:		June, 2021
KernelVersion:	v5.14
Contact:	linux-cxl@vger.kernel.org
Description:
		(RO) CXL device objects export the devtype attribute which
		mirrors the same value communicated in the DEVTYPE environment
		variable for uevents for devices on the "cxl" bus.


What:		/sys/bus/cxl/devices/*/modalias
Date:		December, 2021
KernelVersion:	v5.18
Contact:	linux-cxl@vger.kernel.org
Description:
		(RO) CXL device objects export the modalias attribute which
		mirrors the same value communicated in the MODALIAS environment
		variable for uevents for devices on the "cxl" bus.


What:		/sys/bus/cxl/devices/portX/uport
Date:		June, 2021
KernelVersion:	v5.14
Contact:	linux-cxl@vger.kernel.org
Description:
		(RO) CXL port objects are enumerated from either a platform
		firmware device (ACPI0017 and ACPI0016) or PCIe switch upstream
		port with CXL component registers. The 'uport' symlink connects
		the CXL portX object to the device that published the CXL port
		capability.


What:		/sys/bus/cxl/devices/{port,endpoint}X/parent_dport
Date:		January, 2023
KernelVersion:	v6.3
Contact:	linux-cxl@vger.kernel.org
Description:
		(RO) CXL port objects are instantiated for each upstream port in
		a CXL/PCIe switch, and for each endpoint to map the
		corresponding memory device into the CXL port hierarchy. When a
		descendant CXL port (switch or endpoint) is enumerated it is
		useful to know which 'dport' object in the parent CXL port
		routes to this descendant. The 'parent_dport' symlink points to
		the device representing the downstream port of a CXL switch that
		routes to {port,endpoint}X.


What:		/sys/bus/cxl/devices/portX/dportY
Date:		June, 2021
KernelVersion:	v5.14
Contact:	linux-cxl@vger.kernel.org
Description:
		(RO) CXL port objects are enumerated from either a platform
		firmware device (ACPI0017 and ACPI0016) or PCIe switch upstream
		port with CXL component registers. The 'dportY' symlink
		identifies one or more downstream ports that the upstream port
		may target in its decode of CXL memory resources.  The 'Y'
		integer reflects the hardware port unique-id used in the
		hardware decoder target list.


What:		/sys/bus/cxl/devices/decoderX.Y
Date:		June, 2021
KernelVersion:	v5.14
Contact:	linux-cxl@vger.kernel.org
Description:
		(RO) CXL decoder objects are enumerated from either a platform
		firmware description, or a CXL HDM decoder register set in a
		PCIe device (see CXL 2.0 section 8.2.5.12 CXL HDM Decoder
		Capability Structure). The 'X' in decoderX.Y represents the
		cxl_port container of this decoder, and 'Y' represents the
		instance id of a given decoder resource.


What:		/sys/bus/cxl/devices/decoderX.Y/{start,size}
Date:		June, 2021
KernelVersion:	v5.14
Contact:	linux-cxl@vger.kernel.org
Description:
		(RO) The 'start' and 'size' attributes together convey the
		physical address base and number of bytes mapped in the
		decoder's decode window. For decoders of devtype
		"cxl_decoder_root" the address range is fixed. For decoders of
		devtype "cxl_decoder_switch" the address is bounded by the
		decode range of the cxl_port ancestor of the decoder's cxl_port,
		and dynamically updates based on the active memory regions in
		that address space.


What:		/sys/bus/cxl/devices/decoderX.Y/locked
Date:		June, 2021
KernelVersion:	v5.14
Contact:	linux-cxl@vger.kernel.org
Description:
		(RO) CXL HDM decoders have the capability to lock the
		configuration until the next device reset. For decoders of
		devtype "cxl_decoder_root" there is no standard facility to
		unlock them.  For decoders of devtype "cxl_decoder_switch" a
		secondary bus reset, of the PCIe bridge that provides the bus
		for this decoders uport, unlocks / resets the decoder.


What:		/sys/bus/cxl/devices/decoderX.Y/target_list
Date:		June, 2021
KernelVersion:	v5.14
Contact:	linux-cxl@vger.kernel.org
Description:
		(RO) Display a comma separated list of the current decoder
		target configuration. The list is ordered by the current
		configured interleave order of the decoder's dport instances.
		Each entry in the list is a dport id.


What:		/sys/bus/cxl/devices/decoderX.Y/cap_{pmem,ram,type2,type3}
Date:		June, 2021
KernelVersion:	v5.14
Contact:	linux-cxl@vger.kernel.org
Description:
		(RO) When a CXL decoder is of devtype "cxl_decoder_root", it
		represents a fixed memory window identified by platform
		firmware. A fixed window may only support a subset of memory
		types. The 'cap_*' attributes indicate whether persistent
		memory, volatile memory, accelerator memory, and / or expander
		memory may be mapped behind this decoder's memory window.


What:		/sys/bus/cxl/devices/decoderX.Y/target_type
Date:		June, 2021
KernelVersion:	v5.14
Contact:	linux-cxl@vger.kernel.org
Description:
		(RO) When a CXL decoder is of devtype "cxl_decoder_switch", it
		can optionally decode either accelerator memory (type-2) or
		expander memory (type-3). The 'target_type' attribute indicates
		the current setting which may dynamically change based on what
		memory regions are activated in this decode hierarchy.


What:		/sys/bus/cxl/devices/endpointX/CDAT
Date:		July, 2022
KernelVersion:	v6.0
Contact:	linux-cxl@vger.kernel.org
Description:
		(RO) If this sysfs entry is not present no DOE mailbox was
		found to support CDAT data.  If it is present and the length of
		the data is 0 reading the CDAT data failed.  Otherwise the CDAT
		data is reported.


What:		/sys/bus/cxl/devices/decoderX.Y/mode
Date:		May, 2022
KernelVersion:	v6.0
Contact:	linux-cxl@vger.kernel.org
Description:
		(RW) When a CXL decoder is of devtype "cxl_decoder_endpoint" it
		translates from a host physical address range, to a device local
		address range. Device-local address ranges are further split
		into a 'ram' (volatile memory) range and 'pmem' (persistent
		memory) range. The 'mode' attribute emits one of 'ram', 'pmem',
		'mixed', or 'none'. The 'mixed' indication is for error cases
		when a decoder straddles the volatile/persistent partition
		boundary, and 'none' indicates the decoder is not actively
		decoding, or no DPA allocation policy has been set.

		'mode' can be written, when the decoder is in the 'disabled'
		state, with either 'ram' or 'pmem' to set the boundaries for the
		next allocation.


What:		/sys/bus/cxl/devices/decoderX.Y/dpa_resource
Date:		May, 2022
KernelVersion:	v6.0
Contact:	linux-cxl@vger.kernel.org
Description:
		(RO) When a CXL decoder is of devtype "cxl_decoder_endpoint",
		and its 'dpa_size' attribute is non-zero, this attribute
		indicates the device physical address (DPA) base address of the
		allocation.


What:		/sys/bus/cxl/devices/decoderX.Y/dpa_size
Date:		May, 2022
KernelVersion:	v6.0
Contact:	linux-cxl@vger.kernel.org
Description:
		(RW) When a CXL decoder is of devtype "cxl_decoder_endpoint" it
		translates from a host physical address range, to a device local
		address range. The range, base address plus length in bytes, of
		DPA allocated to this decoder is conveyed in these 2 attributes.
		Allocations can be mutated as long as the decoder is in the
		disabled state. A write to 'dpa_size' releases the previous DPA
		allocation and then attempts to allocate from the free capacity
		in the device partition referred to by 'decoderX.Y/mode'.
		Allocate and free requests can only be performed on the highest
		instance number disabled decoder with non-zero size. I.e.
		allocations are enforced to occur in increasing 'decoderX.Y/id'
		order and frees are enforced to occur in decreasing
		'decoderX.Y/id' order.


What:		/sys/bus/cxl/devices/decoderX.Y/interleave_ways
Date:		May, 2022
KernelVersion:	v6.0
Contact:	linux-cxl@vger.kernel.org
Description:
		(RO) The number of targets across which this decoder's host
		physical address (HPA) memory range is interleaved. The device
		maps every Nth block of HPA (of size ==
		'interleave_granularity') to consecutive DPA addresses. The
		decoder's position in the interleave is determined by the
		device's (endpoint or switch) switch ancestry. For root
		decoders their interleave is specified by platform firmware and
		they only specify a downstream target order for host bridges.


What:		/sys/bus/cxl/devices/decoderX.Y/interleave_granularity
Date:		May, 2022
KernelVersion:	v6.0
Contact:	linux-cxl@vger.kernel.org
Description:
		(RO) The number of consecutive bytes of host physical address
		space this decoder claims at address N before the decode rotates
		to the next target in the interleave at address N +
		interleave_granularity (assuming N is aligned to
		interleave_granularity).


What:		/sys/bus/cxl/devices/decoderX.Y/create_{pmem,ram}_region
Date:		May, 2022, January, 2023
KernelVersion:	v6.0 (pmem), v6.3 (ram)
Contact:	linux-cxl@vger.kernel.org
Description:
		(RW) Write a string in the form 'regionZ' to start the process
		of defining a new persistent, or volatile memory region
		(interleave-set) within the decode range bounded by root decoder
		'decoderX.Y'. The value written must match the current value
		returned from reading this attribute. An atomic compare exchange
		operation is done on write to assign the requested id to a
		region and allocate the region-id for the next creation attempt.
		EBUSY is returned if the region name written does not match the
		current cached value.


What:		/sys/bus/cxl/devices/decoderX.Y/delete_region
Date:		May, 2022
KernelVersion:	v6.0
Contact:	linux-cxl@vger.kernel.org
Description:
		(WO) Write a string in the form 'regionZ' to delete that region,
		provided it is currently idle / not bound to a driver.


What:		/sys/bus/cxl/devices/regionZ/uuid
Date:		May, 2022
KernelVersion:	v6.0
Contact:	linux-cxl@vger.kernel.org
Description:
		(RW) Write a unique identifier for the region. This field must
		be set for persistent regions and it must not conflict with the
		UUID of another region. For volatile ram regions this
		attribute is a read-only empty string.


What:		/sys/bus/cxl/devices/regionZ/interleave_granularity
Date:		May, 2022
KernelVersion:	v6.0
Contact:	linux-cxl@vger.kernel.org
Description:
		(RW) Set the number of consecutive bytes each device in the
		interleave set will claim. The possible interleave granularity
		values are determined by the CXL spec and the participating
		devices.


What:		/sys/bus/cxl/devices/regionZ/interleave_ways
Date:		May, 2022
KernelVersion:	v6.0
Contact:	linux-cxl@vger.kernel.org
Description:
		(RW) Configures the number of devices participating in the
		region is set by writing this value. Each device will provide
		1/interleave_ways of storage for the region.


What:		/sys/bus/cxl/devices/regionZ/size
Date:		May, 2022
KernelVersion:	v6.0
Contact:	linux-cxl@vger.kernel.org
Description:
		(RW) System physical address space to be consumed by the region.
		When written trigger the driver to allocate space out of the
		parent root decoder's address space. When read the size of the
		address space is reported and should match the span of the
		region's resource attribute. Size shall be set after the
		interleave configuration parameters. Once set it cannot be
		changed, only freed by writing 0. The kernel makes no guarantees
		that data is maintained over an address space freeing event, and
		there is no guarantee that a free followed by an allocate
		results in the same address being allocated.


What:		/sys/bus/cxl/devices/regionZ/mode
Date:		January, 2023
KernelVersion:	v6.3
Contact:	linux-cxl@vger.kernel.org
Description:
		(RO) The mode of a region is established at region creation time
		and dictates the mode of the endpoint decoder that comprise the
		region. For more details on the possible modes see
		/sys/bus/cxl/devices/decoderX.Y/mode


What:		/sys/bus/cxl/devices/regionZ/resource
Date:		May, 2022
KernelVersion:	v6.0
Contact:	linux-cxl@vger.kernel.org
Description:
		(RO) A region is a contiguous partition of a CXL root decoder
		address space. Region capacity is allocated by writing to the
		size attribute, the resulting physical address space determined
		by the driver is reflected here. It is therefore not useful to
		read this before writing a value to the size attribute.


What:		/sys/bus/cxl/devices/regionZ/target[0..N]
Date:		May, 2022
KernelVersion:	v6.0
Contact:	linux-cxl@vger.kernel.org
Description:
		(RW) Write an endpoint decoder object name to 'targetX' where X
		is the intended position of the endpoint device in the region
		interleave and N is the 'interleave_ways' setting for the
		region. ENXIO is returned if the write results in an impossible
		to map decode scenario, like the endpoint is unreachable at that
		position relative to the root decoder interleave. EBUSY is
		returned if the position in the region is already occupied, or
		if the region is not in a state to accept interleave
		configuration changes. EINVAL is returned if the object name is
		not an endpoint decoder. Once all positions have been
		successfully written a final validation for decode conflicts is
		performed before activating the region.


What:		/sys/bus/cxl/devices/regionZ/commit
Date:		May, 2022
KernelVersion:	v6.0
Contact:	linux-cxl@vger.kernel.org
Description:
		(RW) Write a boolean 'true' string value to this attribute to
		trigger the region to transition from the software programmed
		state to the actively decoding in hardware state. The commit
		operation in addition to validating that the region is in proper
		configured state, validates that the decoders are being
		committed in spec mandated order (last committed decoder id +
		1), and checks that the hardware accepts the commit request.
		Reading this value indicates whether the region is committed or
		not.


What:		/sys/bus/cxl/devices/memX/trigger_poison_list
Date:		April, 2023
KernelVersion:	v6.4
Contact:	linux-cxl@vger.kernel.org
Description:
		(WO) When a boolean 'true' is written to this attribute the
		memdev driver retrieves the poison list from the device. The
		list consists of addresses that are poisoned, or would result
		in poison if accessed, and the source of the poison. This
		attribute is only visible for devices supporting the
		capability. The retrieved errors are logged as kernel
		events when cxl_poison event tracing is enabled.<|MERGE_RESOLUTION|>--- conflicted
+++ resolved
@@ -58,7 +58,6 @@
 		affinity for this device.
 
 
-<<<<<<< HEAD
 What:		/sys/bus/cxl/devices/memX/security/state
 Date:		June, 2023
 KernelVersion:	v6.5
@@ -94,7 +93,8 @@
 		(WO) Write a boolean 'true' string value to this attribute to
 		secure erase user data by changing the media encryption keys for
 		all user data areas of the device.
-=======
+
+
 What:		/sys/bus/cxl/devices/memX/firmware/
 Date:		April, 2023
 KernelVersion:	v6.5
@@ -104,7 +104,6 @@
 		this directory can be used to upload and activate new
 		firmware for CXL devices. The interfaces under this are
 		documented in sysfs-class-firmware.
->>>>>>> f6448cb5
 
 
 What:		/sys/bus/cxl/devices/*/devtype
