--- conflicted
+++ resolved
@@ -12,11 +12,7 @@
 iwlwifi-objs		+= iwl-trans.o
 iwlwifi-objs		+= fw/notif-wait.o
 iwlwifi-$(CONFIG_IWLMVM) += fw/paging.o fw/smem.o fw/init.o fw/dbg.o
-<<<<<<< HEAD
-iwlwifi-$(CONFIG_IWLMVM) += fw/common_rx.o
-=======
 iwlwifi-$(CONFIG_IWLMVM) += fw/common_rx.o fw/nvm.o
->>>>>>> 5307eca1
 
 iwlwifi-objs += $(iwlwifi-m)
 
