--- conflicted
+++ resolved
@@ -360,68 +360,6 @@
 } __packed;
 
 /**
- * struct iwl_fw_ini_error_dump_range - range of memory
- * @start_addr: the start address of this range
- * @range_data_size: the size of this range, in bytes
- * @data: the actual memory
- */
-struct iwl_fw_ini_error_dump_range {
-	__le32 start_addr;
-	__le32 range_data_size;
-	__le32 data[];
-} __packed;
-
-/**
- * struct iwl_fw_ini_error_dump_header - ini region dump header
- * @num_of_ranges: number of ranges in this region
- * @name_len: number of bytes allocated to the name string of this region
- * @name: name of the region
- */
-struct iwl_fw_ini_error_dump_header {
-	__le32 num_of_ranges;
-	__le32 name_len;
-	u8 name[IWL_FW_INI_MAX_NAME];
-};
-
-/**
- * struct iwl_fw_ini_error_dump - ini region dump
- * @header: the header of this region
- * @ranges: the memory ranges of this region
- */
-struct iwl_fw_ini_error_dump {
-	struct iwl_fw_ini_error_dump_header header;
-	struct iwl_fw_ini_error_dump_range ranges[];
-} __packed;
-
-/* This bit is used to differentiate between lmac and umac rxf */
-#define IWL_RXF_UMAC_BIT BIT(31)
-
-/**
- * struct iwl_fw_ini_fifo_error_dump_range - ini fifo range dump
- * @fifo_num: the fifo num. In case of rxf and umac rxf, set BIT(31) to
- *	distinguish between lmac and umac
- * @num_of_registers: num of registers to dump, dword size each
- * @range_data_size: the size of the registers and fifo data
- * @data: fifo data
- */
-struct iwl_fw_ini_fifo_error_dump_range {
-	__le32 fifo_num;
-	__le32 num_of_registers;
-	__le32 range_data_size;
-	__le32 data[];
-} __packed;
-
-/**
- * struct iwl_fw_ini_fifo_error_dump - ini fifo region dump
- * @header: the header of this region
- * @ranges: the memory ranges of this region
- */
-struct iwl_fw_ini_fifo_error_dump {
-	struct iwl_fw_ini_error_dump_header header;
-	struct iwl_fw_ini_fifo_error_dump_range ranges[];
-} __packed;
-
-/**
  * struct iwl_fw_error_dump_rb - content of an Receive Buffer
  * @index: the index of the Receive Buffer in the Rx queue
  * @rxq: the RB's Rx queue
@@ -436,15 +374,6 @@
 };
 
 /**
-<<<<<<< HEAD
- * struct iwl_fw_ini_monitor_dram_dump - ini dram monitor dump
- * @header - header of the region
- * @write_ptr - write pointer position in the dram
- * @cycle_cnt - cycles count
- * @ranges - the memory ranges of this this region
- */
-struct iwl_fw_ini_monitor_dram_dump {
-=======
  * struct iwl_fw_ini_monitor_dump - ini monitor dump
  * @header - header of the region
  * @write_ptr - write pointer position in the buffer
@@ -452,7 +381,6 @@
  * @ranges - the memory ranges of this this region
  */
 struct iwl_fw_ini_monitor_dump {
->>>>>>> 0ecfebd2
 	struct iwl_fw_ini_error_dump_header header;
 	__le32 write_ptr;
 	__le32 cycle_cnt;
