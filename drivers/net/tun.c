/*
 *  TUN - Universal TUN/TAP device driver.
 *  Copyright (C) 1999-2002 Maxim Krasnyansky <maxk@qualcomm.com>
 *
 *  This program is free software; you can redistribute it and/or modify
 *  it under the terms of the GNU General Public License as published by
 *  the Free Software Foundation; either version 2 of the License, or
 *  (at your option) any later version.
 *
 *  This program is distributed in the hope that it will be useful,
 *  but WITHOUT ANY WARRANTY; without even the implied warranty of
 *  MERCHANTABILITY or FITNESS FOR A PARTICULAR PURPOSE. See the
 *  GNU General Public License for more details.
 *
 *  $Id: tun.c,v 1.15 2002/03/01 02:44:24 maxk Exp $
 */

/*
 *  Changes:
 *
 *  Mike Kershaw <dragorn@kismetwireless.net> 2005/08/14
 *    Add TUNSETLINK ioctl to set the link encapsulation
 *
 *  Mark Smith <markzzzsmith@yahoo.com.au>
 *    Use eth_random_addr() for tap MAC address.
 *
 *  Harald Roelle <harald.roelle@ifi.lmu.de>  2004/04/20
 *    Fixes in packet dropping, queue length setting and queue wakeup.
 *    Increased default tx queue length.
 *    Added ethtool API.
 *    Minor cleanups
 *
 *  Daniel Podlejski <underley@underley.eu.org>
 *    Modifications for 2.3.99-pre5 kernel.
 */

#define pr_fmt(fmt) KBUILD_MODNAME ": " fmt

#define DRV_NAME	"tun"
#define DRV_VERSION	"1.6"
#define DRV_DESCRIPTION	"Universal TUN/TAP device driver"
#define DRV_COPYRIGHT	"(C) 1999-2004 Max Krasnyansky <maxk@qualcomm.com>"

#include <linux/module.h>
#include <linux/errno.h>
#include <linux/kernel.h>
#include <linux/sched/signal.h>
#include <linux/major.h>
#include <linux/slab.h>
#include <linux/poll.h>
#include <linux/fcntl.h>
#include <linux/init.h>
#include <linux/skbuff.h>
#include <linux/netdevice.h>
#include <linux/etherdevice.h>
#include <linux/miscdevice.h>
#include <linux/ethtool.h>
#include <linux/rtnetlink.h>
#include <linux/compat.h>
#include <linux/if.h>
#include <linux/if_arp.h>
#include <linux/if_ether.h>
#include <linux/if_tun.h>
#include <linux/if_vlan.h>
#include <linux/crc32.h>
#include <linux/nsproxy.h>
#include <linux/virtio_net.h>
#include <linux/rcupdate.h>
#include <net/net_namespace.h>
#include <net/netns/generic.h>
#include <net/rtnetlink.h>
#include <net/sock.h>
#include <linux/seq_file.h>
#include <linux/uio.h>
#include <linux/skb_array.h>
#include <linux/bpf.h>
#include <linux/bpf_trace.h>
#include <linux/mutex.h>

#include <linux/uaccess.h>

/* Uncomment to enable debugging */
/* #define TUN_DEBUG 1 */

#ifdef TUN_DEBUG
static int debug;

#define tun_debug(level, tun, fmt, args...)			\
do {								\
	if (tun->debug)						\
		netdev_printk(level, tun->dev, fmt, ##args);	\
} while (0)
#define DBG1(level, fmt, args...)				\
do {								\
	if (debug == 2)						\
		printk(level fmt, ##args);			\
} while (0)
#else
#define tun_debug(level, tun, fmt, args...)			\
do {								\
	if (0)							\
		netdev_printk(level, tun->dev, fmt, ##args);	\
} while (0)
#define DBG1(level, fmt, args...)				\
do {								\
	if (0)							\
		printk(level fmt, ##args);			\
} while (0)
#endif

#define TUN_HEADROOM 256
#define TUN_RX_PAD (NET_IP_ALIGN + NET_SKB_PAD)

/* TUN device flags */

/* IFF_ATTACH_QUEUE is never stored in device flags,
 * overload it to mean fasync when stored there.
 */
#define TUN_FASYNC	IFF_ATTACH_QUEUE
/* High bits in flags field are unused. */
#define TUN_VNET_LE     0x80000000
#define TUN_VNET_BE     0x40000000

#define TUN_FEATURES (IFF_NO_PI | IFF_ONE_QUEUE | IFF_VNET_HDR | \
		      IFF_MULTI_QUEUE | IFF_NAPI | IFF_NAPI_FRAGS)

#define GOODCOPY_LEN 128

#define FLT_EXACT_COUNT 8
struct tap_filter {
	unsigned int    count;    /* Number of addrs. Zero means disabled */
	u32             mask[2];  /* Mask of the hashed addrs */
	unsigned char	addr[FLT_EXACT_COUNT][ETH_ALEN];
};

/* MAX_TAP_QUEUES 256 is chosen to allow rx/tx queues to be equal
 * to max number of VCPUs in guest. */
#define MAX_TAP_QUEUES 256
#define MAX_TAP_FLOWS  4096

#define TUN_FLOW_EXPIRE (3 * HZ)

struct tun_pcpu_stats {
	u64 rx_packets;
	u64 rx_bytes;
	u64 tx_packets;
	u64 tx_bytes;
	struct u64_stats_sync syncp;
	u32 rx_dropped;
	u32 tx_dropped;
	u32 rx_frame_errors;
};

/* A tun_file connects an open character device to a tuntap netdevice. It
 * also contains all socket related structures (except sock_fprog and tap_filter)
 * to serve as one transmit queue for tuntap device. The sock_fprog and
 * tap_filter were kept in tun_struct since they were used for filtering for the
 * netdevice not for a specific queue (at least I didn't see the requirement for
 * this).
 *
 * RCU usage:
 * The tun_file and tun_struct are loosely coupled, the pointer from one to the
 * other can only be read while rcu_read_lock or rtnl_lock is held.
 */
struct tun_file {
	struct sock sk;
	struct socket socket;
	struct socket_wq wq;
	struct tun_struct __rcu *tun;
	struct fasync_struct *fasync;
	/* only used for fasnyc */
	unsigned int flags;
	union {
		u16 queue_index;
		unsigned int ifindex;
	};
	struct napi_struct napi;
	bool napi_enabled;
	struct mutex napi_mutex;	/* Protects access to the above napi */
	struct list_head next;
	struct tun_struct *detached;
	struct ptr_ring tx_ring;
	struct xdp_rxq_info xdp_rxq;
};

struct tun_flow_entry {
	struct hlist_node hash_link;
	struct rcu_head rcu;
	struct tun_struct *tun;

	u32 rxhash;
	u32 rps_rxhash;
	int queue_index;
	unsigned long updated;
};

#define TUN_NUM_FLOW_ENTRIES 1024

struct tun_prog {
	struct rcu_head rcu;
	struct bpf_prog *prog;
};

/* Since the socket were moved to tun_file, to preserve the behavior of persist
 * device, socket filter, sndbuf and vnet header size were restore when the
 * file were attached to a persist device.
 */
struct tun_struct {
	struct tun_file __rcu	*tfiles[MAX_TAP_QUEUES];
	unsigned int            numqueues;
	unsigned int 		flags;
	kuid_t			owner;
	kgid_t			group;

	struct net_device	*dev;
	netdev_features_t	set_features;
#define TUN_USER_FEATURES (NETIF_F_HW_CSUM|NETIF_F_TSO_ECN|NETIF_F_TSO| \
			  NETIF_F_TSO6)

	int			align;
	int			vnet_hdr_sz;
	int			sndbuf;
	struct tap_filter	txflt;
	struct sock_fprog	fprog;
	/* protected by rtnl lock */
	bool			filter_attached;
#ifdef TUN_DEBUG
	int debug;
#endif
	spinlock_t lock;
	struct hlist_head flows[TUN_NUM_FLOW_ENTRIES];
	struct timer_list flow_gc_timer;
	unsigned long ageing_time;
	unsigned int numdisabled;
	struct list_head disabled;
	void *security;
	u32 flow_count;
	u32 rx_batched;
	struct tun_pcpu_stats __percpu *pcpu_stats;
	struct bpf_prog __rcu *xdp_prog;
	struct tun_prog __rcu *steering_prog;
	struct tun_prog __rcu *filter_prog;
};

struct veth {
	__be16 h_vlan_proto;
	__be16 h_vlan_TCI;
};

bool tun_is_xdp_buff(void *ptr)
{
	return (unsigned long)ptr & TUN_XDP_FLAG;
}
EXPORT_SYMBOL(tun_is_xdp_buff);

void *tun_xdp_to_ptr(void *ptr)
{
	return (void *)((unsigned long)ptr | TUN_XDP_FLAG);
}
EXPORT_SYMBOL(tun_xdp_to_ptr);

void *tun_ptr_to_xdp(void *ptr)
{
	return (void *)((unsigned long)ptr & ~TUN_XDP_FLAG);
}
EXPORT_SYMBOL(tun_ptr_to_xdp);

static int tun_napi_receive(struct napi_struct *napi, int budget)
{
	struct tun_file *tfile = container_of(napi, struct tun_file, napi);
	struct sk_buff_head *queue = &tfile->sk.sk_write_queue;
	struct sk_buff_head process_queue;
	struct sk_buff *skb;
	int received = 0;

	__skb_queue_head_init(&process_queue);

	spin_lock(&queue->lock);
	skb_queue_splice_tail_init(queue, &process_queue);
	spin_unlock(&queue->lock);

	while (received < budget && (skb = __skb_dequeue(&process_queue))) {
		napi_gro_receive(napi, skb);
		++received;
	}

	if (!skb_queue_empty(&process_queue)) {
		spin_lock(&queue->lock);
		skb_queue_splice(&process_queue, queue);
		spin_unlock(&queue->lock);
	}

	return received;
}

static int tun_napi_poll(struct napi_struct *napi, int budget)
{
	unsigned int received;

	received = tun_napi_receive(napi, budget);

	if (received < budget)
		napi_complete_done(napi, received);

	return received;
}

static void tun_napi_init(struct tun_struct *tun, struct tun_file *tfile,
			  bool napi_en)
{
	tfile->napi_enabled = napi_en;
	if (napi_en) {
		netif_napi_add(tun->dev, &tfile->napi, tun_napi_poll,
			       NAPI_POLL_WEIGHT);
		napi_enable(&tfile->napi);
		mutex_init(&tfile->napi_mutex);
	}
}

static void tun_napi_disable(struct tun_struct *tun, struct tun_file *tfile)
{
	if (tfile->napi_enabled)
		napi_disable(&tfile->napi);
}

static void tun_napi_del(struct tun_struct *tun, struct tun_file *tfile)
{
	if (tfile->napi_enabled)
		netif_napi_del(&tfile->napi);
}

static bool tun_napi_frags_enabled(const struct tun_struct *tun)
{
	return READ_ONCE(tun->flags) & IFF_NAPI_FRAGS;
}

#ifdef CONFIG_TUN_VNET_CROSS_LE
static inline bool tun_legacy_is_little_endian(struct tun_struct *tun)
{
	return tun->flags & TUN_VNET_BE ? false :
		virtio_legacy_is_little_endian();
}

static long tun_get_vnet_be(struct tun_struct *tun, int __user *argp)
{
	int be = !!(tun->flags & TUN_VNET_BE);

	if (put_user(be, argp))
		return -EFAULT;

	return 0;
}

static long tun_set_vnet_be(struct tun_struct *tun, int __user *argp)
{
	int be;

	if (get_user(be, argp))
		return -EFAULT;

	if (be)
		tun->flags |= TUN_VNET_BE;
	else
		tun->flags &= ~TUN_VNET_BE;

	return 0;
}
#else
static inline bool tun_legacy_is_little_endian(struct tun_struct *tun)
{
	return virtio_legacy_is_little_endian();
}

static long tun_get_vnet_be(struct tun_struct *tun, int __user *argp)
{
	return -EINVAL;
}

static long tun_set_vnet_be(struct tun_struct *tun, int __user *argp)
{
	return -EINVAL;
}
#endif /* CONFIG_TUN_VNET_CROSS_LE */

static inline bool tun_is_little_endian(struct tun_struct *tun)
{
	return tun->flags & TUN_VNET_LE ||
		tun_legacy_is_little_endian(tun);
}

static inline u16 tun16_to_cpu(struct tun_struct *tun, __virtio16 val)
{
	return __virtio16_to_cpu(tun_is_little_endian(tun), val);
}

static inline __virtio16 cpu_to_tun16(struct tun_struct *tun, u16 val)
{
	return __cpu_to_virtio16(tun_is_little_endian(tun), val);
}

static inline u32 tun_hashfn(u32 rxhash)
{
	return rxhash & 0x3ff;
}

static struct tun_flow_entry *tun_flow_find(struct hlist_head *head, u32 rxhash)
{
	struct tun_flow_entry *e;

	hlist_for_each_entry_rcu(e, head, hash_link) {
		if (e->rxhash == rxhash)
			return e;
	}
	return NULL;
}

static struct tun_flow_entry *tun_flow_create(struct tun_struct *tun,
					      struct hlist_head *head,
					      u32 rxhash, u16 queue_index)
{
	struct tun_flow_entry *e = kmalloc(sizeof(*e), GFP_ATOMIC);

	if (e) {
		tun_debug(KERN_INFO, tun, "create flow: hash %u index %u\n",
			  rxhash, queue_index);
		e->updated = jiffies;
		e->rxhash = rxhash;
		e->rps_rxhash = 0;
		e->queue_index = queue_index;
		e->tun = tun;
		hlist_add_head_rcu(&e->hash_link, head);
		++tun->flow_count;
	}
	return e;
}

static void tun_flow_delete(struct tun_struct *tun, struct tun_flow_entry *e)
{
	tun_debug(KERN_INFO, tun, "delete flow: hash %u index %u\n",
		  e->rxhash, e->queue_index);
	hlist_del_rcu(&e->hash_link);
	kfree_rcu(e, rcu);
	--tun->flow_count;
}

static void tun_flow_flush(struct tun_struct *tun)
{
	int i;

	spin_lock_bh(&tun->lock);
	for (i = 0; i < TUN_NUM_FLOW_ENTRIES; i++) {
		struct tun_flow_entry *e;
		struct hlist_node *n;

		hlist_for_each_entry_safe(e, n, &tun->flows[i], hash_link)
			tun_flow_delete(tun, e);
	}
	spin_unlock_bh(&tun->lock);
}

static void tun_flow_delete_by_queue(struct tun_struct *tun, u16 queue_index)
{
	int i;

	spin_lock_bh(&tun->lock);
	for (i = 0; i < TUN_NUM_FLOW_ENTRIES; i++) {
		struct tun_flow_entry *e;
		struct hlist_node *n;

		hlist_for_each_entry_safe(e, n, &tun->flows[i], hash_link) {
			if (e->queue_index == queue_index)
				tun_flow_delete(tun, e);
		}
	}
	spin_unlock_bh(&tun->lock);
}

static void tun_flow_cleanup(struct timer_list *t)
{
	struct tun_struct *tun = from_timer(tun, t, flow_gc_timer);
	unsigned long delay = tun->ageing_time;
	unsigned long next_timer = jiffies + delay;
	unsigned long count = 0;
	int i;

	tun_debug(KERN_INFO, tun, "tun_flow_cleanup\n");

	spin_lock(&tun->lock);
	for (i = 0; i < TUN_NUM_FLOW_ENTRIES; i++) {
		struct tun_flow_entry *e;
		struct hlist_node *n;

		hlist_for_each_entry_safe(e, n, &tun->flows[i], hash_link) {
			unsigned long this_timer;

			this_timer = e->updated + delay;
			if (time_before_eq(this_timer, jiffies)) {
				tun_flow_delete(tun, e);
				continue;
			}
			count++;
			if (time_before(this_timer, next_timer))
				next_timer = this_timer;
		}
	}

	if (count)
		mod_timer(&tun->flow_gc_timer, round_jiffies_up(next_timer));
	spin_unlock(&tun->lock);
}

static void tun_flow_update(struct tun_struct *tun, u32 rxhash,
			    struct tun_file *tfile)
{
	struct hlist_head *head;
	struct tun_flow_entry *e;
	unsigned long delay = tun->ageing_time;
	u16 queue_index = tfile->queue_index;

	if (!rxhash)
		return;
	else
		head = &tun->flows[tun_hashfn(rxhash)];

	rcu_read_lock();

	/* We may get a very small possibility of OOO during switching, not
	 * worth to optimize.*/
	if (tun->numqueues == 1 || tfile->detached)
		goto unlock;

	e = tun_flow_find(head, rxhash);
	if (likely(e)) {
		/* TODO: keep queueing to old queue until it's empty? */
		e->queue_index = queue_index;
		e->updated = jiffies;
		sock_rps_record_flow_hash(e->rps_rxhash);
	} else {
		spin_lock_bh(&tun->lock);
		if (!tun_flow_find(head, rxhash) &&
		    tun->flow_count < MAX_TAP_FLOWS)
			tun_flow_create(tun, head, rxhash, queue_index);

		if (!timer_pending(&tun->flow_gc_timer))
			mod_timer(&tun->flow_gc_timer,
				  round_jiffies_up(jiffies + delay));
		spin_unlock_bh(&tun->lock);
	}

unlock:
	rcu_read_unlock();
}

/**
 * Save the hash received in the stack receive path and update the
 * flow_hash table accordingly.
 */
static inline void tun_flow_save_rps_rxhash(struct tun_flow_entry *e, u32 hash)
{
	if (unlikely(e->rps_rxhash != hash))
		e->rps_rxhash = hash;
}

/* We try to identify a flow through its rxhash first. The reason that
 * we do not check rxq no. is because some cards(e.g 82599), chooses
 * the rxq based on the txq where the last packet of the flow comes. As
 * the userspace application move between processors, we may get a
 * different rxq no. here. If we could not get rxhash, then we would
 * hope the rxq no. may help here.
 */
static u16 tun_automq_select_queue(struct tun_struct *tun, struct sk_buff *skb)
{
	struct tun_flow_entry *e;
	u32 txq = 0;
	u32 numqueues = 0;

	numqueues = READ_ONCE(tun->numqueues);

	txq = __skb_get_hash_symmetric(skb);
	if (txq) {
		e = tun_flow_find(&tun->flows[tun_hashfn(txq)], txq);
		if (e) {
			tun_flow_save_rps_rxhash(e, txq);
			txq = e->queue_index;
		} else
			/* use multiply and shift instead of expensive divide */
			txq = ((u64)txq * numqueues) >> 32;
	} else if (likely(skb_rx_queue_recorded(skb))) {
		txq = skb_get_rx_queue(skb);
		while (unlikely(txq >= numqueues))
			txq -= numqueues;
	}

	return txq;
}

static u16 tun_ebpf_select_queue(struct tun_struct *tun, struct sk_buff *skb)
{
	struct tun_prog *prog;
	u16 ret = 0;

	prog = rcu_dereference(tun->steering_prog);
	if (prog)
		ret = bpf_prog_run_clear_cb(prog->prog, skb);

	return ret % tun->numqueues;
}

static u16 tun_select_queue(struct net_device *dev, struct sk_buff *skb,
			    void *accel_priv, select_queue_fallback_t fallback)
{
	struct tun_struct *tun = netdev_priv(dev);
	u16 ret;

	rcu_read_lock();
	if (rcu_dereference(tun->steering_prog))
		ret = tun_ebpf_select_queue(tun, skb);
	else
		ret = tun_automq_select_queue(tun, skb);
	rcu_read_unlock();

	return ret;
}

static inline bool tun_not_capable(struct tun_struct *tun)
{
	const struct cred *cred = current_cred();
	struct net *net = dev_net(tun->dev);

	return ((uid_valid(tun->owner) && !uid_eq(cred->euid, tun->owner)) ||
		  (gid_valid(tun->group) && !in_egroup_p(tun->group))) &&
		!ns_capable(net->user_ns, CAP_NET_ADMIN);
}

static void tun_set_real_num_queues(struct tun_struct *tun)
{
	netif_set_real_num_tx_queues(tun->dev, tun->numqueues);
	netif_set_real_num_rx_queues(tun->dev, tun->numqueues);
}

static void tun_disable_queue(struct tun_struct *tun, struct tun_file *tfile)
{
	tfile->detached = tun;
	list_add_tail(&tfile->next, &tun->disabled);
	++tun->numdisabled;
}

static struct tun_struct *tun_enable_queue(struct tun_file *tfile)
{
	struct tun_struct *tun = tfile->detached;

	tfile->detached = NULL;
	list_del_init(&tfile->next);
	--tun->numdisabled;
	return tun;
}

static void tun_ptr_free(void *ptr)
{
	if (!ptr)
		return;
	if (tun_is_xdp_buff(ptr)) {
		struct xdp_buff *xdp = tun_ptr_to_xdp(ptr);

		put_page(virt_to_head_page(xdp->data));
	} else {
		__skb_array_destroy_skb(ptr);
	}
}

static void tun_queue_purge(struct tun_file *tfile)
{
	void *ptr;

	while ((ptr = ptr_ring_consume(&tfile->tx_ring)) != NULL)
		tun_ptr_free(ptr);

	skb_queue_purge(&tfile->sk.sk_write_queue);
	skb_queue_purge(&tfile->sk.sk_error_queue);
}

static void tun_cleanup_tx_array(struct tun_file *tfile)
{
	if (tfile->tx_array.ring.queue) {
		skb_array_cleanup(&tfile->tx_array);
		memset(&tfile->tx_array, 0, sizeof(tfile->tx_array));
	}
}

static void __tun_detach(struct tun_file *tfile, bool clean)
{
	struct tun_file *ntfile;
	struct tun_struct *tun;

	tun = rtnl_dereference(tfile->tun);

	if (tun && clean) {
		tun_napi_disable(tun, tfile);
		tun_napi_del(tun, tfile);
	}

	if (tun && !tfile->detached) {
		u16 index = tfile->queue_index;
		BUG_ON(index >= tun->numqueues);

		rcu_assign_pointer(tun->tfiles[index],
				   tun->tfiles[tun->numqueues - 1]);
		ntfile = rtnl_dereference(tun->tfiles[index]);
		ntfile->queue_index = index;

		--tun->numqueues;
		if (clean) {
			RCU_INIT_POINTER(tfile->tun, NULL);
			sock_put(&tfile->sk);
		} else
			tun_disable_queue(tun, tfile);

		synchronize_net();
		tun_flow_delete_by_queue(tun, tun->numqueues + 1);
		/* Drop read queue */
		tun_queue_purge(tfile);
		tun_set_real_num_queues(tun);
	} else if (tfile->detached && clean) {
		tun = tun_enable_queue(tfile);
		sock_put(&tfile->sk);
	}

	if (clean) {
		if (tun && tun->numqueues == 0 && tun->numdisabled == 0) {
			netif_carrier_off(tun->dev);

			if (!(tun->flags & IFF_PERSIST) &&
			    tun->dev->reg_state == NETREG_REGISTERED)
				unregister_netdevice(tun->dev);
		}
<<<<<<< HEAD
		if (tun) {
			ptr_ring_cleanup(&tfile->tx_ring, tun_ptr_free);
			xdp_rxq_info_unreg(&tfile->xdp_rxq);
		}
=======
		tun_cleanup_tx_array(tfile);
>>>>>>> ec835f81
		sock_put(&tfile->sk);
	}
}

static void tun_detach(struct tun_file *tfile, bool clean)
{
	rtnl_lock();
	__tun_detach(tfile, clean);
	rtnl_unlock();
}

static void tun_detach_all(struct net_device *dev)
{
	struct tun_struct *tun = netdev_priv(dev);
	struct tun_file *tfile, *tmp;
	int i, n = tun->numqueues;

	for (i = 0; i < n; i++) {
		tfile = rtnl_dereference(tun->tfiles[i]);
		BUG_ON(!tfile);
		tun_napi_disable(tun, tfile);
		tfile->socket.sk->sk_shutdown = RCV_SHUTDOWN;
		tfile->socket.sk->sk_data_ready(tfile->socket.sk);
		RCU_INIT_POINTER(tfile->tun, NULL);
		--tun->numqueues;
	}
	list_for_each_entry(tfile, &tun->disabled, next) {
		tfile->socket.sk->sk_shutdown = RCV_SHUTDOWN;
		tfile->socket.sk->sk_data_ready(tfile->socket.sk);
		RCU_INIT_POINTER(tfile->tun, NULL);
	}
	BUG_ON(tun->numqueues != 0);

	synchronize_net();
	for (i = 0; i < n; i++) {
		tfile = rtnl_dereference(tun->tfiles[i]);
		tun_napi_del(tun, tfile);
		/* Drop read queue */
		tun_queue_purge(tfile);
		xdp_rxq_info_unreg(&tfile->xdp_rxq);
		sock_put(&tfile->sk);
		tun_cleanup_tx_array(tfile);
	}
	list_for_each_entry_safe(tfile, tmp, &tun->disabled, next) {
		tun_enable_queue(tfile);
		tun_queue_purge(tfile);
		xdp_rxq_info_unreg(&tfile->xdp_rxq);
		sock_put(&tfile->sk);
		tun_cleanup_tx_array(tfile);
	}
	BUG_ON(tun->numdisabled != 0);

	if (tun->flags & IFF_PERSIST)
		module_put(THIS_MODULE);
}

static int tun_attach(struct tun_struct *tun, struct file *file,
		      bool skip_filter, bool napi)
{
	struct tun_file *tfile = file->private_data;
	struct net_device *dev = tun->dev;
	int err;

	err = security_tun_dev_attach(tfile->socket.sk, tun->security);
	if (err < 0)
		goto out;

	err = -EINVAL;
	if (rtnl_dereference(tfile->tun) && !tfile->detached)
		goto out;

	err = -EBUSY;
	if (!(tun->flags & IFF_MULTI_QUEUE) && tun->numqueues == 1)
		goto out;

	err = -E2BIG;
	if (!tfile->detached &&
	    tun->numqueues + tun->numdisabled == MAX_TAP_QUEUES)
		goto out;

	err = 0;

	/* Re-attach the filter to persist device */
	if (!skip_filter && (tun->filter_attached == true)) {
		lock_sock(tfile->socket.sk);
		err = sk_attach_filter(&tun->fprog, tfile->socket.sk);
		release_sock(tfile->socket.sk);
		if (!err)
			goto out;
	}

	if (!tfile->detached &&
	    ptr_ring_init(&tfile->tx_ring, dev->tx_queue_len, GFP_KERNEL)) {
		err = -ENOMEM;
		goto out;
	}

	tfile->queue_index = tun->numqueues;
	tfile->socket.sk->sk_shutdown &= ~RCV_SHUTDOWN;

	if (tfile->detached) {
		/* Re-attach detached tfile, updating XDP queue_index */
		WARN_ON(!xdp_rxq_info_is_reg(&tfile->xdp_rxq));

		if (tfile->xdp_rxq.queue_index    != tfile->queue_index)
			tfile->xdp_rxq.queue_index = tfile->queue_index;
	} else {
		/* Setup XDP RX-queue info, for new tfile getting attached */
		err = xdp_rxq_info_reg(&tfile->xdp_rxq,
				       tun->dev, tfile->queue_index);
		if (err < 0)
			goto out;
		err = 0;
	}

	rcu_assign_pointer(tfile->tun, tun);
	rcu_assign_pointer(tun->tfiles[tun->numqueues], tfile);
	tun->numqueues++;

	if (tfile->detached) {
		tun_enable_queue(tfile);
	} else {
		sock_hold(&tfile->sk);
		tun_napi_init(tun, tfile, napi);
	}

	tun_set_real_num_queues(tun);

	/* device is allowed to go away first, so no need to hold extra
	 * refcnt.
	 */

out:
	return err;
}

static struct tun_struct *tun_get(struct tun_file *tfile)
{
	struct tun_struct *tun;

	rcu_read_lock();
	tun = rcu_dereference(tfile->tun);
	if (tun)
		dev_hold(tun->dev);
	rcu_read_unlock();

	return tun;
}

static void tun_put(struct tun_struct *tun)
{
	dev_put(tun->dev);
}

/* TAP filtering */
static void addr_hash_set(u32 *mask, const u8 *addr)
{
	int n = ether_crc(ETH_ALEN, addr) >> 26;
	mask[n >> 5] |= (1 << (n & 31));
}

static unsigned int addr_hash_test(const u32 *mask, const u8 *addr)
{
	int n = ether_crc(ETH_ALEN, addr) >> 26;
	return mask[n >> 5] & (1 << (n & 31));
}

static int update_filter(struct tap_filter *filter, void __user *arg)
{
	struct { u8 u[ETH_ALEN]; } *addr;
	struct tun_filter uf;
	int err, alen, n, nexact;

	if (copy_from_user(&uf, arg, sizeof(uf)))
		return -EFAULT;

	if (!uf.count) {
		/* Disabled */
		filter->count = 0;
		return 0;
	}

	alen = ETH_ALEN * uf.count;
	addr = memdup_user(arg + sizeof(uf), alen);
	if (IS_ERR(addr))
		return PTR_ERR(addr);

	/* The filter is updated without holding any locks. Which is
	 * perfectly safe. We disable it first and in the worst
	 * case we'll accept a few undesired packets. */
	filter->count = 0;
	wmb();

	/* Use first set of addresses as an exact filter */
	for (n = 0; n < uf.count && n < FLT_EXACT_COUNT; n++)
		memcpy(filter->addr[n], addr[n].u, ETH_ALEN);

	nexact = n;

	/* Remaining multicast addresses are hashed,
	 * unicast will leave the filter disabled. */
	memset(filter->mask, 0, sizeof(filter->mask));
	for (; n < uf.count; n++) {
		if (!is_multicast_ether_addr(addr[n].u)) {
			err = 0; /* no filter */
			goto free_addr;
		}
		addr_hash_set(filter->mask, addr[n].u);
	}

	/* For ALLMULTI just set the mask to all ones.
	 * This overrides the mask populated above. */
	if ((uf.flags & TUN_FLT_ALLMULTI))
		memset(filter->mask, ~0, sizeof(filter->mask));

	/* Now enable the filter */
	wmb();
	filter->count = nexact;

	/* Return the number of exact filters */
	err = nexact;
free_addr:
	kfree(addr);
	return err;
}

/* Returns: 0 - drop, !=0 - accept */
static int run_filter(struct tap_filter *filter, const struct sk_buff *skb)
{
	/* Cannot use eth_hdr(skb) here because skb_mac_hdr() is incorrect
	 * at this point. */
	struct ethhdr *eh = (struct ethhdr *) skb->data;
	int i;

	/* Exact match */
	for (i = 0; i < filter->count; i++)
		if (ether_addr_equal(eh->h_dest, filter->addr[i]))
			return 1;

	/* Inexact match (multicast only) */
	if (is_multicast_ether_addr(eh->h_dest))
		return addr_hash_test(filter->mask, eh->h_dest);

	return 0;
}

/*
 * Checks whether the packet is accepted or not.
 * Returns: 0 - drop, !=0 - accept
 */
static int check_filter(struct tap_filter *filter, const struct sk_buff *skb)
{
	if (!filter->count)
		return 1;

	return run_filter(filter, skb);
}

/* Network device part of the driver */

static const struct ethtool_ops tun_ethtool_ops;

/* Net device detach from fd. */
static void tun_net_uninit(struct net_device *dev)
{
	tun_detach_all(dev);
}

/* Net device open. */
static int tun_net_open(struct net_device *dev)
{
	struct tun_struct *tun = netdev_priv(dev);
	int i;

	netif_tx_start_all_queues(dev);

	for (i = 0; i < tun->numqueues; i++) {
		struct tun_file *tfile;

		tfile = rtnl_dereference(tun->tfiles[i]);
		tfile->socket.sk->sk_write_space(tfile->socket.sk);
	}

	return 0;
}

/* Net device close. */
static int tun_net_close(struct net_device *dev)
{
	netif_tx_stop_all_queues(dev);
	return 0;
}

/* Net device start xmit */
static void tun_automq_xmit(struct tun_struct *tun, struct sk_buff *skb)
{
#ifdef CONFIG_RPS
	if (tun->numqueues == 1 && static_key_false(&rps_needed)) {
		/* Select queue was not called for the skbuff, so we extract the
		 * RPS hash and save it into the flow_table here.
		 */
		__u32 rxhash;

		rxhash = __skb_get_hash_symmetric(skb);
		if (rxhash) {
			struct tun_flow_entry *e;
			e = tun_flow_find(&tun->flows[tun_hashfn(rxhash)],
					rxhash);
			if (e)
				tun_flow_save_rps_rxhash(e, rxhash);
		}
	}
#endif
}

static unsigned int run_ebpf_filter(struct tun_struct *tun,
				    struct sk_buff *skb,
				    int len)
{
	struct tun_prog *prog = rcu_dereference(tun->filter_prog);

	if (prog)
		len = bpf_prog_run_clear_cb(prog->prog, skb);

	return len;
}

/* Net device start xmit */
static netdev_tx_t tun_net_xmit(struct sk_buff *skb, struct net_device *dev)
{
	struct tun_struct *tun = netdev_priv(dev);
	int txq = skb->queue_mapping;
	struct tun_file *tfile;
	int len = skb->len;

	rcu_read_lock();
	tfile = rcu_dereference(tun->tfiles[txq]);

	/* Drop packet if interface is not attached */
	if (txq >= tun->numqueues)
		goto drop;

	if (!rcu_dereference(tun->steering_prog))
		tun_automq_xmit(tun, skb);

	tun_debug(KERN_INFO, tun, "tun_net_xmit %d\n", skb->len);

	BUG_ON(!tfile);

	/* Drop if the filter does not like it.
	 * This is a noop if the filter is disabled.
	 * Filter can be enabled only for the TAP devices. */
	if (!check_filter(&tun->txflt, skb))
		goto drop;

	if (tfile->socket.sk->sk_filter &&
	    sk_filter(tfile->socket.sk, skb))
		goto drop;

	len = run_ebpf_filter(tun, skb, len);

	/* Trim extra bytes since we may insert vlan proto & TCI
	 * in tun_put_user().
	 */
	len -= skb_vlan_tag_present(skb) ? sizeof(struct veth) : 0;
	if (len <= 0 || pskb_trim(skb, len))
		goto drop;

	if (unlikely(skb_orphan_frags_rx(skb, GFP_ATOMIC)))
		goto drop;

	skb_tx_timestamp(skb);

	/* Orphan the skb - required as we might hang on to it
	 * for indefinite time.
	 */
	skb_orphan(skb);

	nf_reset(skb);

	if (ptr_ring_produce(&tfile->tx_ring, skb))
		goto drop;

	/* Notify and wake up reader process */
	if (tfile->flags & TUN_FASYNC)
		kill_fasync(&tfile->fasync, SIGIO, POLL_IN);
	tfile->socket.sk->sk_data_ready(tfile->socket.sk);

	rcu_read_unlock();
	return NETDEV_TX_OK;

drop:
	this_cpu_inc(tun->pcpu_stats->tx_dropped);
	skb_tx_error(skb);
	kfree_skb(skb);
	rcu_read_unlock();
	return NET_XMIT_DROP;
}

static void tun_net_mclist(struct net_device *dev)
{
	/*
	 * This callback is supposed to deal with mc filter in
	 * _rx_ path and has nothing to do with the _tx_ path.
	 * In rx path we always accept everything userspace gives us.
	 */
}

static netdev_features_t tun_net_fix_features(struct net_device *dev,
	netdev_features_t features)
{
	struct tun_struct *tun = netdev_priv(dev);

	return (features & tun->set_features) | (features & ~TUN_USER_FEATURES);
}
#ifdef CONFIG_NET_POLL_CONTROLLER
static void tun_poll_controller(struct net_device *dev)
{
	/*
	 * Tun only receives frames when:
	 * 1) the char device endpoint gets data from user space
	 * 2) the tun socket gets a sendmsg call from user space
	 * If NAPI is not enabled, since both of those are synchronous
	 * operations, we are guaranteed never to have pending data when we poll
	 * for it so there is nothing to do here but return.
	 * We need this though so netpoll recognizes us as an interface that
	 * supports polling, which enables bridge devices in virt setups to
	 * still use netconsole
	 * If NAPI is enabled, however, we need to schedule polling for all
	 * queues unless we are using napi_gro_frags(), which we call in
	 * process context and not in NAPI context.
	 */
	struct tun_struct *tun = netdev_priv(dev);

	if (tun->flags & IFF_NAPI) {
		struct tun_file *tfile;
		int i;

		if (tun_napi_frags_enabled(tun))
			return;

		rcu_read_lock();
		for (i = 0; i < tun->numqueues; i++) {
			tfile = rcu_dereference(tun->tfiles[i]);
			if (tfile->napi_enabled)
				napi_schedule(&tfile->napi);
		}
		rcu_read_unlock();
	}
	return;
}
#endif

static void tun_set_headroom(struct net_device *dev, int new_hr)
{
	struct tun_struct *tun = netdev_priv(dev);

	if (new_hr < NET_SKB_PAD)
		new_hr = NET_SKB_PAD;

	tun->align = new_hr;
}

static void
tun_net_get_stats64(struct net_device *dev, struct rtnl_link_stats64 *stats)
{
	u32 rx_dropped = 0, tx_dropped = 0, rx_frame_errors = 0;
	struct tun_struct *tun = netdev_priv(dev);
	struct tun_pcpu_stats *p;
	int i;

	for_each_possible_cpu(i) {
		u64 rxpackets, rxbytes, txpackets, txbytes;
		unsigned int start;

		p = per_cpu_ptr(tun->pcpu_stats, i);
		do {
			start = u64_stats_fetch_begin(&p->syncp);
			rxpackets	= p->rx_packets;
			rxbytes		= p->rx_bytes;
			txpackets	= p->tx_packets;
			txbytes		= p->tx_bytes;
		} while (u64_stats_fetch_retry(&p->syncp, start));

		stats->rx_packets	+= rxpackets;
		stats->rx_bytes		+= rxbytes;
		stats->tx_packets	+= txpackets;
		stats->tx_bytes		+= txbytes;

		/* u32 counters */
		rx_dropped	+= p->rx_dropped;
		rx_frame_errors	+= p->rx_frame_errors;
		tx_dropped	+= p->tx_dropped;
	}
	stats->rx_dropped  = rx_dropped;
	stats->rx_frame_errors = rx_frame_errors;
	stats->tx_dropped = tx_dropped;
}

static int tun_xdp_set(struct net_device *dev, struct bpf_prog *prog,
		       struct netlink_ext_ack *extack)
{
	struct tun_struct *tun = netdev_priv(dev);
	struct bpf_prog *old_prog;

	old_prog = rtnl_dereference(tun->xdp_prog);
	rcu_assign_pointer(tun->xdp_prog, prog);
	if (old_prog)
		bpf_prog_put(old_prog);

	return 0;
}

static u32 tun_xdp_query(struct net_device *dev)
{
	struct tun_struct *tun = netdev_priv(dev);
	const struct bpf_prog *xdp_prog;

	xdp_prog = rtnl_dereference(tun->xdp_prog);
	if (xdp_prog)
		return xdp_prog->aux->id;

	return 0;
}

static int tun_xdp(struct net_device *dev, struct netdev_bpf *xdp)
{
	switch (xdp->command) {
	case XDP_SETUP_PROG:
		return tun_xdp_set(dev, xdp->prog, xdp->extack);
	case XDP_QUERY_PROG:
		xdp->prog_id = tun_xdp_query(dev);
		xdp->prog_attached = !!xdp->prog_id;
		return 0;
	default:
		return -EINVAL;
	}
}

static const struct net_device_ops tun_netdev_ops = {
	.ndo_uninit		= tun_net_uninit,
	.ndo_open		= tun_net_open,
	.ndo_stop		= tun_net_close,
	.ndo_start_xmit		= tun_net_xmit,
	.ndo_fix_features	= tun_net_fix_features,
	.ndo_select_queue	= tun_select_queue,
#ifdef CONFIG_NET_POLL_CONTROLLER
	.ndo_poll_controller	= tun_poll_controller,
#endif
	.ndo_set_rx_headroom	= tun_set_headroom,
	.ndo_get_stats64	= tun_net_get_stats64,
};

static int tun_xdp_xmit(struct net_device *dev, struct xdp_buff *xdp)
{
	struct tun_struct *tun = netdev_priv(dev);
	struct xdp_buff *buff = xdp->data_hard_start;
	int headroom = xdp->data - xdp->data_hard_start;
	struct tun_file *tfile;
	u32 numqueues;
	int ret = 0;

	/* Assure headroom is available and buff is properly aligned */
	if (unlikely(headroom < sizeof(*xdp) || tun_is_xdp_buff(xdp)))
		return -ENOSPC;

	*buff = *xdp;

	rcu_read_lock();

	numqueues = READ_ONCE(tun->numqueues);
	if (!numqueues) {
		ret = -ENOSPC;
		goto out;
	}

	tfile = rcu_dereference(tun->tfiles[smp_processor_id() %
					    numqueues]);
	/* Encode the XDP flag into lowest bit for consumer to differ
	 * XDP buffer from sk_buff.
	 */
	if (ptr_ring_produce(&tfile->tx_ring, tun_xdp_to_ptr(buff))) {
		this_cpu_inc(tun->pcpu_stats->tx_dropped);
		ret = -ENOSPC;
	}

out:
	rcu_read_unlock();
	return ret;
}

static void tun_xdp_flush(struct net_device *dev)
{
	struct tun_struct *tun = netdev_priv(dev);
	struct tun_file *tfile;
	u32 numqueues;

	rcu_read_lock();

	numqueues = READ_ONCE(tun->numqueues);
	if (!numqueues)
		goto out;

	tfile = rcu_dereference(tun->tfiles[smp_processor_id() %
					    numqueues]);
	/* Notify and wake up reader process */
	if (tfile->flags & TUN_FASYNC)
		kill_fasync(&tfile->fasync, SIGIO, POLL_IN);
	tfile->socket.sk->sk_data_ready(tfile->socket.sk);

out:
	rcu_read_unlock();
}

static const struct net_device_ops tap_netdev_ops = {
	.ndo_uninit		= tun_net_uninit,
	.ndo_open		= tun_net_open,
	.ndo_stop		= tun_net_close,
	.ndo_start_xmit		= tun_net_xmit,
	.ndo_fix_features	= tun_net_fix_features,
	.ndo_set_rx_mode	= tun_net_mclist,
	.ndo_set_mac_address	= eth_mac_addr,
	.ndo_validate_addr	= eth_validate_addr,
	.ndo_select_queue	= tun_select_queue,
#ifdef CONFIG_NET_POLL_CONTROLLER
	.ndo_poll_controller	= tun_poll_controller,
#endif
	.ndo_features_check	= passthru_features_check,
	.ndo_set_rx_headroom	= tun_set_headroom,
	.ndo_get_stats64	= tun_net_get_stats64,
	.ndo_bpf		= tun_xdp,
	.ndo_xdp_xmit		= tun_xdp_xmit,
	.ndo_xdp_flush		= tun_xdp_flush,
};

static void tun_flow_init(struct tun_struct *tun)
{
	int i;

	for (i = 0; i < TUN_NUM_FLOW_ENTRIES; i++)
		INIT_HLIST_HEAD(&tun->flows[i]);

	tun->ageing_time = TUN_FLOW_EXPIRE;
	timer_setup(&tun->flow_gc_timer, tun_flow_cleanup, 0);
	mod_timer(&tun->flow_gc_timer,
		  round_jiffies_up(jiffies + tun->ageing_time));
}

static void tun_flow_uninit(struct tun_struct *tun)
{
	del_timer_sync(&tun->flow_gc_timer);
	tun_flow_flush(tun);
}

#define MIN_MTU 68
#define MAX_MTU 65535

/* Initialize net device. */
static void tun_net_init(struct net_device *dev)
{
	struct tun_struct *tun = netdev_priv(dev);

	switch (tun->flags & TUN_TYPE_MASK) {
	case IFF_TUN:
		dev->netdev_ops = &tun_netdev_ops;

		/* Point-to-Point TUN Device */
		dev->hard_header_len = 0;
		dev->addr_len = 0;
		dev->mtu = 1500;

		/* Zero header length */
		dev->type = ARPHRD_NONE;
		dev->flags = IFF_POINTOPOINT | IFF_NOARP | IFF_MULTICAST;
		break;

	case IFF_TAP:
		dev->netdev_ops = &tap_netdev_ops;
		/* Ethernet TAP Device */
		ether_setup(dev);
		dev->priv_flags &= ~IFF_TX_SKB_SHARING;
		dev->priv_flags |= IFF_LIVE_ADDR_CHANGE;

		eth_hw_addr_random(dev);

		break;
	}

	dev->min_mtu = MIN_MTU;
	dev->max_mtu = MAX_MTU - dev->hard_header_len;
}

/* Character device part */

/* Poll */
static unsigned int tun_chr_poll(struct file *file, poll_table *wait)
{
	struct tun_file *tfile = file->private_data;
	struct tun_struct *tun = tun_get(tfile);
	struct sock *sk;
	unsigned int mask = 0;

	if (!tun)
		return POLLERR;

	sk = tfile->socket.sk;

	tun_debug(KERN_INFO, tun, "tun_chr_poll\n");

	poll_wait(file, sk_sleep(sk), wait);

	if (!ptr_ring_empty(&tfile->tx_ring))
		mask |= POLLIN | POLLRDNORM;

	if (tun->dev->flags & IFF_UP &&
	    (sock_writeable(sk) ||
	     (!test_and_set_bit(SOCKWQ_ASYNC_NOSPACE, &sk->sk_socket->flags) &&
	      sock_writeable(sk))))
		mask |= POLLOUT | POLLWRNORM;

	if (tun->dev->reg_state != NETREG_REGISTERED)
		mask = POLLERR;

	tun_put(tun);
	return mask;
}

static struct sk_buff *tun_napi_alloc_frags(struct tun_file *tfile,
					    size_t len,
					    const struct iov_iter *it)
{
	struct sk_buff *skb;
	size_t linear;
	int err;
	int i;

	if (it->nr_segs > MAX_SKB_FRAGS + 1)
		return ERR_PTR(-ENOMEM);

	local_bh_disable();
	skb = napi_get_frags(&tfile->napi);
	local_bh_enable();
	if (!skb)
		return ERR_PTR(-ENOMEM);

	linear = iov_iter_single_seg_count(it);
	err = __skb_grow(skb, linear);
	if (err)
		goto free;

	skb->len = len;
	skb->data_len = len - linear;
	skb->truesize += skb->data_len;

	for (i = 1; i < it->nr_segs; i++) {
		size_t fragsz = it->iov[i].iov_len;
		unsigned long offset;
		struct page *page;
		void *data;

		if (fragsz == 0 || fragsz > PAGE_SIZE) {
			err = -EINVAL;
			goto free;
		}

		local_bh_disable();
		data = napi_alloc_frag(fragsz);
		local_bh_enable();
		if (!data) {
			err = -ENOMEM;
			goto free;
		}

		page = virt_to_head_page(data);
		offset = data - page_address(page);
		skb_fill_page_desc(skb, i - 1, page, offset, fragsz);
	}

	return skb;
free:
	/* frees skb and all frags allocated with napi_alloc_frag() */
	napi_free_frags(&tfile->napi);
	return ERR_PTR(err);
}

/* prepad is the amount to reserve at front.  len is length after that.
 * linear is a hint as to how much to copy (usually headers). */
static struct sk_buff *tun_alloc_skb(struct tun_file *tfile,
				     size_t prepad, size_t len,
				     size_t linear, int noblock)
{
	struct sock *sk = tfile->socket.sk;
	struct sk_buff *skb;
	int err;

	/* Under a page?  Don't bother with paged skb. */
	if (prepad + len < PAGE_SIZE || !linear)
		linear = len;

	skb = sock_alloc_send_pskb(sk, prepad + linear, len - linear, noblock,
				   &err, 0);
	if (!skb)
		return ERR_PTR(err);

	skb_reserve(skb, prepad);
	skb_put(skb, linear);
	skb->data_len = len - linear;
	skb->len += len - linear;

	return skb;
}

static void tun_rx_batched(struct tun_struct *tun, struct tun_file *tfile,
			   struct sk_buff *skb, int more)
{
	struct sk_buff_head *queue = &tfile->sk.sk_write_queue;
	struct sk_buff_head process_queue;
	u32 rx_batched = tun->rx_batched;
	bool rcv = false;

	if (!rx_batched || (!more && skb_queue_empty(queue))) {
		local_bh_disable();
		netif_receive_skb(skb);
		local_bh_enable();
		return;
	}

	spin_lock(&queue->lock);
	if (!more || skb_queue_len(queue) == rx_batched) {
		__skb_queue_head_init(&process_queue);
		skb_queue_splice_tail_init(queue, &process_queue);
		rcv = true;
	} else {
		__skb_queue_tail(queue, skb);
	}
	spin_unlock(&queue->lock);

	if (rcv) {
		struct sk_buff *nskb;

		local_bh_disable();
		while ((nskb = __skb_dequeue(&process_queue)))
			netif_receive_skb(nskb);
		netif_receive_skb(skb);
		local_bh_enable();
	}
}

static bool tun_can_build_skb(struct tun_struct *tun, struct tun_file *tfile,
			      int len, int noblock, bool zerocopy)
{
	if ((tun->flags & TUN_TYPE_MASK) != IFF_TAP)
		return false;

	if (tfile->socket.sk->sk_sndbuf != INT_MAX)
		return false;

	if (!noblock)
		return false;

	if (zerocopy)
		return false;

	if (SKB_DATA_ALIGN(len + TUN_RX_PAD) +
	    SKB_DATA_ALIGN(sizeof(struct skb_shared_info)) > PAGE_SIZE)
		return false;

	return true;
}

static struct sk_buff *tun_build_skb(struct tun_struct *tun,
				     struct tun_file *tfile,
				     struct iov_iter *from,
				     struct virtio_net_hdr *hdr,
				     int len, int *skb_xdp)
{
	struct page_frag *alloc_frag = &current->task_frag;
	struct sk_buff *skb;
	struct bpf_prog *xdp_prog;
	int buflen = SKB_DATA_ALIGN(sizeof(struct skb_shared_info));
	unsigned int delta = 0;
	char *buf;
	size_t copied;
	bool xdp_xmit = false;
	int err, pad = TUN_RX_PAD;

	rcu_read_lock();
	xdp_prog = rcu_dereference(tun->xdp_prog);
	if (xdp_prog)
		pad += TUN_HEADROOM;
	buflen += SKB_DATA_ALIGN(len + pad);
	rcu_read_unlock();

	alloc_frag->offset = ALIGN((u64)alloc_frag->offset, SMP_CACHE_BYTES);
	if (unlikely(!skb_page_frag_refill(buflen, alloc_frag, GFP_KERNEL)))
		return ERR_PTR(-ENOMEM);

	buf = (char *)page_address(alloc_frag->page) + alloc_frag->offset;
	copied = copy_page_from_iter(alloc_frag->page,
				     alloc_frag->offset + pad,
				     len, from);
	if (copied != len)
		return ERR_PTR(-EFAULT);

	/* There's a small window that XDP may be set after the check
	 * of xdp_prog above, this should be rare and for simplicity
	 * we do XDP on skb in case the headroom is not enough.
	 */
	if (hdr->gso_type || !xdp_prog)
		*skb_xdp = 1;
	else
		*skb_xdp = 0;

	rcu_read_lock();
	xdp_prog = rcu_dereference(tun->xdp_prog);
	if (xdp_prog && !*skb_xdp) {
		struct xdp_buff xdp;
		void *orig_data;
		u32 act;

		xdp.data_hard_start = buf;
		xdp.data = buf + pad;
		xdp_set_data_meta_invalid(&xdp);
		xdp.data_end = xdp.data + len;
		xdp.rxq = &tfile->xdp_rxq;
		orig_data = xdp.data;
		act = bpf_prog_run_xdp(xdp_prog, &xdp);

		switch (act) {
		case XDP_REDIRECT:
			get_page(alloc_frag->page);
			alloc_frag->offset += buflen;
			err = xdp_do_redirect(tun->dev, &xdp, xdp_prog);
			if (err)
				goto err_redirect;
			rcu_read_unlock();
			return NULL;
		case XDP_TX:
			xdp_xmit = true;
			/* fall through */
		case XDP_PASS:
			delta = orig_data - xdp.data;
			break;
		default:
			bpf_warn_invalid_xdp_action(act);
			/* fall through */
		case XDP_ABORTED:
			trace_xdp_exception(tun->dev, xdp_prog, act);
			/* fall through */
		case XDP_DROP:
			goto err_xdp;
		}
	}

	skb = build_skb(buf, buflen);
	if (!skb) {
		rcu_read_unlock();
		return ERR_PTR(-ENOMEM);
	}

	skb_reserve(skb, pad - delta);
	skb_put(skb, len + delta);
	get_page(alloc_frag->page);
	alloc_frag->offset += buflen;

	if (xdp_xmit) {
		skb->dev = tun->dev;
		generic_xdp_tx(skb, xdp_prog);
		rcu_read_unlock();
		return NULL;
	}

	rcu_read_unlock();

	return skb;

err_redirect:
	put_page(alloc_frag->page);
err_xdp:
	rcu_read_unlock();
	this_cpu_inc(tun->pcpu_stats->rx_dropped);
	return NULL;
}

/* Get packet from user space buffer */
static ssize_t tun_get_user(struct tun_struct *tun, struct tun_file *tfile,
			    void *msg_control, struct iov_iter *from,
			    int noblock, bool more)
{
	struct tun_pi pi = { 0, cpu_to_be16(ETH_P_IP) };
	struct sk_buff *skb;
	size_t total_len = iov_iter_count(from);
	size_t len = total_len, align = tun->align, linear;
	struct virtio_net_hdr gso = { 0 };
	struct tun_pcpu_stats *stats;
	int good_linear;
	int copylen;
	bool zerocopy = false;
	int err;
	u32 rxhash = 0;
	int skb_xdp = 1;
	bool frags = tun_napi_frags_enabled(tun);

	if (!(tun->dev->flags & IFF_UP))
		return -EIO;

	if (!(tun->flags & IFF_NO_PI)) {
		if (len < sizeof(pi))
			return -EINVAL;
		len -= sizeof(pi);

		if (!copy_from_iter_full(&pi, sizeof(pi), from))
			return -EFAULT;
	}

	if (tun->flags & IFF_VNET_HDR) {
		int vnet_hdr_sz = READ_ONCE(tun->vnet_hdr_sz);

		if (len < vnet_hdr_sz)
			return -EINVAL;
		len -= vnet_hdr_sz;

		if (!copy_from_iter_full(&gso, sizeof(gso), from))
			return -EFAULT;

		if ((gso.flags & VIRTIO_NET_HDR_F_NEEDS_CSUM) &&
		    tun16_to_cpu(tun, gso.csum_start) + tun16_to_cpu(tun, gso.csum_offset) + 2 > tun16_to_cpu(tun, gso.hdr_len))
			gso.hdr_len = cpu_to_tun16(tun, tun16_to_cpu(tun, gso.csum_start) + tun16_to_cpu(tun, gso.csum_offset) + 2);

		if (tun16_to_cpu(tun, gso.hdr_len) > len)
			return -EINVAL;
		iov_iter_advance(from, vnet_hdr_sz - sizeof(gso));
	}

	if ((tun->flags & TUN_TYPE_MASK) == IFF_TAP) {
		align += NET_IP_ALIGN;
		if (unlikely(len < ETH_HLEN ||
			     (gso.hdr_len && tun16_to_cpu(tun, gso.hdr_len) < ETH_HLEN)))
			return -EINVAL;
	}

	good_linear = SKB_MAX_HEAD(align);

	if (msg_control) {
		struct iov_iter i = *from;

		/* There are 256 bytes to be copied in skb, so there is
		 * enough room for skb expand head in case it is used.
		 * The rest of the buffer is mapped from userspace.
		 */
		copylen = gso.hdr_len ? tun16_to_cpu(tun, gso.hdr_len) : GOODCOPY_LEN;
		if (copylen > good_linear)
			copylen = good_linear;
		linear = copylen;
		iov_iter_advance(&i, copylen);
		if (iov_iter_npages(&i, INT_MAX) <= MAX_SKB_FRAGS)
			zerocopy = true;
	}

	if (!frags && tun_can_build_skb(tun, tfile, len, noblock, zerocopy)) {
		/* For the packet that is not easy to be processed
		 * (e.g gso or jumbo packet), we will do it at after
		 * skb was created with generic XDP routine.
		 */
		skb = tun_build_skb(tun, tfile, from, &gso, len, &skb_xdp);
		if (IS_ERR(skb)) {
			this_cpu_inc(tun->pcpu_stats->rx_dropped);
			return PTR_ERR(skb);
		}
		if (!skb)
			return total_len;
	} else {
		if (!zerocopy) {
			copylen = len;
			if (tun16_to_cpu(tun, gso.hdr_len) > good_linear)
				linear = good_linear;
			else
				linear = tun16_to_cpu(tun, gso.hdr_len);
		}

		if (frags) {
			mutex_lock(&tfile->napi_mutex);
			skb = tun_napi_alloc_frags(tfile, copylen, from);
			/* tun_napi_alloc_frags() enforces a layout for the skb.
			 * If zerocopy is enabled, then this layout will be
			 * overwritten by zerocopy_sg_from_iter().
			 */
			zerocopy = false;
		} else {
			skb = tun_alloc_skb(tfile, align, copylen, linear,
					    noblock);
		}

		if (IS_ERR(skb)) {
			if (PTR_ERR(skb) != -EAGAIN)
				this_cpu_inc(tun->pcpu_stats->rx_dropped);
			if (frags)
				mutex_unlock(&tfile->napi_mutex);
			return PTR_ERR(skb);
		}

		if (zerocopy)
			err = zerocopy_sg_from_iter(skb, from);
		else
			err = skb_copy_datagram_from_iter(skb, 0, from, len);

		if (err) {
			this_cpu_inc(tun->pcpu_stats->rx_dropped);
			kfree_skb(skb);
			if (frags) {
				tfile->napi.skb = NULL;
				mutex_unlock(&tfile->napi_mutex);
			}

			return -EFAULT;
		}
	}

	if (virtio_net_hdr_to_skb(skb, &gso, tun_is_little_endian(tun))) {
		this_cpu_inc(tun->pcpu_stats->rx_frame_errors);
		kfree_skb(skb);
		if (frags) {
			tfile->napi.skb = NULL;
			mutex_unlock(&tfile->napi_mutex);
		}

		return -EINVAL;
	}

	switch (tun->flags & TUN_TYPE_MASK) {
	case IFF_TUN:
		if (tun->flags & IFF_NO_PI) {
			u8 ip_version = skb->len ? (skb->data[0] >> 4) : 0;

			switch (ip_version) {
			case 4:
				pi.proto = htons(ETH_P_IP);
				break;
			case 6:
				pi.proto = htons(ETH_P_IPV6);
				break;
			default:
				this_cpu_inc(tun->pcpu_stats->rx_dropped);
				kfree_skb(skb);
				return -EINVAL;
			}
		}

		skb_reset_mac_header(skb);
		skb->protocol = pi.proto;
		skb->dev = tun->dev;
		break;
	case IFF_TAP:
		if (!frags)
			skb->protocol = eth_type_trans(skb, tun->dev);
		break;
	}

	/* copy skb_ubuf_info for callback when skb has no error */
	if (zerocopy) {
		skb_shinfo(skb)->destructor_arg = msg_control;
		skb_shinfo(skb)->tx_flags |= SKBTX_DEV_ZEROCOPY;
		skb_shinfo(skb)->tx_flags |= SKBTX_SHARED_FRAG;
	} else if (msg_control) {
		struct ubuf_info *uarg = msg_control;
		uarg->callback(uarg, false);
	}

	skb_reset_network_header(skb);
	skb_probe_transport_header(skb, 0);

	if (skb_xdp) {
		struct bpf_prog *xdp_prog;
		int ret;

		rcu_read_lock();
		xdp_prog = rcu_dereference(tun->xdp_prog);
		if (xdp_prog) {
			ret = do_xdp_generic(xdp_prog, skb);
			if (ret != XDP_PASS) {
				rcu_read_unlock();
				return total_len;
			}
		}
		rcu_read_unlock();
	}

	rcu_read_lock();
	if (!rcu_dereference(tun->steering_prog))
		rxhash = __skb_get_hash_symmetric(skb);
	rcu_read_unlock();

	if (frags) {
		/* Exercise flow dissector code path. */
		u32 headlen = eth_get_headlen(skb->data, skb_headlen(skb));

		if (unlikely(headlen > skb_headlen(skb))) {
			this_cpu_inc(tun->pcpu_stats->rx_dropped);
			napi_free_frags(&tfile->napi);
			mutex_unlock(&tfile->napi_mutex);
			WARN_ON(1);
			return -ENOMEM;
		}

		local_bh_disable();
		napi_gro_frags(&tfile->napi);
		local_bh_enable();
		mutex_unlock(&tfile->napi_mutex);
	} else if (tfile->napi_enabled) {
		struct sk_buff_head *queue = &tfile->sk.sk_write_queue;
		int queue_len;

		spin_lock_bh(&queue->lock);
		__skb_queue_tail(queue, skb);
		queue_len = skb_queue_len(queue);
		spin_unlock(&queue->lock);

		if (!more || queue_len > NAPI_POLL_WEIGHT)
			napi_schedule(&tfile->napi);

		local_bh_enable();
	} else if (!IS_ENABLED(CONFIG_4KSTACKS)) {
		tun_rx_batched(tun, tfile, skb, more);
	} else {
		netif_rx_ni(skb);
	}

	stats = get_cpu_ptr(tun->pcpu_stats);
	u64_stats_update_begin(&stats->syncp);
	stats->rx_packets++;
	stats->rx_bytes += len;
	u64_stats_update_end(&stats->syncp);
	put_cpu_ptr(stats);

	if (rxhash)
		tun_flow_update(tun, rxhash, tfile);

	return total_len;
}

static ssize_t tun_chr_write_iter(struct kiocb *iocb, struct iov_iter *from)
{
	struct file *file = iocb->ki_filp;
	struct tun_file *tfile = file->private_data;
	struct tun_struct *tun = tun_get(tfile);
	ssize_t result;

	if (!tun)
		return -EBADFD;

	result = tun_get_user(tun, tfile, NULL, from,
			      file->f_flags & O_NONBLOCK, false);

	tun_put(tun);
	return result;
}

static ssize_t tun_put_user_xdp(struct tun_struct *tun,
				struct tun_file *tfile,
				struct xdp_buff *xdp,
				struct iov_iter *iter)
{
	int vnet_hdr_sz = 0;
	size_t size = xdp->data_end - xdp->data;
	struct tun_pcpu_stats *stats;
	size_t ret;

	if (tun->flags & IFF_VNET_HDR) {
		struct virtio_net_hdr gso = { 0 };

		vnet_hdr_sz = READ_ONCE(tun->vnet_hdr_sz);
		if (unlikely(iov_iter_count(iter) < vnet_hdr_sz))
			return -EINVAL;
		if (unlikely(copy_to_iter(&gso, sizeof(gso), iter) !=
			     sizeof(gso)))
			return -EFAULT;
		iov_iter_advance(iter, vnet_hdr_sz - sizeof(gso));
	}

	ret = copy_to_iter(xdp->data, size, iter) + vnet_hdr_sz;

	stats = get_cpu_ptr(tun->pcpu_stats);
	u64_stats_update_begin(&stats->syncp);
	stats->tx_packets++;
	stats->tx_bytes += ret;
	u64_stats_update_end(&stats->syncp);
	put_cpu_ptr(tun->pcpu_stats);

	return ret;
}

/* Put packet to the user space buffer */
static ssize_t tun_put_user(struct tun_struct *tun,
			    struct tun_file *tfile,
			    struct sk_buff *skb,
			    struct iov_iter *iter)
{
	struct tun_pi pi = { 0, skb->protocol };
	struct tun_pcpu_stats *stats;
	ssize_t total;
	int vlan_offset = 0;
	int vlan_hlen = 0;
	int vnet_hdr_sz = 0;

	if (skb_vlan_tag_present(skb))
		vlan_hlen = VLAN_HLEN;

	if (tun->flags & IFF_VNET_HDR)
		vnet_hdr_sz = READ_ONCE(tun->vnet_hdr_sz);

	total = skb->len + vlan_hlen + vnet_hdr_sz;

	if (!(tun->flags & IFF_NO_PI)) {
		if (iov_iter_count(iter) < sizeof(pi))
			return -EINVAL;

		total += sizeof(pi);
		if (iov_iter_count(iter) < total) {
			/* Packet will be striped */
			pi.flags |= TUN_PKT_STRIP;
		}

		if (copy_to_iter(&pi, sizeof(pi), iter) != sizeof(pi))
			return -EFAULT;
	}

	if (vnet_hdr_sz) {
		struct virtio_net_hdr gso;

		if (iov_iter_count(iter) < vnet_hdr_sz)
			return -EINVAL;

		if (virtio_net_hdr_from_skb(skb, &gso,
					    tun_is_little_endian(tun), true)) {
			struct skb_shared_info *sinfo = skb_shinfo(skb);
			pr_err("unexpected GSO type: "
			       "0x%x, gso_size %d, hdr_len %d\n",
			       sinfo->gso_type, tun16_to_cpu(tun, gso.gso_size),
			       tun16_to_cpu(tun, gso.hdr_len));
			print_hex_dump(KERN_ERR, "tun: ",
				       DUMP_PREFIX_NONE,
				       16, 1, skb->head,
				       min((int)tun16_to_cpu(tun, gso.hdr_len), 64), true);
			WARN_ON_ONCE(1);
			return -EINVAL;
		}

		if (copy_to_iter(&gso, sizeof(gso), iter) != sizeof(gso))
			return -EFAULT;

		iov_iter_advance(iter, vnet_hdr_sz - sizeof(gso));
	}

	if (vlan_hlen) {
		int ret;
		struct veth veth;

		veth.h_vlan_proto = skb->vlan_proto;
		veth.h_vlan_TCI = htons(skb_vlan_tag_get(skb));

		vlan_offset = offsetof(struct vlan_ethhdr, h_vlan_proto);

		ret = skb_copy_datagram_iter(skb, 0, iter, vlan_offset);
		if (ret || !iov_iter_count(iter))
			goto done;

		ret = copy_to_iter(&veth, sizeof(veth), iter);
		if (ret != sizeof(veth) || !iov_iter_count(iter))
			goto done;
	}

	skb_copy_datagram_iter(skb, vlan_offset, iter, skb->len - vlan_offset);

done:
	/* caller is in process context, */
	stats = get_cpu_ptr(tun->pcpu_stats);
	u64_stats_update_begin(&stats->syncp);
	stats->tx_packets++;
	stats->tx_bytes += skb->len + vlan_hlen;
	u64_stats_update_end(&stats->syncp);
	put_cpu_ptr(tun->pcpu_stats);

	return total;
}

static void *tun_ring_recv(struct tun_file *tfile, int noblock, int *err)
{
	DECLARE_WAITQUEUE(wait, current);
	void *ptr = NULL;
	int error = 0;

	ptr = ptr_ring_consume(&tfile->tx_ring);
	if (ptr)
		goto out;
	if (noblock) {
		error = -EAGAIN;
		goto out;
	}

	add_wait_queue(&tfile->wq.wait, &wait);
	current->state = TASK_INTERRUPTIBLE;

	while (1) {
		ptr = ptr_ring_consume(&tfile->tx_ring);
		if (ptr)
			break;
		if (signal_pending(current)) {
			error = -ERESTARTSYS;
			break;
		}
		if (tfile->socket.sk->sk_shutdown & RCV_SHUTDOWN) {
			error = -EFAULT;
			break;
		}

		schedule();
	}

	current->state = TASK_RUNNING;
	remove_wait_queue(&tfile->wq.wait, &wait);

out:
	*err = error;
	return ptr;
}

static ssize_t tun_do_read(struct tun_struct *tun, struct tun_file *tfile,
			   struct iov_iter *to,
			   int noblock, void *ptr)
{
	ssize_t ret;
	int err;

	tun_debug(KERN_INFO, tun, "tun_do_read\n");

	if (!iov_iter_count(to)) {
		tun_ptr_free(ptr);
		return 0;
	}

	if (!ptr) {
		/* Read frames from ring */
		ptr = tun_ring_recv(tfile, noblock, &err);
		if (!ptr)
			return err;
	}

	if (tun_is_xdp_buff(ptr)) {
		struct xdp_buff *xdp = tun_ptr_to_xdp(ptr);

		ret = tun_put_user_xdp(tun, tfile, xdp, to);
		put_page(virt_to_head_page(xdp->data));
	} else {
		struct sk_buff *skb = ptr;

		ret = tun_put_user(tun, tfile, skb, to);
		if (unlikely(ret < 0))
			kfree_skb(skb);
		else
			consume_skb(skb);
	}

	return ret;
}

static ssize_t tun_chr_read_iter(struct kiocb *iocb, struct iov_iter *to)
{
	struct file *file = iocb->ki_filp;
	struct tun_file *tfile = file->private_data;
	struct tun_struct *tun = tun_get(tfile);
	ssize_t len = iov_iter_count(to), ret;

	if (!tun)
		return -EBADFD;
	ret = tun_do_read(tun, tfile, to, file->f_flags & O_NONBLOCK, NULL);
	ret = min_t(ssize_t, ret, len);
	if (ret > 0)
		iocb->ki_pos = ret;
	tun_put(tun);
	return ret;
}

static void tun_prog_free(struct rcu_head *rcu)
{
	struct tun_prog *prog = container_of(rcu, struct tun_prog, rcu);

	bpf_prog_destroy(prog->prog);
	kfree(prog);
}

static int __tun_set_ebpf(struct tun_struct *tun, struct tun_prog **prog_p,
			  struct bpf_prog *prog)
{
	struct tun_prog *old, *new = NULL;

	if (prog) {
		new = kmalloc(sizeof(*new), GFP_KERNEL);
		if (!new)
			return -ENOMEM;
		new->prog = prog;
	}

	spin_lock_bh(&tun->lock);
	old = rcu_dereference_protected(*prog_p,
					lockdep_is_held(&tun->lock));
	rcu_assign_pointer(*prog_p, new);
	spin_unlock_bh(&tun->lock);

	if (old)
		call_rcu(&old->rcu, tun_prog_free);

	return 0;
}

static void tun_free_netdev(struct net_device *dev)
{
	struct tun_struct *tun = netdev_priv(dev);

	BUG_ON(!(list_empty(&tun->disabled)));
	free_percpu(tun->pcpu_stats);
	tun_flow_uninit(tun);
	security_tun_dev_free_security(tun->security);
	__tun_set_ebpf(tun, &tun->steering_prog, NULL);
	__tun_set_ebpf(tun, &tun->filter_prog, NULL);
}

static void tun_setup(struct net_device *dev)
{
	struct tun_struct *tun = netdev_priv(dev);

	tun->owner = INVALID_UID;
	tun->group = INVALID_GID;

	dev->ethtool_ops = &tun_ethtool_ops;
	dev->needs_free_netdev = true;
	dev->priv_destructor = tun_free_netdev;
	/* We prefer our own queue length */
	dev->tx_queue_len = TUN_READQ_SIZE;
}

/* Trivial set of netlink ops to allow deleting tun or tap
 * device with netlink.
 */
static int tun_validate(struct nlattr *tb[], struct nlattr *data[],
			struct netlink_ext_ack *extack)
{
	return -EINVAL;
}

static struct rtnl_link_ops tun_link_ops __read_mostly = {
	.kind		= DRV_NAME,
	.priv_size	= sizeof(struct tun_struct),
	.setup		= tun_setup,
	.validate	= tun_validate,
};

static void tun_sock_write_space(struct sock *sk)
{
	struct tun_file *tfile;
	wait_queue_head_t *wqueue;

	if (!sock_writeable(sk))
		return;

	if (!test_and_clear_bit(SOCKWQ_ASYNC_NOSPACE, &sk->sk_socket->flags))
		return;

	wqueue = sk_sleep(sk);
	if (wqueue && waitqueue_active(wqueue))
		wake_up_interruptible_sync_poll(wqueue, POLLOUT |
						POLLWRNORM | POLLWRBAND);

	tfile = container_of(sk, struct tun_file, sk);
	kill_fasync(&tfile->fasync, SIGIO, POLL_OUT);
}

static int tun_sendmsg(struct socket *sock, struct msghdr *m, size_t total_len)
{
	int ret;
	struct tun_file *tfile = container_of(sock, struct tun_file, socket);
	struct tun_struct *tun = tun_get(tfile);

	if (!tun)
		return -EBADFD;

	ret = tun_get_user(tun, tfile, m->msg_control, &m->msg_iter,
			   m->msg_flags & MSG_DONTWAIT,
			   m->msg_flags & MSG_MORE);
	tun_put(tun);
	return ret;
}

static int tun_recvmsg(struct socket *sock, struct msghdr *m, size_t total_len,
		       int flags)
{
	struct tun_file *tfile = container_of(sock, struct tun_file, socket);
	struct tun_struct *tun = tun_get(tfile);
	void *ptr = m->msg_control;
	int ret;

	if (!tun) {
		ret = -EBADFD;
		goto out_free;
	}

	if (flags & ~(MSG_DONTWAIT|MSG_TRUNC|MSG_ERRQUEUE)) {
		ret = -EINVAL;
		goto out_put_tun;
	}
	if (flags & MSG_ERRQUEUE) {
		ret = sock_recv_errqueue(sock->sk, m, total_len,
					 SOL_PACKET, TUN_TX_TIMESTAMP);
		goto out;
	}
	ret = tun_do_read(tun, tfile, &m->msg_iter, flags & MSG_DONTWAIT, ptr);
	if (ret > (ssize_t)total_len) {
		m->msg_flags |= MSG_TRUNC;
		ret = flags & MSG_TRUNC ? ret : total_len;
	}
out:
	tun_put(tun);
	return ret;

out_put_tun:
	tun_put(tun);
out_free:
	tun_ptr_free(ptr);
	return ret;
}

static int tun_ptr_peek_len(void *ptr)
{
	if (likely(ptr)) {
		if (tun_is_xdp_buff(ptr)) {
			struct xdp_buff *xdp = tun_ptr_to_xdp(ptr);

			return xdp->data_end - xdp->data;
		}
		return __skb_array_len_with_tag(ptr);
	} else {
		return 0;
	}
}

static int tun_peek_len(struct socket *sock)
{
	struct tun_file *tfile = container_of(sock, struct tun_file, socket);
	struct tun_struct *tun;
	int ret = 0;

	tun = tun_get(tfile);
	if (!tun)
		return 0;

	ret = PTR_RING_PEEK_CALL(&tfile->tx_ring, tun_ptr_peek_len);
	tun_put(tun);

	return ret;
}

/* Ops structure to mimic raw sockets with tun */
static const struct proto_ops tun_socket_ops = {
	.peek_len = tun_peek_len,
	.sendmsg = tun_sendmsg,
	.recvmsg = tun_recvmsg,
};

static struct proto tun_proto = {
	.name		= "tun",
	.owner		= THIS_MODULE,
	.obj_size	= sizeof(struct tun_file),
};

static int tun_flags(struct tun_struct *tun)
{
	return tun->flags & (TUN_FEATURES | IFF_PERSIST | IFF_TUN | IFF_TAP);
}

static ssize_t tun_show_flags(struct device *dev, struct device_attribute *attr,
			      char *buf)
{
	struct tun_struct *tun = netdev_priv(to_net_dev(dev));
	return sprintf(buf, "0x%x\n", tun_flags(tun));
}

static ssize_t tun_show_owner(struct device *dev, struct device_attribute *attr,
			      char *buf)
{
	struct tun_struct *tun = netdev_priv(to_net_dev(dev));
	return uid_valid(tun->owner)?
		sprintf(buf, "%u\n",
			from_kuid_munged(current_user_ns(), tun->owner)):
		sprintf(buf, "-1\n");
}

static ssize_t tun_show_group(struct device *dev, struct device_attribute *attr,
			      char *buf)
{
	struct tun_struct *tun = netdev_priv(to_net_dev(dev));
	return gid_valid(tun->group) ?
		sprintf(buf, "%u\n",
			from_kgid_munged(current_user_ns(), tun->group)):
		sprintf(buf, "-1\n");
}

static DEVICE_ATTR(tun_flags, 0444, tun_show_flags, NULL);
static DEVICE_ATTR(owner, 0444, tun_show_owner, NULL);
static DEVICE_ATTR(group, 0444, tun_show_group, NULL);

static struct attribute *tun_dev_attrs[] = {
	&dev_attr_tun_flags.attr,
	&dev_attr_owner.attr,
	&dev_attr_group.attr,
	NULL
};

static const struct attribute_group tun_attr_group = {
	.attrs = tun_dev_attrs
};

static int tun_set_iff(struct net *net, struct file *file, struct ifreq *ifr)
{
	struct tun_struct *tun;
	struct tun_file *tfile = file->private_data;
	struct net_device *dev;
	int err;

	if (tfile->detached)
		return -EINVAL;

	if ((ifr->ifr_flags & IFF_NAPI_FRAGS)) {
		if (!capable(CAP_NET_ADMIN))
			return -EPERM;

		if (!(ifr->ifr_flags & IFF_NAPI) ||
		    (ifr->ifr_flags & TUN_TYPE_MASK) != IFF_TAP)
			return -EINVAL;
	}

	dev = __dev_get_by_name(net, ifr->ifr_name);
	if (dev) {
		if (ifr->ifr_flags & IFF_TUN_EXCL)
			return -EBUSY;
		if ((ifr->ifr_flags & IFF_TUN) && dev->netdev_ops == &tun_netdev_ops)
			tun = netdev_priv(dev);
		else if ((ifr->ifr_flags & IFF_TAP) && dev->netdev_ops == &tap_netdev_ops)
			tun = netdev_priv(dev);
		else
			return -EINVAL;

		if (!!(ifr->ifr_flags & IFF_MULTI_QUEUE) !=
		    !!(tun->flags & IFF_MULTI_QUEUE))
			return -EINVAL;

		if (tun_not_capable(tun))
			return -EPERM;
		err = security_tun_dev_open(tun->security);
		if (err < 0)
			return err;

		err = tun_attach(tun, file, ifr->ifr_flags & IFF_NOFILTER,
				 ifr->ifr_flags & IFF_NAPI);
		if (err < 0)
			return err;

		if (tun->flags & IFF_MULTI_QUEUE &&
		    (tun->numqueues + tun->numdisabled > 1)) {
			/* One or more queue has already been attached, no need
			 * to initialize the device again.
			 */
			return 0;
		}
	}
	else {
		char *name;
		unsigned long flags = 0;
		int queues = ifr->ifr_flags & IFF_MULTI_QUEUE ?
			     MAX_TAP_QUEUES : 1;

		if (!ns_capable(net->user_ns, CAP_NET_ADMIN))
			return -EPERM;
		err = security_tun_dev_create();
		if (err < 0)
			return err;

		/* Set dev type */
		if (ifr->ifr_flags & IFF_TUN) {
			/* TUN device */
			flags |= IFF_TUN;
			name = "tun%d";
		} else if (ifr->ifr_flags & IFF_TAP) {
			/* TAP device */
			flags |= IFF_TAP;
			name = "tap%d";
		} else
			return -EINVAL;

		if (*ifr->ifr_name)
			name = ifr->ifr_name;

		dev = alloc_netdev_mqs(sizeof(struct tun_struct), name,
				       NET_NAME_UNKNOWN, tun_setup, queues,
				       queues);

		if (!dev)
			return -ENOMEM;
		err = dev_get_valid_name(net, dev, name);
		if (err < 0)
			goto err_free_dev;

		dev_net_set(dev, net);
		dev->rtnl_link_ops = &tun_link_ops;
		dev->ifindex = tfile->ifindex;
		dev->sysfs_groups[0] = &tun_attr_group;

		tun = netdev_priv(dev);
		tun->dev = dev;
		tun->flags = flags;
		tun->txflt.count = 0;
		tun->vnet_hdr_sz = sizeof(struct virtio_net_hdr);

		tun->align = NET_SKB_PAD;
		tun->filter_attached = false;
		tun->sndbuf = tfile->socket.sk->sk_sndbuf;
		tun->rx_batched = 0;
		RCU_INIT_POINTER(tun->steering_prog, NULL);

		tun->pcpu_stats = netdev_alloc_pcpu_stats(struct tun_pcpu_stats);
		if (!tun->pcpu_stats) {
			err = -ENOMEM;
			goto err_free_dev;
		}

		spin_lock_init(&tun->lock);

		err = security_tun_dev_alloc_security(&tun->security);
		if (err < 0)
			goto err_free_stat;

		tun_net_init(dev);
		tun_flow_init(tun);

		dev->hw_features = NETIF_F_SG | NETIF_F_FRAGLIST |
				   TUN_USER_FEATURES | NETIF_F_HW_VLAN_CTAG_TX |
				   NETIF_F_HW_VLAN_STAG_TX;
		dev->features = dev->hw_features | NETIF_F_LLTX;
		dev->vlan_features = dev->features &
				     ~(NETIF_F_HW_VLAN_CTAG_TX |
				       NETIF_F_HW_VLAN_STAG_TX);

		INIT_LIST_HEAD(&tun->disabled);
		err = tun_attach(tun, file, false, ifr->ifr_flags & IFF_NAPI);
		if (err < 0)
			goto err_free_flow;

		err = register_netdevice(tun->dev);
		if (err < 0)
			goto err_detach;
	}

	netif_carrier_on(tun->dev);

	tun_debug(KERN_INFO, tun, "tun_set_iff\n");

	tun->flags = (tun->flags & ~TUN_FEATURES) |
		(ifr->ifr_flags & TUN_FEATURES);

	/* Make sure persistent devices do not get stuck in
	 * xoff state.
	 */
	if (netif_running(tun->dev))
		netif_tx_wake_all_queues(tun->dev);

	strcpy(ifr->ifr_name, tun->dev->name);
	return 0;

err_detach:
	tun_detach_all(dev);
	/* register_netdevice() already called tun_free_netdev() */
	goto err_free_dev;

err_free_flow:
	tun_flow_uninit(tun);
	security_tun_dev_free_security(tun->security);
err_free_stat:
	free_percpu(tun->pcpu_stats);
err_free_dev:
	free_netdev(dev);
	return err;
}

static void tun_get_iff(struct net *net, struct tun_struct *tun,
		       struct ifreq *ifr)
{
	tun_debug(KERN_INFO, tun, "tun_get_iff\n");

	strcpy(ifr->ifr_name, tun->dev->name);

	ifr->ifr_flags = tun_flags(tun);

}

/* This is like a cut-down ethtool ops, except done via tun fd so no
 * privs required. */
static int set_offload(struct tun_struct *tun, unsigned long arg)
{
	netdev_features_t features = 0;

	if (arg & TUN_F_CSUM) {
		features |= NETIF_F_HW_CSUM;
		arg &= ~TUN_F_CSUM;

		if (arg & (TUN_F_TSO4|TUN_F_TSO6)) {
			if (arg & TUN_F_TSO_ECN) {
				features |= NETIF_F_TSO_ECN;
				arg &= ~TUN_F_TSO_ECN;
			}
			if (arg & TUN_F_TSO4)
				features |= NETIF_F_TSO;
			if (arg & TUN_F_TSO6)
				features |= NETIF_F_TSO6;
			arg &= ~(TUN_F_TSO4|TUN_F_TSO6);
		}

		arg &= ~TUN_F_UFO;
	}

	/* This gives the user a way to test for new features in future by
	 * trying to set them. */
	if (arg)
		return -EINVAL;

	tun->set_features = features;
	tun->dev->wanted_features &= ~TUN_USER_FEATURES;
	tun->dev->wanted_features |= features;
	netdev_update_features(tun->dev);

	return 0;
}

static void tun_detach_filter(struct tun_struct *tun, int n)
{
	int i;
	struct tun_file *tfile;

	for (i = 0; i < n; i++) {
		tfile = rtnl_dereference(tun->tfiles[i]);
		lock_sock(tfile->socket.sk);
		sk_detach_filter(tfile->socket.sk);
		release_sock(tfile->socket.sk);
	}

	tun->filter_attached = false;
}

static int tun_attach_filter(struct tun_struct *tun)
{
	int i, ret = 0;
	struct tun_file *tfile;

	for (i = 0; i < tun->numqueues; i++) {
		tfile = rtnl_dereference(tun->tfiles[i]);
		lock_sock(tfile->socket.sk);
		ret = sk_attach_filter(&tun->fprog, tfile->socket.sk);
		release_sock(tfile->socket.sk);
		if (ret) {
			tun_detach_filter(tun, i);
			return ret;
		}
	}

	tun->filter_attached = true;
	return ret;
}

static void tun_set_sndbuf(struct tun_struct *tun)
{
	struct tun_file *tfile;
	int i;

	for (i = 0; i < tun->numqueues; i++) {
		tfile = rtnl_dereference(tun->tfiles[i]);
		tfile->socket.sk->sk_sndbuf = tun->sndbuf;
	}
}

static int tun_set_queue(struct file *file, struct ifreq *ifr)
{
	struct tun_file *tfile = file->private_data;
	struct tun_struct *tun;
	int ret = 0;

	rtnl_lock();

	if (ifr->ifr_flags & IFF_ATTACH_QUEUE) {
		tun = tfile->detached;
		if (!tun) {
			ret = -EINVAL;
			goto unlock;
		}
		ret = security_tun_dev_attach_queue(tun->security);
		if (ret < 0)
			goto unlock;
		ret = tun_attach(tun, file, false, tun->flags & IFF_NAPI);
	} else if (ifr->ifr_flags & IFF_DETACH_QUEUE) {
		tun = rtnl_dereference(tfile->tun);
		if (!tun || !(tun->flags & IFF_MULTI_QUEUE) || tfile->detached)
			ret = -EINVAL;
		else
			__tun_detach(tfile, false);
	} else
		ret = -EINVAL;

unlock:
	rtnl_unlock();
	return ret;
}

static int tun_set_ebpf(struct tun_struct *tun, struct tun_prog **prog_p,
			void __user *data)
{
	struct bpf_prog *prog;
	int fd;

	if (copy_from_user(&fd, data, sizeof(fd)))
		return -EFAULT;

	if (fd == -1) {
		prog = NULL;
	} else {
		prog = bpf_prog_get_type(fd, BPF_PROG_TYPE_SOCKET_FILTER);
		if (IS_ERR(prog))
			return PTR_ERR(prog);
	}

	return __tun_set_ebpf(tun, prog_p, prog);
}

static long __tun_chr_ioctl(struct file *file, unsigned int cmd,
			    unsigned long arg, int ifreq_len)
{
	struct tun_file *tfile = file->private_data;
	struct tun_struct *tun;
	void __user* argp = (void __user*)arg;
	struct ifreq ifr;
	kuid_t owner;
	kgid_t group;
	int sndbuf;
	int vnet_hdr_sz;
	unsigned int ifindex;
	int le;
	int ret;

	if (cmd == TUNSETIFF || cmd == TUNSETQUEUE || _IOC_TYPE(cmd) == SOCK_IOC_TYPE) {
		if (copy_from_user(&ifr, argp, ifreq_len))
			return -EFAULT;
	} else {
		memset(&ifr, 0, sizeof(ifr));
	}
	if (cmd == TUNGETFEATURES) {
		/* Currently this just means: "what IFF flags are valid?".
		 * This is needed because we never checked for invalid flags on
		 * TUNSETIFF.
		 */
		return put_user(IFF_TUN | IFF_TAP | TUN_FEATURES,
				(unsigned int __user*)argp);
	} else if (cmd == TUNSETQUEUE)
		return tun_set_queue(file, &ifr);

	ret = 0;
	rtnl_lock();

	tun = tun_get(tfile);
	if (cmd == TUNSETIFF) {
		ret = -EEXIST;
		if (tun)
			goto unlock;

		ifr.ifr_name[IFNAMSIZ-1] = '\0';

		ret = tun_set_iff(sock_net(&tfile->sk), file, &ifr);

		if (ret)
			goto unlock;

		if (copy_to_user(argp, &ifr, ifreq_len))
			ret = -EFAULT;
		goto unlock;
	}
	if (cmd == TUNSETIFINDEX) {
		ret = -EPERM;
		if (tun)
			goto unlock;

		ret = -EFAULT;
		if (copy_from_user(&ifindex, argp, sizeof(ifindex)))
			goto unlock;

		ret = 0;
		tfile->ifindex = ifindex;
		goto unlock;
	}

	ret = -EBADFD;
	if (!tun)
		goto unlock;

	tun_debug(KERN_INFO, tun, "tun_chr_ioctl cmd %u\n", cmd);

	ret = 0;
	switch (cmd) {
	case TUNGETIFF:
		tun_get_iff(current->nsproxy->net_ns, tun, &ifr);

		if (tfile->detached)
			ifr.ifr_flags |= IFF_DETACH_QUEUE;
		if (!tfile->socket.sk->sk_filter)
			ifr.ifr_flags |= IFF_NOFILTER;

		if (copy_to_user(argp, &ifr, ifreq_len))
			ret = -EFAULT;
		break;

	case TUNSETNOCSUM:
		/* Disable/Enable checksum */

		/* [unimplemented] */
		tun_debug(KERN_INFO, tun, "ignored: set checksum %s\n",
			  arg ? "disabled" : "enabled");
		break;

	case TUNSETPERSIST:
		/* Disable/Enable persist mode. Keep an extra reference to the
		 * module to prevent the module being unprobed.
		 */
		if (arg && !(tun->flags & IFF_PERSIST)) {
			tun->flags |= IFF_PERSIST;
			__module_get(THIS_MODULE);
		}
		if (!arg && (tun->flags & IFF_PERSIST)) {
			tun->flags &= ~IFF_PERSIST;
			module_put(THIS_MODULE);
		}

		tun_debug(KERN_INFO, tun, "persist %s\n",
			  arg ? "enabled" : "disabled");
		break;

	case TUNSETOWNER:
		/* Set owner of the device */
		owner = make_kuid(current_user_ns(), arg);
		if (!uid_valid(owner)) {
			ret = -EINVAL;
			break;
		}
		tun->owner = owner;
		tun_debug(KERN_INFO, tun, "owner set to %u\n",
			  from_kuid(&init_user_ns, tun->owner));
		break;

	case TUNSETGROUP:
		/* Set group of the device */
		group = make_kgid(current_user_ns(), arg);
		if (!gid_valid(group)) {
			ret = -EINVAL;
			break;
		}
		tun->group = group;
		tun_debug(KERN_INFO, tun, "group set to %u\n",
			  from_kgid(&init_user_ns, tun->group));
		break;

	case TUNSETLINK:
		/* Only allow setting the type when the interface is down */
		if (tun->dev->flags & IFF_UP) {
			tun_debug(KERN_INFO, tun,
				  "Linktype set failed because interface is up\n");
			ret = -EBUSY;
		} else {
			tun->dev->type = (int) arg;
			tun_debug(KERN_INFO, tun, "linktype set to %d\n",
				  tun->dev->type);
			ret = 0;
		}
		break;

#ifdef TUN_DEBUG
	case TUNSETDEBUG:
		tun->debug = arg;
		break;
#endif
	case TUNSETOFFLOAD:
		ret = set_offload(tun, arg);
		break;

	case TUNSETTXFILTER:
		/* Can be set only for TAPs */
		ret = -EINVAL;
		if ((tun->flags & TUN_TYPE_MASK) != IFF_TAP)
			break;
		ret = update_filter(&tun->txflt, (void __user *)arg);
		break;

	case SIOCGIFHWADDR:
		/* Get hw address */
		memcpy(ifr.ifr_hwaddr.sa_data, tun->dev->dev_addr, ETH_ALEN);
		ifr.ifr_hwaddr.sa_family = tun->dev->type;
		if (copy_to_user(argp, &ifr, ifreq_len))
			ret = -EFAULT;
		break;

	case SIOCSIFHWADDR:
		/* Set hw address */
		tun_debug(KERN_DEBUG, tun, "set hw address: %pM\n",
			  ifr.ifr_hwaddr.sa_data);

		ret = dev_set_mac_address(tun->dev, &ifr.ifr_hwaddr);
		break;

	case TUNGETSNDBUF:
		sndbuf = tfile->socket.sk->sk_sndbuf;
		if (copy_to_user(argp, &sndbuf, sizeof(sndbuf)))
			ret = -EFAULT;
		break;

	case TUNSETSNDBUF:
		if (copy_from_user(&sndbuf, argp, sizeof(sndbuf))) {
			ret = -EFAULT;
			break;
		}
		if (sndbuf <= 0) {
			ret = -EINVAL;
			break;
		}

		tun->sndbuf = sndbuf;
		tun_set_sndbuf(tun);
		break;

	case TUNGETVNETHDRSZ:
		vnet_hdr_sz = tun->vnet_hdr_sz;
		if (copy_to_user(argp, &vnet_hdr_sz, sizeof(vnet_hdr_sz)))
			ret = -EFAULT;
		break;

	case TUNSETVNETHDRSZ:
		if (copy_from_user(&vnet_hdr_sz, argp, sizeof(vnet_hdr_sz))) {
			ret = -EFAULT;
			break;
		}
		if (vnet_hdr_sz < (int)sizeof(struct virtio_net_hdr)) {
			ret = -EINVAL;
			break;
		}

		tun->vnet_hdr_sz = vnet_hdr_sz;
		break;

	case TUNGETVNETLE:
		le = !!(tun->flags & TUN_VNET_LE);
		if (put_user(le, (int __user *)argp))
			ret = -EFAULT;
		break;

	case TUNSETVNETLE:
		if (get_user(le, (int __user *)argp)) {
			ret = -EFAULT;
			break;
		}
		if (le)
			tun->flags |= TUN_VNET_LE;
		else
			tun->flags &= ~TUN_VNET_LE;
		break;

	case TUNGETVNETBE:
		ret = tun_get_vnet_be(tun, argp);
		break;

	case TUNSETVNETBE:
		ret = tun_set_vnet_be(tun, argp);
		break;

	case TUNATTACHFILTER:
		/* Can be set only for TAPs */
		ret = -EINVAL;
		if ((tun->flags & TUN_TYPE_MASK) != IFF_TAP)
			break;
		ret = -EFAULT;
		if (copy_from_user(&tun->fprog, argp, sizeof(tun->fprog)))
			break;

		ret = tun_attach_filter(tun);
		break;

	case TUNDETACHFILTER:
		/* Can be set only for TAPs */
		ret = -EINVAL;
		if ((tun->flags & TUN_TYPE_MASK) != IFF_TAP)
			break;
		ret = 0;
		tun_detach_filter(tun, tun->numqueues);
		break;

	case TUNGETFILTER:
		ret = -EINVAL;
		if ((tun->flags & TUN_TYPE_MASK) != IFF_TAP)
			break;
		ret = -EFAULT;
		if (copy_to_user(argp, &tun->fprog, sizeof(tun->fprog)))
			break;
		ret = 0;
		break;

	case TUNSETSTEERINGEBPF:
		ret = tun_set_ebpf(tun, &tun->steering_prog, argp);
		break;

	case TUNSETFILTEREBPF:
		ret = tun_set_ebpf(tun, &tun->filter_prog, argp);
		break;

	default:
		ret = -EINVAL;
		break;
	}

unlock:
	rtnl_unlock();
	if (tun)
		tun_put(tun);
	return ret;
}

static long tun_chr_ioctl(struct file *file,
			  unsigned int cmd, unsigned long arg)
{
	return __tun_chr_ioctl(file, cmd, arg, sizeof (struct ifreq));
}

#ifdef CONFIG_COMPAT
static long tun_chr_compat_ioctl(struct file *file,
			 unsigned int cmd, unsigned long arg)
{
	switch (cmd) {
	case TUNSETIFF:
	case TUNGETIFF:
	case TUNSETTXFILTER:
	case TUNGETSNDBUF:
	case TUNSETSNDBUF:
	case SIOCGIFHWADDR:
	case SIOCSIFHWADDR:
		arg = (unsigned long)compat_ptr(arg);
		break;
	default:
		arg = (compat_ulong_t)arg;
		break;
	}

	/*
	 * compat_ifreq is shorter than ifreq, so we must not access beyond
	 * the end of that structure. All fields that are used in this
	 * driver are compatible though, we don't need to convert the
	 * contents.
	 */
	return __tun_chr_ioctl(file, cmd, arg, sizeof(struct compat_ifreq));
}
#endif /* CONFIG_COMPAT */

static int tun_chr_fasync(int fd, struct file *file, int on)
{
	struct tun_file *tfile = file->private_data;
	int ret;

	if ((ret = fasync_helper(fd, file, on, &tfile->fasync)) < 0)
		goto out;

	if (on) {
		__f_setown(file, task_pid(current), PIDTYPE_PID, 0);
		tfile->flags |= TUN_FASYNC;
	} else
		tfile->flags &= ~TUN_FASYNC;
	ret = 0;
out:
	return ret;
}

static int tun_chr_open(struct inode *inode, struct file * file)
{
	struct net *net = current->nsproxy->net_ns;
	struct tun_file *tfile;

	DBG1(KERN_INFO, "tunX: tun_chr_open\n");

	tfile = (struct tun_file *)sk_alloc(net, AF_UNSPEC, GFP_KERNEL,
					    &tun_proto, 0);
	if (!tfile)
		return -ENOMEM;
	RCU_INIT_POINTER(tfile->tun, NULL);
	tfile->flags = 0;
	tfile->ifindex = 0;

	init_waitqueue_head(&tfile->wq.wait);
	RCU_INIT_POINTER(tfile->socket.wq, &tfile->wq);

	tfile->socket.file = file;
	tfile->socket.ops = &tun_socket_ops;

	sock_init_data(&tfile->socket, &tfile->sk);

	tfile->sk.sk_write_space = tun_sock_write_space;
	tfile->sk.sk_sndbuf = INT_MAX;

	file->private_data = tfile;
	INIT_LIST_HEAD(&tfile->next);

	sock_set_flag(&tfile->sk, SOCK_ZEROCOPY);

	memset(&tfile->tx_array, 0, sizeof(tfile->tx_array));

	return 0;
}

static int tun_chr_close(struct inode *inode, struct file *file)
{
	struct tun_file *tfile = file->private_data;

	tun_detach(tfile, true);

	return 0;
}

#ifdef CONFIG_PROC_FS
static void tun_chr_show_fdinfo(struct seq_file *m, struct file *file)
{
	struct tun_file *tfile = file->private_data;
	struct tun_struct *tun;
	struct ifreq ifr;

	memset(&ifr, 0, sizeof(ifr));

	rtnl_lock();
	tun = tun_get(tfile);
	if (tun)
		tun_get_iff(current->nsproxy->net_ns, tun, &ifr);
	rtnl_unlock();

	if (tun)
		tun_put(tun);

	seq_printf(m, "iff:\t%s\n", ifr.ifr_name);
}
#endif

static const struct file_operations tun_fops = {
	.owner	= THIS_MODULE,
	.llseek = no_llseek,
	.read_iter  = tun_chr_read_iter,
	.write_iter = tun_chr_write_iter,
	.poll	= tun_chr_poll,
	.unlocked_ioctl	= tun_chr_ioctl,
#ifdef CONFIG_COMPAT
	.compat_ioctl = tun_chr_compat_ioctl,
#endif
	.open	= tun_chr_open,
	.release = tun_chr_close,
	.fasync = tun_chr_fasync,
#ifdef CONFIG_PROC_FS
	.show_fdinfo = tun_chr_show_fdinfo,
#endif
};

static struct miscdevice tun_miscdev = {
	.minor = TUN_MINOR,
	.name = "tun",
	.nodename = "net/tun",
	.fops = &tun_fops,
};

/* ethtool interface */

static int tun_get_link_ksettings(struct net_device *dev,
				  struct ethtool_link_ksettings *cmd)
{
	ethtool_link_ksettings_zero_link_mode(cmd, supported);
	ethtool_link_ksettings_zero_link_mode(cmd, advertising);
	cmd->base.speed		= SPEED_10;
	cmd->base.duplex	= DUPLEX_FULL;
	cmd->base.port		= PORT_TP;
	cmd->base.phy_address	= 0;
	cmd->base.autoneg	= AUTONEG_DISABLE;
	return 0;
}

static void tun_get_drvinfo(struct net_device *dev, struct ethtool_drvinfo *info)
{
	struct tun_struct *tun = netdev_priv(dev);

	strlcpy(info->driver, DRV_NAME, sizeof(info->driver));
	strlcpy(info->version, DRV_VERSION, sizeof(info->version));

	switch (tun->flags & TUN_TYPE_MASK) {
	case IFF_TUN:
		strlcpy(info->bus_info, "tun", sizeof(info->bus_info));
		break;
	case IFF_TAP:
		strlcpy(info->bus_info, "tap", sizeof(info->bus_info));
		break;
	}
}

static u32 tun_get_msglevel(struct net_device *dev)
{
#ifdef TUN_DEBUG
	struct tun_struct *tun = netdev_priv(dev);
	return tun->debug;
#else
	return -EOPNOTSUPP;
#endif
}

static void tun_set_msglevel(struct net_device *dev, u32 value)
{
#ifdef TUN_DEBUG
	struct tun_struct *tun = netdev_priv(dev);
	tun->debug = value;
#endif
}

static int tun_get_coalesce(struct net_device *dev,
			    struct ethtool_coalesce *ec)
{
	struct tun_struct *tun = netdev_priv(dev);

	ec->rx_max_coalesced_frames = tun->rx_batched;

	return 0;
}

static int tun_set_coalesce(struct net_device *dev,
			    struct ethtool_coalesce *ec)
{
	struct tun_struct *tun = netdev_priv(dev);

	if (ec->rx_max_coalesced_frames > NAPI_POLL_WEIGHT)
		tun->rx_batched = NAPI_POLL_WEIGHT;
	else
		tun->rx_batched = ec->rx_max_coalesced_frames;

	return 0;
}

static const struct ethtool_ops tun_ethtool_ops = {
	.get_drvinfo	= tun_get_drvinfo,
	.get_msglevel	= tun_get_msglevel,
	.set_msglevel	= tun_set_msglevel,
	.get_link	= ethtool_op_get_link,
	.get_ts_info	= ethtool_op_get_ts_info,
	.get_coalesce   = tun_get_coalesce,
	.set_coalesce   = tun_set_coalesce,
	.get_link_ksettings = tun_get_link_ksettings,
};

static int tun_queue_resize(struct tun_struct *tun)
{
	struct net_device *dev = tun->dev;
	struct tun_file *tfile;
	struct ptr_ring **rings;
	int n = tun->numqueues + tun->numdisabled;
	int ret, i;

	rings = kmalloc_array(n, sizeof(*rings), GFP_KERNEL);
	if (!rings)
		return -ENOMEM;

	for (i = 0; i < tun->numqueues; i++) {
		tfile = rtnl_dereference(tun->tfiles[i]);
		rings[i] = &tfile->tx_ring;
	}
	list_for_each_entry(tfile, &tun->disabled, next)
		rings[i++] = &tfile->tx_ring;

	ret = ptr_ring_resize_multiple(rings, n,
				       dev->tx_queue_len, GFP_KERNEL,
				       tun_ptr_free);

	kfree(rings);
	return ret;
}

static int tun_device_event(struct notifier_block *unused,
			    unsigned long event, void *ptr)
{
	struct net_device *dev = netdev_notifier_info_to_dev(ptr);
	struct tun_struct *tun = netdev_priv(dev);

	if (dev->rtnl_link_ops != &tun_link_ops)
		return NOTIFY_DONE;

	switch (event) {
	case NETDEV_CHANGE_TX_QUEUE_LEN:
		if (tun_queue_resize(tun))
			return NOTIFY_BAD;
		break;
	default:
		break;
	}

	return NOTIFY_DONE;
}

static struct notifier_block tun_notifier_block __read_mostly = {
	.notifier_call	= tun_device_event,
};

static int __init tun_init(void)
{
	int ret = 0;

	pr_info("%s, %s\n", DRV_DESCRIPTION, DRV_VERSION);

	ret = rtnl_link_register(&tun_link_ops);
	if (ret) {
		pr_err("Can't register link_ops\n");
		goto err_linkops;
	}

	ret = misc_register(&tun_miscdev);
	if (ret) {
		pr_err("Can't register misc device %d\n", TUN_MINOR);
		goto err_misc;
	}

	ret = register_netdevice_notifier(&tun_notifier_block);
	if (ret) {
		pr_err("Can't register netdevice notifier\n");
		goto err_notifier;
	}

	return  0;

err_notifier:
	misc_deregister(&tun_miscdev);
err_misc:
	rtnl_link_unregister(&tun_link_ops);
err_linkops:
	return ret;
}

static void tun_cleanup(void)
{
	misc_deregister(&tun_miscdev);
	rtnl_link_unregister(&tun_link_ops);
	unregister_netdevice_notifier(&tun_notifier_block);
}

/* Get an underlying socket object from tun file.  Returns error unless file is
 * attached to a device.  The returned object works like a packet socket, it
 * can be used for sock_sendmsg/sock_recvmsg.  The caller is responsible for
 * holding a reference to the file for as long as the socket is in use. */
struct socket *tun_get_socket(struct file *file)
{
	struct tun_file *tfile;
	if (file->f_op != &tun_fops)
		return ERR_PTR(-EINVAL);
	tfile = file->private_data;
	if (!tfile)
		return ERR_PTR(-EBADFD);
	return &tfile->socket;
}
EXPORT_SYMBOL_GPL(tun_get_socket);

struct ptr_ring *tun_get_tx_ring(struct file *file)
{
	struct tun_file *tfile;

	if (file->f_op != &tun_fops)
		return ERR_PTR(-EINVAL);
	tfile = file->private_data;
	if (!tfile)
		return ERR_PTR(-EBADFD);
	return &tfile->tx_ring;
}
EXPORT_SYMBOL_GPL(tun_get_tx_ring);

module_init(tun_init);
module_exit(tun_cleanup);
MODULE_DESCRIPTION(DRV_DESCRIPTION);
MODULE_AUTHOR(DRV_COPYRIGHT);
MODULE_LICENSE("GPL");
MODULE_ALIAS_MISCDEV(TUN_MINOR);
MODULE_ALIAS("devname:net/tun");<|MERGE_RESOLUTION|>--- conflicted
+++ resolved
@@ -679,11 +679,12 @@
 	skb_queue_purge(&tfile->sk.sk_error_queue);
 }
 
-static void tun_cleanup_tx_array(struct tun_file *tfile)
-{
-	if (tfile->tx_array.ring.queue) {
-		skb_array_cleanup(&tfile->tx_array);
-		memset(&tfile->tx_array, 0, sizeof(tfile->tx_array));
+static void tun_cleanup_tx_ring(struct tun_file *tfile)
+{
+	if (tfile->tx_ring.queue) {
+		ptr_ring_cleanup(&tfile->tx_ring, tun_ptr_free);
+		xdp_rxq_info_unreg(&tfile->xdp_rxq);
+		memset(&tfile->tx_ring, 0, sizeof(tfile->tx_ring));
 	}
 }
 
@@ -733,14 +734,7 @@
 			    tun->dev->reg_state == NETREG_REGISTERED)
 				unregister_netdevice(tun->dev);
 		}
-<<<<<<< HEAD
-		if (tun) {
-			ptr_ring_cleanup(&tfile->tx_ring, tun_ptr_free);
-			xdp_rxq_info_unreg(&tfile->xdp_rxq);
-		}
-=======
-		tun_cleanup_tx_array(tfile);
->>>>>>> ec835f81
+		tun_cleanup_tx_ring(tfile);
 		sock_put(&tfile->sk);
 	}
 }
@@ -782,14 +776,14 @@
 		tun_queue_purge(tfile);
 		xdp_rxq_info_unreg(&tfile->xdp_rxq);
 		sock_put(&tfile->sk);
-		tun_cleanup_tx_array(tfile);
+		tun_cleanup_tx_ring(tfile);
 	}
 	list_for_each_entry_safe(tfile, tmp, &tun->disabled, next) {
 		tun_enable_queue(tfile);
 		tun_queue_purge(tfile);
 		xdp_rxq_info_unreg(&tfile->xdp_rxq);
 		sock_put(&tfile->sk);
-		tun_cleanup_tx_array(tfile);
+		tun_cleanup_tx_ring(tfile);
 	}
 	BUG_ON(tun->numdisabled != 0);
 
@@ -3159,7 +3153,7 @@
 
 	sock_set_flag(&tfile->sk, SOCK_ZEROCOPY);
 
-	memset(&tfile->tx_array, 0, sizeof(tfile->tx_array));
+	memset(&tfile->tx_ring, 0, sizeof(tfile->tx_ring));
 
 	return 0;
 }
