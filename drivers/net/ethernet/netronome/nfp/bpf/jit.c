// SPDX-License-Identifier: (GPL-2.0-only OR BSD-2-Clause)
/* Copyright (C) 2016-2018 Netronome Systems, Inc. */

#define pr_fmt(fmt)	"NFP net bpf: " fmt

#include <linux/bug.h>
#include <linux/bpf.h>
#include <linux/filter.h>
#include <linux/kernel.h>
#include <linux/pkt_cls.h>
#include <linux/reciprocal_div.h>
#include <linux/unistd.h>

#include "main.h"
#include "../nfp_asm.h"
#include "../nfp_net_ctrl.h"

/* --- NFP prog --- */
/* Foreach "multiple" entries macros provide pos and next<n> pointers.
 * It's safe to modify the next pointers (but not pos).
 */
#define nfp_for_each_insn_walk2(nfp_prog, pos, next)			\
	for (pos = list_first_entry(&(nfp_prog)->insns, typeof(*pos), l), \
	     next = list_next_entry(pos, l);			\
	     &(nfp_prog)->insns != &pos->l &&			\
	     &(nfp_prog)->insns != &next->l;			\
	     pos = nfp_meta_next(pos),				\
	     next = nfp_meta_next(pos))

#define nfp_for_each_insn_walk3(nfp_prog, pos, next, next2)		\
	for (pos = list_first_entry(&(nfp_prog)->insns, typeof(*pos), l), \
	     next = list_next_entry(pos, l),			\
	     next2 = list_next_entry(next, l);			\
	     &(nfp_prog)->insns != &pos->l &&			\
	     &(nfp_prog)->insns != &next->l &&			\
	     &(nfp_prog)->insns != &next2->l;			\
	     pos = nfp_meta_next(pos),				\
	     next = nfp_meta_next(pos),				\
	     next2 = nfp_meta_next(next))

static bool
nfp_meta_has_prev(struct nfp_prog *nfp_prog, struct nfp_insn_meta *meta)
{
	return meta->l.prev != &nfp_prog->insns;
}

static void nfp_prog_push(struct nfp_prog *nfp_prog, u64 insn)
{
	if (nfp_prog->__prog_alloc_len / sizeof(u64) == nfp_prog->prog_len) {
		pr_warn("instruction limit reached (%u NFP instructions)\n",
			nfp_prog->prog_len);
		nfp_prog->error = -ENOSPC;
		return;
	}

	nfp_prog->prog[nfp_prog->prog_len] = insn;
	nfp_prog->prog_len++;
}

static unsigned int nfp_prog_current_offset(struct nfp_prog *nfp_prog)
{
	return nfp_prog->prog_len;
}

static bool
nfp_prog_confirm_current_offset(struct nfp_prog *nfp_prog, unsigned int off)
{
	/* If there is a recorded error we may have dropped instructions;
	 * that doesn't have to be due to translator bug, and the translation
	 * will fail anyway, so just return OK.
	 */
	if (nfp_prog->error)
		return true;
	return !WARN_ON_ONCE(nfp_prog_current_offset(nfp_prog) != off);
}

/* --- Emitters --- */
static void
__emit_cmd(struct nfp_prog *nfp_prog, enum cmd_tgt_map op,
	   u8 mode, u8 xfer, u8 areg, u8 breg, u8 size, enum cmd_ctx_swap ctx,
	   bool indir)
{
	u64 insn;

	insn =	FIELD_PREP(OP_CMD_A_SRC, areg) |
		FIELD_PREP(OP_CMD_CTX, ctx) |
		FIELD_PREP(OP_CMD_B_SRC, breg) |
		FIELD_PREP(OP_CMD_TOKEN, cmd_tgt_act[op].token) |
		FIELD_PREP(OP_CMD_XFER, xfer) |
		FIELD_PREP(OP_CMD_CNT, size) |
		FIELD_PREP(OP_CMD_SIG, ctx != CMD_CTX_NO_SWAP) |
		FIELD_PREP(OP_CMD_TGT_CMD, cmd_tgt_act[op].tgt_cmd) |
		FIELD_PREP(OP_CMD_INDIR, indir) |
		FIELD_PREP(OP_CMD_MODE, mode);

	nfp_prog_push(nfp_prog, insn);
}

static void
emit_cmd_any(struct nfp_prog *nfp_prog, enum cmd_tgt_map op, u8 mode, u8 xfer,
	     swreg lreg, swreg rreg, u8 size, enum cmd_ctx_swap ctx, bool indir)
{
	struct nfp_insn_re_regs reg;
	int err;

	err = swreg_to_restricted(reg_none(), lreg, rreg, &reg, false);
	if (err) {
		nfp_prog->error = err;
		return;
	}
	if (reg.swap) {
		pr_err("cmd can't swap arguments\n");
		nfp_prog->error = -EFAULT;
		return;
	}
	if (reg.dst_lmextn || reg.src_lmextn) {
		pr_err("cmd can't use LMextn\n");
		nfp_prog->error = -EFAULT;
		return;
	}

	__emit_cmd(nfp_prog, op, mode, xfer, reg.areg, reg.breg, size, ctx,
		   indir);
}

static void
emit_cmd(struct nfp_prog *nfp_prog, enum cmd_tgt_map op, u8 mode, u8 xfer,
	 swreg lreg, swreg rreg, u8 size, enum cmd_ctx_swap ctx)
{
	emit_cmd_any(nfp_prog, op, mode, xfer, lreg, rreg, size, ctx, false);
}

static void
emit_cmd_indir(struct nfp_prog *nfp_prog, enum cmd_tgt_map op, u8 mode, u8 xfer,
	       swreg lreg, swreg rreg, u8 size, enum cmd_ctx_swap ctx)
{
	emit_cmd_any(nfp_prog, op, mode, xfer, lreg, rreg, size, ctx, true);
}

static void
__emit_br(struct nfp_prog *nfp_prog, enum br_mask mask, enum br_ev_pip ev_pip,
	  enum br_ctx_signal_state css, u16 addr, u8 defer)
{
	u16 addr_lo, addr_hi;
	u64 insn;

	addr_lo = addr & (OP_BR_ADDR_LO >> __bf_shf(OP_BR_ADDR_LO));
	addr_hi = addr != addr_lo;

	insn = OP_BR_BASE |
		FIELD_PREP(OP_BR_MASK, mask) |
		FIELD_PREP(OP_BR_EV_PIP, ev_pip) |
		FIELD_PREP(OP_BR_CSS, css) |
		FIELD_PREP(OP_BR_DEFBR, defer) |
		FIELD_PREP(OP_BR_ADDR_LO, addr_lo) |
		FIELD_PREP(OP_BR_ADDR_HI, addr_hi);

	nfp_prog_push(nfp_prog, insn);
}

static void
emit_br_relo(struct nfp_prog *nfp_prog, enum br_mask mask, u16 addr, u8 defer,
	     enum nfp_relo_type relo)
{
	if (mask == BR_UNC && defer > 2) {
		pr_err("BUG: branch defer out of bounds %d\n", defer);
		nfp_prog->error = -EFAULT;
		return;
	}

	__emit_br(nfp_prog, mask,
		  mask != BR_UNC ? BR_EV_PIP_COND : BR_EV_PIP_UNCOND,
		  BR_CSS_NONE, addr, defer);

	nfp_prog->prog[nfp_prog->prog_len - 1] |=
		FIELD_PREP(OP_RELO_TYPE, relo);
}

static void
emit_br(struct nfp_prog *nfp_prog, enum br_mask mask, u16 addr, u8 defer)
{
	emit_br_relo(nfp_prog, mask, addr, defer, RELO_BR_REL);
}

static void
__emit_br_bit(struct nfp_prog *nfp_prog, u16 areg, u16 breg, u16 addr, u8 defer,
	      bool set, bool src_lmextn)
{
	u16 addr_lo, addr_hi;
	u64 insn;

	addr_lo = addr & (OP_BR_BIT_ADDR_LO >> __bf_shf(OP_BR_BIT_ADDR_LO));
	addr_hi = addr != addr_lo;

	insn = OP_BR_BIT_BASE |
		FIELD_PREP(OP_BR_BIT_A_SRC, areg) |
		FIELD_PREP(OP_BR_BIT_B_SRC, breg) |
		FIELD_PREP(OP_BR_BIT_BV, set) |
		FIELD_PREP(OP_BR_BIT_DEFBR, defer) |
		FIELD_PREP(OP_BR_BIT_ADDR_LO, addr_lo) |
		FIELD_PREP(OP_BR_BIT_ADDR_HI, addr_hi) |
		FIELD_PREP(OP_BR_BIT_SRC_LMEXTN, src_lmextn);

	nfp_prog_push(nfp_prog, insn);
}

static void
emit_br_bit_relo(struct nfp_prog *nfp_prog, swreg src, u8 bit, u16 addr,
		 u8 defer, bool set, enum nfp_relo_type relo)
{
	struct nfp_insn_re_regs reg;
	int err;

	/* NOTE: The bit to test is specified as an rotation amount, such that
	 *	 the bit to test will be placed on the MSB of the result when
	 *	 doing a rotate right. For bit X, we need right rotate X + 1.
	 */
	bit += 1;

	err = swreg_to_restricted(reg_none(), src, reg_imm(bit), &reg, false);
	if (err) {
		nfp_prog->error = err;
		return;
	}

	__emit_br_bit(nfp_prog, reg.areg, reg.breg, addr, defer, set,
		      reg.src_lmextn);

	nfp_prog->prog[nfp_prog->prog_len - 1] |=
		FIELD_PREP(OP_RELO_TYPE, relo);
}

static void
emit_br_bset(struct nfp_prog *nfp_prog, swreg src, u8 bit, u16 addr, u8 defer)
{
	emit_br_bit_relo(nfp_prog, src, bit, addr, defer, true, RELO_BR_REL);
}

static void
__emit_br_alu(struct nfp_prog *nfp_prog, u16 areg, u16 breg, u16 imm_hi,
	      u8 defer, bool dst_lmextn, bool src_lmextn)
{
	u64 insn;

	insn = OP_BR_ALU_BASE |
		FIELD_PREP(OP_BR_ALU_A_SRC, areg) |
		FIELD_PREP(OP_BR_ALU_B_SRC, breg) |
		FIELD_PREP(OP_BR_ALU_DEFBR, defer) |
		FIELD_PREP(OP_BR_ALU_IMM_HI, imm_hi) |
		FIELD_PREP(OP_BR_ALU_SRC_LMEXTN, src_lmextn) |
		FIELD_PREP(OP_BR_ALU_DST_LMEXTN, dst_lmextn);

	nfp_prog_push(nfp_prog, insn);
}

static void emit_rtn(struct nfp_prog *nfp_prog, swreg base, u8 defer)
{
	struct nfp_insn_ur_regs reg;
	int err;

	err = swreg_to_unrestricted(reg_none(), base, reg_imm(0), &reg);
	if (err) {
		nfp_prog->error = err;
		return;
	}

	__emit_br_alu(nfp_prog, reg.areg, reg.breg, 0, defer, reg.dst_lmextn,
		      reg.src_lmextn);
}

static void
__emit_immed(struct nfp_prog *nfp_prog, u16 areg, u16 breg, u16 imm_hi,
	     enum immed_width width, bool invert,
	     enum immed_shift shift, bool wr_both,
	     bool dst_lmextn, bool src_lmextn)
{
	u64 insn;

	insn = OP_IMMED_BASE |
		FIELD_PREP(OP_IMMED_A_SRC, areg) |
		FIELD_PREP(OP_IMMED_B_SRC, breg) |
		FIELD_PREP(OP_IMMED_IMM, imm_hi) |
		FIELD_PREP(OP_IMMED_WIDTH, width) |
		FIELD_PREP(OP_IMMED_INV, invert) |
		FIELD_PREP(OP_IMMED_SHIFT, shift) |
		FIELD_PREP(OP_IMMED_WR_AB, wr_both) |
		FIELD_PREP(OP_IMMED_SRC_LMEXTN, src_lmextn) |
		FIELD_PREP(OP_IMMED_DST_LMEXTN, dst_lmextn);

	nfp_prog_push(nfp_prog, insn);
}

static void
emit_immed(struct nfp_prog *nfp_prog, swreg dst, u16 imm,
	   enum immed_width width, bool invert, enum immed_shift shift)
{
	struct nfp_insn_ur_regs reg;
	int err;

	if (swreg_type(dst) == NN_REG_IMM) {
		nfp_prog->error = -EFAULT;
		return;
	}

	err = swreg_to_unrestricted(dst, dst, reg_imm(imm & 0xff), &reg);
	if (err) {
		nfp_prog->error = err;
		return;
	}

	/* Use reg.dst when destination is No-Dest. */
	__emit_immed(nfp_prog,
		     swreg_type(dst) == NN_REG_NONE ? reg.dst : reg.areg,
		     reg.breg, imm >> 8, width, invert, shift,
		     reg.wr_both, reg.dst_lmextn, reg.src_lmextn);
}

static void
__emit_shf(struct nfp_prog *nfp_prog, u16 dst, enum alu_dst_ab dst_ab,
	   enum shf_sc sc, u8 shift,
	   u16 areg, enum shf_op op, u16 breg, bool i8, bool sw, bool wr_both,
	   bool dst_lmextn, bool src_lmextn)
{
	u64 insn;

	if (!FIELD_FIT(OP_SHF_SHIFT, shift)) {
		nfp_prog->error = -EFAULT;
		return;
	}

	/* NFP shift instruction has something special. If shift direction is
	 * left then shift amount of 1 to 31 is specified as 32 minus the amount
	 * to shift.
	 *
	 * But no need to do this for indirect shift which has shift amount be
	 * 0. Even after we do this subtraction, shift amount 0 will be turned
	 * into 32 which will eventually be encoded the same as 0 because only
	 * low 5 bits are encoded, but shift amount be 32 will fail the
	 * FIELD_PREP check done later on shift mask (0x1f), due to 32 is out of
	 * mask range.
	 */
	if (sc == SHF_SC_L_SHF && shift)
		shift = 32 - shift;

	insn = OP_SHF_BASE |
		FIELD_PREP(OP_SHF_A_SRC, areg) |
		FIELD_PREP(OP_SHF_SC, sc) |
		FIELD_PREP(OP_SHF_B_SRC, breg) |
		FIELD_PREP(OP_SHF_I8, i8) |
		FIELD_PREP(OP_SHF_SW, sw) |
		FIELD_PREP(OP_SHF_DST, dst) |
		FIELD_PREP(OP_SHF_SHIFT, shift) |
		FIELD_PREP(OP_SHF_OP, op) |
		FIELD_PREP(OP_SHF_DST_AB, dst_ab) |
		FIELD_PREP(OP_SHF_WR_AB, wr_both) |
		FIELD_PREP(OP_SHF_SRC_LMEXTN, src_lmextn) |
		FIELD_PREP(OP_SHF_DST_LMEXTN, dst_lmextn);

	nfp_prog_push(nfp_prog, insn);
}

static void
emit_shf(struct nfp_prog *nfp_prog, swreg dst,
	 swreg lreg, enum shf_op op, swreg rreg, enum shf_sc sc, u8 shift)
{
	struct nfp_insn_re_regs reg;
	int err;

	err = swreg_to_restricted(dst, lreg, rreg, &reg, true);
	if (err) {
		nfp_prog->error = err;
		return;
	}

	__emit_shf(nfp_prog, reg.dst, reg.dst_ab, sc, shift,
		   reg.areg, op, reg.breg, reg.i8, reg.swap, reg.wr_both,
		   reg.dst_lmextn, reg.src_lmextn);
}

static void
emit_shf_indir(struct nfp_prog *nfp_prog, swreg dst,
	       swreg lreg, enum shf_op op, swreg rreg, enum shf_sc sc)
{
	if (sc == SHF_SC_R_ROT) {
		pr_err("indirect shift is not allowed on rotation\n");
		nfp_prog->error = -EFAULT;
		return;
	}

	emit_shf(nfp_prog, dst, lreg, op, rreg, sc, 0);
}

static void
__emit_alu(struct nfp_prog *nfp_prog, u16 dst, enum alu_dst_ab dst_ab,
	   u16 areg, enum alu_op op, u16 breg, bool swap, bool wr_both,
	   bool dst_lmextn, bool src_lmextn)
{
	u64 insn;

	insn = OP_ALU_BASE |
		FIELD_PREP(OP_ALU_A_SRC, areg) |
		FIELD_PREP(OP_ALU_B_SRC, breg) |
		FIELD_PREP(OP_ALU_DST, dst) |
		FIELD_PREP(OP_ALU_SW, swap) |
		FIELD_PREP(OP_ALU_OP, op) |
		FIELD_PREP(OP_ALU_DST_AB, dst_ab) |
		FIELD_PREP(OP_ALU_WR_AB, wr_both) |
		FIELD_PREP(OP_ALU_SRC_LMEXTN, src_lmextn) |
		FIELD_PREP(OP_ALU_DST_LMEXTN, dst_lmextn);

	nfp_prog_push(nfp_prog, insn);
}

static void
emit_alu(struct nfp_prog *nfp_prog, swreg dst,
	 swreg lreg, enum alu_op op, swreg rreg)
{
	struct nfp_insn_ur_regs reg;
	int err;

	err = swreg_to_unrestricted(dst, lreg, rreg, &reg);
	if (err) {
		nfp_prog->error = err;
		return;
	}

	__emit_alu(nfp_prog, reg.dst, reg.dst_ab,
		   reg.areg, op, reg.breg, reg.swap, reg.wr_both,
		   reg.dst_lmextn, reg.src_lmextn);
}

static void
__emit_mul(struct nfp_prog *nfp_prog, enum alu_dst_ab dst_ab, u16 areg,
	   enum mul_type type, enum mul_step step, u16 breg, bool swap,
	   bool wr_both, bool dst_lmextn, bool src_lmextn)
{
	u64 insn;

	insn = OP_MUL_BASE |
		FIELD_PREP(OP_MUL_A_SRC, areg) |
		FIELD_PREP(OP_MUL_B_SRC, breg) |
		FIELD_PREP(OP_MUL_STEP, step) |
		FIELD_PREP(OP_MUL_DST_AB, dst_ab) |
		FIELD_PREP(OP_MUL_SW, swap) |
		FIELD_PREP(OP_MUL_TYPE, type) |
		FIELD_PREP(OP_MUL_WR_AB, wr_both) |
		FIELD_PREP(OP_MUL_SRC_LMEXTN, src_lmextn) |
		FIELD_PREP(OP_MUL_DST_LMEXTN, dst_lmextn);

	nfp_prog_push(nfp_prog, insn);
}

static void
emit_mul(struct nfp_prog *nfp_prog, swreg lreg, enum mul_type type,
	 enum mul_step step, swreg rreg)
{
	struct nfp_insn_ur_regs reg;
	u16 areg;
	int err;

	if (type == MUL_TYPE_START && step != MUL_STEP_NONE) {
		nfp_prog->error = -EINVAL;
		return;
	}

	if (step == MUL_LAST || step == MUL_LAST_2) {
		/* When type is step and step Number is LAST or LAST2, left
		 * source is used as destination.
		 */
		err = swreg_to_unrestricted(lreg, reg_none(), rreg, &reg);
		areg = reg.dst;
	} else {
		err = swreg_to_unrestricted(reg_none(), lreg, rreg, &reg);
		areg = reg.areg;
	}

	if (err) {
		nfp_prog->error = err;
		return;
	}

	__emit_mul(nfp_prog, reg.dst_ab, areg, type, step, reg.breg, reg.swap,
		   reg.wr_both, reg.dst_lmextn, reg.src_lmextn);
}

static void
__emit_ld_field(struct nfp_prog *nfp_prog, enum shf_sc sc,
		u8 areg, u8 bmask, u8 breg, u8 shift, bool imm8,
		bool zero, bool swap, bool wr_both,
		bool dst_lmextn, bool src_lmextn)
{
	u64 insn;

	insn = OP_LDF_BASE |
		FIELD_PREP(OP_LDF_A_SRC, areg) |
		FIELD_PREP(OP_LDF_SC, sc) |
		FIELD_PREP(OP_LDF_B_SRC, breg) |
		FIELD_PREP(OP_LDF_I8, imm8) |
		FIELD_PREP(OP_LDF_SW, swap) |
		FIELD_PREP(OP_LDF_ZF, zero) |
		FIELD_PREP(OP_LDF_BMASK, bmask) |
		FIELD_PREP(OP_LDF_SHF, shift) |
		FIELD_PREP(OP_LDF_WR_AB, wr_both) |
		FIELD_PREP(OP_LDF_SRC_LMEXTN, src_lmextn) |
		FIELD_PREP(OP_LDF_DST_LMEXTN, dst_lmextn);

	nfp_prog_push(nfp_prog, insn);
}

static void
emit_ld_field_any(struct nfp_prog *nfp_prog, swreg dst, u8 bmask, swreg src,
		  enum shf_sc sc, u8 shift, bool zero)
{
	struct nfp_insn_re_regs reg;
	int err;

	/* Note: ld_field is special as it uses one of the src regs as dst */
	err = swreg_to_restricted(dst, dst, src, &reg, true);
	if (err) {
		nfp_prog->error = err;
		return;
	}

	__emit_ld_field(nfp_prog, sc, reg.areg, bmask, reg.breg, shift,
			reg.i8, zero, reg.swap, reg.wr_both,
			reg.dst_lmextn, reg.src_lmextn);
}

static void
emit_ld_field(struct nfp_prog *nfp_prog, swreg dst, u8 bmask, swreg src,
	      enum shf_sc sc, u8 shift)
{
	emit_ld_field_any(nfp_prog, dst, bmask, src, sc, shift, false);
}

static void
__emit_lcsr(struct nfp_prog *nfp_prog, u16 areg, u16 breg, bool wr, u16 addr,
	    bool dst_lmextn, bool src_lmextn)
{
	u64 insn;

	insn = OP_LCSR_BASE |
		FIELD_PREP(OP_LCSR_A_SRC, areg) |
		FIELD_PREP(OP_LCSR_B_SRC, breg) |
		FIELD_PREP(OP_LCSR_WRITE, wr) |
		FIELD_PREP(OP_LCSR_ADDR, addr / 4) |
		FIELD_PREP(OP_LCSR_SRC_LMEXTN, src_lmextn) |
		FIELD_PREP(OP_LCSR_DST_LMEXTN, dst_lmextn);

	nfp_prog_push(nfp_prog, insn);
}

static void emit_csr_wr(struct nfp_prog *nfp_prog, swreg src, u16 addr)
{
	struct nfp_insn_ur_regs reg;
	int err;

	/* This instruction takes immeds instead of reg_none() for the ignored
	 * operand, but we can't encode 2 immeds in one instr with our normal
	 * swreg infra so if param is an immed, we encode as reg_none() and
	 * copy the immed to both operands.
	 */
	if (swreg_type(src) == NN_REG_IMM) {
		err = swreg_to_unrestricted(reg_none(), src, reg_none(), &reg);
		reg.breg = reg.areg;
	} else {
		err = swreg_to_unrestricted(reg_none(), src, reg_imm(0), &reg);
	}
	if (err) {
		nfp_prog->error = err;
		return;
	}

	__emit_lcsr(nfp_prog, reg.areg, reg.breg, true, addr,
		    false, reg.src_lmextn);
}

/* CSR value is read in following immed[gpr, 0] */
static void __emit_csr_rd(struct nfp_prog *nfp_prog, u16 addr)
{
	__emit_lcsr(nfp_prog, 0, 0, false, addr, false, false);
}

static void emit_nop(struct nfp_prog *nfp_prog)
{
	__emit_immed(nfp_prog, UR_REG_IMM, UR_REG_IMM, 0, 0, 0, 0, 0, 0, 0);
}

/* --- Wrappers --- */
static bool pack_immed(u32 imm, u16 *val, enum immed_shift *shift)
{
	if (!(imm & 0xffff0000)) {
		*val = imm;
		*shift = IMMED_SHIFT_0B;
	} else if (!(imm & 0xff0000ff)) {
		*val = imm >> 8;
		*shift = IMMED_SHIFT_1B;
	} else if (!(imm & 0x0000ffff)) {
		*val = imm >> 16;
		*shift = IMMED_SHIFT_2B;
	} else {
		return false;
	}

	return true;
}

static void wrp_immed(struct nfp_prog *nfp_prog, swreg dst, u32 imm)
{
	enum immed_shift shift;
	u16 val;

	if (pack_immed(imm, &val, &shift)) {
		emit_immed(nfp_prog, dst, val, IMMED_WIDTH_ALL, false, shift);
	} else if (pack_immed(~imm, &val, &shift)) {
		emit_immed(nfp_prog, dst, val, IMMED_WIDTH_ALL, true, shift);
	} else {
		emit_immed(nfp_prog, dst, imm & 0xffff, IMMED_WIDTH_ALL,
			   false, IMMED_SHIFT_0B);
		emit_immed(nfp_prog, dst, imm >> 16, IMMED_WIDTH_WORD,
			   false, IMMED_SHIFT_2B);
	}
}

static void
wrp_zext(struct nfp_prog *nfp_prog, struct nfp_insn_meta *meta, u8 dst)
{
	if (meta->flags & FLAG_INSN_DO_ZEXT)
		wrp_immed(nfp_prog, reg_both(dst + 1), 0);
}

static void
wrp_immed_relo(struct nfp_prog *nfp_prog, swreg dst, u32 imm,
	       enum nfp_relo_type relo)
{
	if (imm > 0xffff) {
		pr_err("relocation of a large immediate!\n");
		nfp_prog->error = -EFAULT;
		return;
	}
	emit_immed(nfp_prog, dst, imm, IMMED_WIDTH_ALL, false, IMMED_SHIFT_0B);

	nfp_prog->prog[nfp_prog->prog_len - 1] |=
		FIELD_PREP(OP_RELO_TYPE, relo);
}

/* ur_load_imm_any() - encode immediate or use tmp register (unrestricted)
 * If the @imm is small enough encode it directly in operand and return
 * otherwise load @imm to a spare register and return its encoding.
 */
static swreg ur_load_imm_any(struct nfp_prog *nfp_prog, u32 imm, swreg tmp_reg)
{
	if (FIELD_FIT(UR_REG_IMM_MAX, imm))
		return reg_imm(imm);

	wrp_immed(nfp_prog, tmp_reg, imm);
	return tmp_reg;
}

/* re_load_imm_any() - encode immediate or use tmp register (restricted)
 * If the @imm is small enough encode it directly in operand and return
 * otherwise load @imm to a spare register and return its encoding.
 */
static swreg re_load_imm_any(struct nfp_prog *nfp_prog, u32 imm, swreg tmp_reg)
{
	if (FIELD_FIT(RE_REG_IMM_MAX, imm))
		return reg_imm(imm);

	wrp_immed(nfp_prog, tmp_reg, imm);
	return tmp_reg;
}

static void wrp_nops(struct nfp_prog *nfp_prog, unsigned int count)
{
	while (count--)
		emit_nop(nfp_prog);
}

static void wrp_mov(struct nfp_prog *nfp_prog, swreg dst, swreg src)
{
	emit_alu(nfp_prog, dst, reg_none(), ALU_OP_NONE, src);
}

static void wrp_reg_mov(struct nfp_prog *nfp_prog, u16 dst, u16 src)
{
	wrp_mov(nfp_prog, reg_both(dst), reg_b(src));
}

/* wrp_reg_subpart() - load @field_len bytes from @offset of @src, write the
 * result to @dst from low end.
 */
static void
wrp_reg_subpart(struct nfp_prog *nfp_prog, swreg dst, swreg src, u8 field_len,
		u8 offset)
{
	enum shf_sc sc = offset ? SHF_SC_R_SHF : SHF_SC_NONE;
	u8 mask = (1 << field_len) - 1;

	emit_ld_field_any(nfp_prog, dst, mask, src, sc, offset * 8, true);
}

/* wrp_reg_or_subpart() - load @field_len bytes from low end of @src, or the
 * result to @dst from offset, there is no change on the other bits of @dst.
 */
static void
wrp_reg_or_subpart(struct nfp_prog *nfp_prog, swreg dst, swreg src,
		   u8 field_len, u8 offset)
{
	enum shf_sc sc = offset ? SHF_SC_L_SHF : SHF_SC_NONE;
	u8 mask = ((1 << field_len) - 1) << offset;

	emit_ld_field(nfp_prog, dst, mask, src, sc, 32 - offset * 8);
}

static void
addr40_offset(struct nfp_prog *nfp_prog, u8 src_gpr, swreg offset,
	      swreg *rega, swreg *regb)
{
	if (offset == reg_imm(0)) {
		*rega = reg_a(src_gpr);
		*regb = reg_b(src_gpr + 1);
		return;
	}

	emit_alu(nfp_prog, imm_a(nfp_prog), reg_a(src_gpr), ALU_OP_ADD, offset);
	emit_alu(nfp_prog, imm_b(nfp_prog), reg_b(src_gpr + 1), ALU_OP_ADD_C,
		 reg_imm(0));
	*rega = imm_a(nfp_prog);
	*regb = imm_b(nfp_prog);
}

/* NFP has Command Push Pull bus which supports bluk memory operations. */
static int nfp_cpp_memcpy(struct nfp_prog *nfp_prog, struct nfp_insn_meta *meta)
{
	bool descending_seq = meta->ldst_gather_len < 0;
	s16 len = abs(meta->ldst_gather_len);
	swreg src_base, off;
	bool src_40bit_addr;
	unsigned int i;
	u8 xfer_num;

	off = re_load_imm_any(nfp_prog, meta->insn.off, imm_b(nfp_prog));
	src_40bit_addr = meta->ptr.type == PTR_TO_MAP_VALUE;
	src_base = reg_a(meta->insn.src_reg * 2);
	xfer_num = round_up(len, 4) / 4;

	if (src_40bit_addr)
		addr40_offset(nfp_prog, meta->insn.src_reg * 2, off, &src_base,
			      &off);

	/* Setup PREV_ALU fields to override memory read length. */
	if (len > 32)
		wrp_immed(nfp_prog, reg_none(),
			  CMD_OVE_LEN | FIELD_PREP(CMD_OV_LEN, xfer_num - 1));

	/* Memory read from source addr into transfer-in registers. */
	emit_cmd_any(nfp_prog, CMD_TGT_READ32_SWAP,
		     src_40bit_addr ? CMD_MODE_40b_BA : CMD_MODE_32b, 0,
		     src_base, off, xfer_num - 1, CMD_CTX_SWAP, len > 32);

	/* Move from transfer-in to transfer-out. */
	for (i = 0; i < xfer_num; i++)
		wrp_mov(nfp_prog, reg_xfer(i), reg_xfer(i));

	off = re_load_imm_any(nfp_prog, meta->paired_st->off, imm_b(nfp_prog));

	if (len <= 8) {
		/* Use single direct_ref write8. */
		emit_cmd(nfp_prog, CMD_TGT_WRITE8_SWAP, CMD_MODE_32b, 0,
			 reg_a(meta->paired_st->dst_reg * 2), off, len - 1,
			 CMD_CTX_SWAP);
	} else if (len <= 32 && IS_ALIGNED(len, 4)) {
		/* Use single direct_ref write32. */
		emit_cmd(nfp_prog, CMD_TGT_WRITE32_SWAP, CMD_MODE_32b, 0,
			 reg_a(meta->paired_st->dst_reg * 2), off, xfer_num - 1,
			 CMD_CTX_SWAP);
	} else if (len <= 32) {
		/* Use single indirect_ref write8. */
		wrp_immed(nfp_prog, reg_none(),
			  CMD_OVE_LEN | FIELD_PREP(CMD_OV_LEN, len - 1));
		emit_cmd_indir(nfp_prog, CMD_TGT_WRITE8_SWAP, CMD_MODE_32b, 0,
			       reg_a(meta->paired_st->dst_reg * 2), off,
			       len - 1, CMD_CTX_SWAP);
	} else if (IS_ALIGNED(len, 4)) {
		/* Use single indirect_ref write32. */
		wrp_immed(nfp_prog, reg_none(),
			  CMD_OVE_LEN | FIELD_PREP(CMD_OV_LEN, xfer_num - 1));
		emit_cmd_indir(nfp_prog, CMD_TGT_WRITE32_SWAP, CMD_MODE_32b, 0,
			       reg_a(meta->paired_st->dst_reg * 2), off,
			       xfer_num - 1, CMD_CTX_SWAP);
	} else if (len <= 40) {
		/* Use one direct_ref write32 to write the first 32-bytes, then
		 * another direct_ref write8 to write the remaining bytes.
		 */
		emit_cmd(nfp_prog, CMD_TGT_WRITE32_SWAP, CMD_MODE_32b, 0,
			 reg_a(meta->paired_st->dst_reg * 2), off, 7,
			 CMD_CTX_SWAP);

		off = re_load_imm_any(nfp_prog, meta->paired_st->off + 32,
				      imm_b(nfp_prog));
		emit_cmd(nfp_prog, CMD_TGT_WRITE8_SWAP, CMD_MODE_32b, 8,
			 reg_a(meta->paired_st->dst_reg * 2), off, len - 33,
			 CMD_CTX_SWAP);
	} else {
		/* Use one indirect_ref write32 to write 4-bytes aligned length,
		 * then another direct_ref write8 to write the remaining bytes.
		 */
		u8 new_off;

		wrp_immed(nfp_prog, reg_none(),
			  CMD_OVE_LEN | FIELD_PREP(CMD_OV_LEN, xfer_num - 2));
		emit_cmd_indir(nfp_prog, CMD_TGT_WRITE32_SWAP, CMD_MODE_32b, 0,
			       reg_a(meta->paired_st->dst_reg * 2), off,
			       xfer_num - 2, CMD_CTX_SWAP);
		new_off = meta->paired_st->off + (xfer_num - 1) * 4;
		off = re_load_imm_any(nfp_prog, new_off, imm_b(nfp_prog));
		emit_cmd(nfp_prog, CMD_TGT_WRITE8_SWAP, CMD_MODE_32b,
			 xfer_num - 1, reg_a(meta->paired_st->dst_reg * 2), off,
			 (len & 0x3) - 1, CMD_CTX_SWAP);
	}

	/* TODO: The following extra load is to make sure data flow be identical
	 *  before and after we do memory copy optimization.
	 *
	 *  The load destination register is not guaranteed to be dead, so we
	 *  need to make sure it is loaded with the value the same as before
	 *  this transformation.
	 *
	 *  These extra loads could be removed once we have accurate register
	 *  usage information.
	 */
	if (descending_seq)
		xfer_num = 0;
	else if (BPF_SIZE(meta->insn.code) != BPF_DW)
		xfer_num = xfer_num - 1;
	else
		xfer_num = xfer_num - 2;

	switch (BPF_SIZE(meta->insn.code)) {
	case BPF_B:
		wrp_reg_subpart(nfp_prog, reg_both(meta->insn.dst_reg * 2),
				reg_xfer(xfer_num), 1,
				IS_ALIGNED(len, 4) ? 3 : (len & 3) - 1);
		break;
	case BPF_H:
		wrp_reg_subpart(nfp_prog, reg_both(meta->insn.dst_reg * 2),
				reg_xfer(xfer_num), 2, (len & 3) ^ 2);
		break;
	case BPF_W:
		wrp_mov(nfp_prog, reg_both(meta->insn.dst_reg * 2),
			reg_xfer(0));
		break;
	case BPF_DW:
		wrp_mov(nfp_prog, reg_both(meta->insn.dst_reg * 2),
			reg_xfer(xfer_num));
		wrp_mov(nfp_prog, reg_both(meta->insn.dst_reg * 2 + 1),
			reg_xfer(xfer_num + 1));
		break;
	}

	if (BPF_SIZE(meta->insn.code) != BPF_DW)
		wrp_immed(nfp_prog, reg_both(meta->insn.dst_reg * 2 + 1), 0);

	return 0;
}

static int
data_ld(struct nfp_prog *nfp_prog, struct nfp_insn_meta *meta, swreg offset,
	u8 dst_gpr, int size)
{
	unsigned int i;
	u16 shift, sz;

	/* We load the value from the address indicated in @offset and then
	 * shift out the data we don't need.  Note: this is big endian!
	 */
	sz = max(size, 4);
	shift = size < 4 ? 4 - size : 0;

	emit_cmd(nfp_prog, CMD_TGT_READ8, CMD_MODE_32b, 0,
		 pptr_reg(nfp_prog), offset, sz - 1, CMD_CTX_SWAP);

	i = 0;
	if (shift)
		emit_shf(nfp_prog, reg_both(dst_gpr), reg_none(), SHF_OP_NONE,
			 reg_xfer(0), SHF_SC_R_SHF, shift * 8);
	else
		for (; i * 4 < size; i++)
			wrp_mov(nfp_prog, reg_both(dst_gpr + i), reg_xfer(i));

	if (i < 2)
		wrp_zext(nfp_prog, meta, dst_gpr);

	return 0;
}

static int
data_ld_host_order(struct nfp_prog *nfp_prog, struct nfp_insn_meta *meta,
		   u8 dst_gpr, swreg lreg, swreg rreg, int size,
		   enum cmd_mode mode)
{
	unsigned int i;
	u8 mask, sz;

	/* We load the value from the address indicated in rreg + lreg and then
	 * mask out the data we don't need.  Note: this is little endian!
	 */
	sz = max(size, 4);
	mask = size < 4 ? GENMASK(size - 1, 0) : 0;

	emit_cmd(nfp_prog, CMD_TGT_READ32_SWAP, mode, 0,
		 lreg, rreg, sz / 4 - 1, CMD_CTX_SWAP);

	i = 0;
	if (mask)
		emit_ld_field_any(nfp_prog, reg_both(dst_gpr), mask,
				  reg_xfer(0), SHF_SC_NONE, 0, true);
	else
		for (; i * 4 < size; i++)
			wrp_mov(nfp_prog, reg_both(dst_gpr + i), reg_xfer(i));

	if (i < 2)
		wrp_zext(nfp_prog, meta, dst_gpr);

	return 0;
}

static int
data_ld_host_order_addr32(struct nfp_prog *nfp_prog, struct nfp_insn_meta *meta,
			  u8 src_gpr, swreg offset, u8 dst_gpr, u8 size)
{
	return data_ld_host_order(nfp_prog, meta, dst_gpr, reg_a(src_gpr),
				  offset, size, CMD_MODE_32b);
}

static int
data_ld_host_order_addr40(struct nfp_prog *nfp_prog, struct nfp_insn_meta *meta,
			  u8 src_gpr, swreg offset, u8 dst_gpr, u8 size)
{
	swreg rega, regb;

	addr40_offset(nfp_prog, src_gpr, offset, &rega, &regb);

	return data_ld_host_order(nfp_prog, meta, dst_gpr, rega, regb,
				  size, CMD_MODE_40b_BA);
}

static int
construct_data_ind_ld(struct nfp_prog *nfp_prog, struct nfp_insn_meta *meta,
		      u16 offset, u16 src, u8 size)
{
	swreg tmp_reg;

	/* Calculate the true offset (src_reg + imm) */
	tmp_reg = ur_load_imm_any(nfp_prog, offset, imm_b(nfp_prog));
	emit_alu(nfp_prog, imm_both(nfp_prog), reg_a(src), ALU_OP_ADD, tmp_reg);

	/* Check packet length (size guaranteed to fit b/c it's u8) */
	emit_alu(nfp_prog, imm_a(nfp_prog),
		 imm_a(nfp_prog), ALU_OP_ADD, reg_imm(size));
	emit_alu(nfp_prog, reg_none(),
		 plen_reg(nfp_prog), ALU_OP_SUB, imm_a(nfp_prog));
	emit_br_relo(nfp_prog, BR_BLO, BR_OFF_RELO, 0, RELO_BR_GO_ABORT);

	/* Load data */
	return data_ld(nfp_prog, meta, imm_b(nfp_prog), 0, size);
}

static int
construct_data_ld(struct nfp_prog *nfp_prog, struct nfp_insn_meta *meta,
		  u16 offset, u8 size)
{
	swreg tmp_reg;

	/* Check packet length */
	tmp_reg = ur_load_imm_any(nfp_prog, offset + size, imm_a(nfp_prog));
	emit_alu(nfp_prog, reg_none(), plen_reg(nfp_prog), ALU_OP_SUB, tmp_reg);
	emit_br_relo(nfp_prog, BR_BLO, BR_OFF_RELO, 0, RELO_BR_GO_ABORT);

	/* Load data */
	tmp_reg = re_load_imm_any(nfp_prog, offset, imm_b(nfp_prog));
	return data_ld(nfp_prog, meta, tmp_reg, 0, size);
}

static int
data_stx_host_order(struct nfp_prog *nfp_prog, u8 dst_gpr, swreg offset,
		    u8 src_gpr, u8 size)
{
	unsigned int i;

	for (i = 0; i * 4 < size; i++)
		wrp_mov(nfp_prog, reg_xfer(i), reg_a(src_gpr + i));

	emit_cmd(nfp_prog, CMD_TGT_WRITE8_SWAP, CMD_MODE_32b, 0,
		 reg_a(dst_gpr), offset, size - 1, CMD_CTX_SWAP);

	return 0;
}

static int
data_st_host_order(struct nfp_prog *nfp_prog, u8 dst_gpr, swreg offset,
		   u64 imm, u8 size)
{
	wrp_immed(nfp_prog, reg_xfer(0), imm);
	if (size == 8)
		wrp_immed(nfp_prog, reg_xfer(1), imm >> 32);

	emit_cmd(nfp_prog, CMD_TGT_WRITE8_SWAP, CMD_MODE_32b, 0,
		 reg_a(dst_gpr), offset, size - 1, CMD_CTX_SWAP);

	return 0;
}

typedef int
(*lmem_step)(struct nfp_prog *nfp_prog, u8 gpr, u8 gpr_byte, s32 off,
	     unsigned int size, bool first, bool new_gpr, bool last, bool lm3,
	     bool needs_inc);

static int
wrp_lmem_load(struct nfp_prog *nfp_prog, u8 dst, u8 dst_byte, s32 off,
	      unsigned int size, bool first, bool new_gpr, bool last, bool lm3,
	      bool needs_inc)
{
	bool should_inc = needs_inc && new_gpr && !last;
	u32 idx, src_byte;
	enum shf_sc sc;
	swreg reg;
	int shf;
	u8 mask;

	if (WARN_ON_ONCE(dst_byte + size > 4 || off % 4 + size > 4))
		return -EOPNOTSUPP;

	idx = off / 4;

	/* Move the entire word */
	if (size == 4) {
		wrp_mov(nfp_prog, reg_both(dst),
			should_inc ? reg_lm_inc(3) : reg_lm(lm3 ? 3 : 0, idx));
		return 0;
	}

	if (WARN_ON_ONCE(lm3 && idx > RE_REG_LM_IDX_MAX))
		return -EOPNOTSUPP;

	src_byte = off % 4;

	mask = (1 << size) - 1;
	mask <<= dst_byte;

	if (WARN_ON_ONCE(mask > 0xf))
		return -EOPNOTSUPP;

	shf = abs(src_byte - dst_byte) * 8;
	if (src_byte == dst_byte) {
		sc = SHF_SC_NONE;
	} else if (src_byte < dst_byte) {
		shf = 32 - shf;
		sc = SHF_SC_L_SHF;
	} else {
		sc = SHF_SC_R_SHF;
	}

	/* ld_field can address fewer indexes, if offset too large do RMW.
	 * Because we RMV twice we waste 2 cycles on unaligned 8 byte writes.
	 */
	if (idx <= RE_REG_LM_IDX_MAX) {
		reg = reg_lm(lm3 ? 3 : 0, idx);
	} else {
		reg = imm_a(nfp_prog);
		/* If it's not the first part of the load and we start a new GPR
		 * that means we are loading a second part of the LMEM word into
		 * a new GPR.  IOW we've already looked that LMEM word and
		 * therefore it has been loaded into imm_a().
		 */
		if (first || !new_gpr)
			wrp_mov(nfp_prog, reg, reg_lm(0, idx));
	}

	emit_ld_field_any(nfp_prog, reg_both(dst), mask, reg, sc, shf, new_gpr);

	if (should_inc)
		wrp_mov(nfp_prog, reg_none(), reg_lm_inc(3));

	return 0;
}

static int
wrp_lmem_store(struct nfp_prog *nfp_prog, u8 src, u8 src_byte, s32 off,
	       unsigned int size, bool first, bool new_gpr, bool last, bool lm3,
	       bool needs_inc)
{
	bool should_inc = needs_inc && new_gpr && !last;
	u32 idx, dst_byte;
	enum shf_sc sc;
	swreg reg;
	int shf;
	u8 mask;

	if (WARN_ON_ONCE(src_byte + size > 4 || off % 4 + size > 4))
		return -EOPNOTSUPP;

	idx = off / 4;

	/* Move the entire word */
	if (size == 4) {
		wrp_mov(nfp_prog,
			should_inc ? reg_lm_inc(3) : reg_lm(lm3 ? 3 : 0, idx),
			reg_b(src));
		return 0;
	}

	if (WARN_ON_ONCE(lm3 && idx > RE_REG_LM_IDX_MAX))
		return -EOPNOTSUPP;

	dst_byte = off % 4;

	mask = (1 << size) - 1;
	mask <<= dst_byte;

	if (WARN_ON_ONCE(mask > 0xf))
		return -EOPNOTSUPP;

	shf = abs(src_byte - dst_byte) * 8;
	if (src_byte == dst_byte) {
		sc = SHF_SC_NONE;
	} else if (src_byte < dst_byte) {
		shf = 32 - shf;
		sc = SHF_SC_L_SHF;
	} else {
		sc = SHF_SC_R_SHF;
	}

	/* ld_field can address fewer indexes, if offset too large do RMW.
	 * Because we RMV twice we waste 2 cycles on unaligned 8 byte writes.
	 */
	if (idx <= RE_REG_LM_IDX_MAX) {
		reg = reg_lm(lm3 ? 3 : 0, idx);
	} else {
		reg = imm_a(nfp_prog);
		/* Only first and last LMEM locations are going to need RMW,
		 * the middle location will be overwritten fully.
		 */
		if (first || last)
			wrp_mov(nfp_prog, reg, reg_lm(0, idx));
	}

	emit_ld_field(nfp_prog, reg, mask, reg_b(src), sc, shf);

	if (new_gpr || last) {
		if (idx > RE_REG_LM_IDX_MAX)
			wrp_mov(nfp_prog, reg_lm(0, idx), reg);
		if (should_inc)
			wrp_mov(nfp_prog, reg_none(), reg_lm_inc(3));
	}

	return 0;
}

static int
mem_op_stack(struct nfp_prog *nfp_prog, struct nfp_insn_meta *meta,
	     unsigned int size, unsigned int ptr_off, u8 gpr, u8 ptr_gpr,
	     bool clr_gpr, lmem_step step)
{
	s32 off = nfp_prog->stack_frame_depth + meta->insn.off + ptr_off;
	bool first = true, narrow_ld, last;
	bool needs_inc = false;
	swreg stack_off_reg;
	u8 prev_gpr = 255;
	u32 gpr_byte = 0;
	bool lm3 = true;
	int ret;

	if (meta->ptr_not_const ||
	    meta->flags & FLAG_INSN_PTR_CALLER_STACK_FRAME) {
		/* Use of the last encountered ptr_off is OK, they all have
		 * the same alignment.  Depend on low bits of value being
		 * discarded when written to LMaddr register.
		 */
		stack_off_reg = ur_load_imm_any(nfp_prog, meta->insn.off,
						stack_imm(nfp_prog));

		emit_alu(nfp_prog, imm_b(nfp_prog),
			 reg_a(ptr_gpr), ALU_OP_ADD, stack_off_reg);

		needs_inc = true;
	} else if (off + size <= 64) {
		/* We can reach bottom 64B with LMaddr0 */
		lm3 = false;
	} else if (round_down(off, 32) == round_down(off + size - 1, 32)) {
		/* We have to set up a new pointer.  If we know the offset
		 * and the entire access falls into a single 32 byte aligned
		 * window we won't have to increment the LM pointer.
		 * The 32 byte alignment is imporant because offset is ORed in
		 * not added when doing *l$indexN[off].
		 */
		stack_off_reg = ur_load_imm_any(nfp_prog, round_down(off, 32),
						stack_imm(nfp_prog));
		emit_alu(nfp_prog, imm_b(nfp_prog),
			 stack_reg(nfp_prog), ALU_OP_ADD, stack_off_reg);

		off %= 32;
	} else {
		stack_off_reg = ur_load_imm_any(nfp_prog, round_down(off, 4),
						stack_imm(nfp_prog));

		emit_alu(nfp_prog, imm_b(nfp_prog),
			 stack_reg(nfp_prog), ALU_OP_ADD, stack_off_reg);

		needs_inc = true;
	}

	narrow_ld = clr_gpr && size < 8;

	if (lm3) {
		unsigned int nop_cnt;

		emit_csr_wr(nfp_prog, imm_b(nfp_prog), NFP_CSR_ACT_LM_ADDR3);
		/* For size < 4 one slot will be filled by zeroing of upper,
		 * but be careful, that zeroing could be eliminated by zext
		 * optimization.
		 */
		nop_cnt = narrow_ld && meta->flags & FLAG_INSN_DO_ZEXT ? 2 : 3;
		wrp_nops(nfp_prog, nop_cnt);
	}

<<<<<<< HEAD
	if (clr_gpr && size < 8)
=======
	if (narrow_ld)
>>>>>>> bb831786
		wrp_zext(nfp_prog, meta, gpr);

	while (size) {
		u32 slice_end;
		u8 slice_size;

		slice_size = min(size, 4 - gpr_byte);
		slice_end = min(off + slice_size, round_up(off + 1, 4));
		slice_size = slice_end - off;

		last = slice_size == size;

		if (needs_inc)
			off %= 4;

		ret = step(nfp_prog, gpr, gpr_byte, off, slice_size,
			   first, gpr != prev_gpr, last, lm3, needs_inc);
		if (ret)
			return ret;

		prev_gpr = gpr;
		first = false;

		gpr_byte += slice_size;
		if (gpr_byte >= 4) {
			gpr_byte -= 4;
			gpr++;
		}

		size -= slice_size;
		off += slice_size;
	}

	return 0;
}

static void
wrp_alu_imm(struct nfp_prog *nfp_prog, u8 dst, enum alu_op alu_op, u32 imm)
{
	swreg tmp_reg;

	if (alu_op == ALU_OP_AND) {
		if (!imm)
			wrp_immed(nfp_prog, reg_both(dst), 0);
		if (!imm || !~imm)
			return;
	}
	if (alu_op == ALU_OP_OR) {
		if (!~imm)
			wrp_immed(nfp_prog, reg_both(dst), ~0U);
		if (!imm || !~imm)
			return;
	}
	if (alu_op == ALU_OP_XOR) {
		if (!~imm)
			emit_alu(nfp_prog, reg_both(dst), reg_none(),
				 ALU_OP_NOT, reg_b(dst));
		if (!imm || !~imm)
			return;
	}

	tmp_reg = ur_load_imm_any(nfp_prog, imm, imm_b(nfp_prog));
	emit_alu(nfp_prog, reg_both(dst), reg_a(dst), alu_op, tmp_reg);
}

static int
wrp_alu64_imm(struct nfp_prog *nfp_prog, struct nfp_insn_meta *meta,
	      enum alu_op alu_op, bool skip)
{
	const struct bpf_insn *insn = &meta->insn;
	u64 imm = insn->imm; /* sign extend */

	if (skip) {
		meta->flags |= FLAG_INSN_SKIP_NOOP;
		return 0;
	}

	wrp_alu_imm(nfp_prog, insn->dst_reg * 2, alu_op, imm & ~0U);
	wrp_alu_imm(nfp_prog, insn->dst_reg * 2 + 1, alu_op, imm >> 32);

	return 0;
}

static int
wrp_alu64_reg(struct nfp_prog *nfp_prog, struct nfp_insn_meta *meta,
	      enum alu_op alu_op)
{
	u8 dst = meta->insn.dst_reg * 2, src = meta->insn.src_reg * 2;

	emit_alu(nfp_prog, reg_both(dst), reg_a(dst), alu_op, reg_b(src));
	emit_alu(nfp_prog, reg_both(dst + 1),
		 reg_a(dst + 1), alu_op, reg_b(src + 1));

	return 0;
}

static int
wrp_alu32_imm(struct nfp_prog *nfp_prog, struct nfp_insn_meta *meta,
	      enum alu_op alu_op)
{
	const struct bpf_insn *insn = &meta->insn;
	u8 dst = insn->dst_reg * 2;

	wrp_alu_imm(nfp_prog, dst, alu_op, insn->imm);
	wrp_zext(nfp_prog, meta, dst);

	return 0;
}

static int
wrp_alu32_reg(struct nfp_prog *nfp_prog, struct nfp_insn_meta *meta,
	      enum alu_op alu_op)
{
	u8 dst = meta->insn.dst_reg * 2, src = meta->insn.src_reg * 2;

	emit_alu(nfp_prog, reg_both(dst), reg_a(dst), alu_op, reg_b(src));
	wrp_zext(nfp_prog, meta, dst);

	return 0;
}

static void
wrp_test_reg_one(struct nfp_prog *nfp_prog, u8 dst, enum alu_op alu_op, u8 src,
		 enum br_mask br_mask, u16 off)
{
	emit_alu(nfp_prog, reg_none(), reg_a(dst), alu_op, reg_b(src));
	emit_br(nfp_prog, br_mask, off, 0);
}

static int
wrp_test_reg(struct nfp_prog *nfp_prog, struct nfp_insn_meta *meta,
	     enum alu_op alu_op, enum br_mask br_mask)
{
	const struct bpf_insn *insn = &meta->insn;

	wrp_test_reg_one(nfp_prog, insn->dst_reg * 2, alu_op,
			 insn->src_reg * 2, br_mask, insn->off);
	if (is_mbpf_jmp64(meta))
		wrp_test_reg_one(nfp_prog, insn->dst_reg * 2 + 1, alu_op,
				 insn->src_reg * 2 + 1, br_mask, insn->off);

	return 0;
}

static const struct jmp_code_map {
	enum br_mask br_mask;
	bool swap;
} jmp_code_map[] = {
	[BPF_JGT >> 4]	= { BR_BLO, true },
	[BPF_JGE >> 4]	= { BR_BHS, false },
	[BPF_JLT >> 4]	= { BR_BLO, false },
	[BPF_JLE >> 4]	= { BR_BHS, true },
	[BPF_JSGT >> 4]	= { BR_BLT, true },
	[BPF_JSGE >> 4]	= { BR_BGE, false },
	[BPF_JSLT >> 4]	= { BR_BLT, false },
	[BPF_JSLE >> 4]	= { BR_BGE, true },
};

static const struct jmp_code_map *nfp_jmp_code_get(struct nfp_insn_meta *meta)
{
	unsigned int op;

	op = BPF_OP(meta->insn.code) >> 4;
	/* br_mask of 0 is BR_BEQ which we don't use in jump code table */
	if (WARN_ONCE(op >= ARRAY_SIZE(jmp_code_map) ||
		      !jmp_code_map[op].br_mask,
		      "no code found for jump instruction"))
		return NULL;

	return &jmp_code_map[op];
}

static int cmp_imm(struct nfp_prog *nfp_prog, struct nfp_insn_meta *meta)
{
	const struct bpf_insn *insn = &meta->insn;
	u64 imm = insn->imm; /* sign extend */
	const struct jmp_code_map *code;
	enum alu_op alu_op, carry_op;
	u8 reg = insn->dst_reg * 2;
	swreg tmp_reg;

	code = nfp_jmp_code_get(meta);
	if (!code)
		return -EINVAL;

	alu_op = meta->jump_neg_op ? ALU_OP_ADD : ALU_OP_SUB;
	carry_op = meta->jump_neg_op ? ALU_OP_ADD_C : ALU_OP_SUB_C;

	tmp_reg = ur_load_imm_any(nfp_prog, imm & ~0U, imm_b(nfp_prog));
	if (!code->swap)
		emit_alu(nfp_prog, reg_none(), reg_a(reg), alu_op, tmp_reg);
	else
		emit_alu(nfp_prog, reg_none(), tmp_reg, alu_op, reg_a(reg));

	if (is_mbpf_jmp64(meta)) {
		tmp_reg = ur_load_imm_any(nfp_prog, imm >> 32, imm_b(nfp_prog));
		if (!code->swap)
			emit_alu(nfp_prog, reg_none(),
				 reg_a(reg + 1), carry_op, tmp_reg);
		else
			emit_alu(nfp_prog, reg_none(),
				 tmp_reg, carry_op, reg_a(reg + 1));
	}

	emit_br(nfp_prog, code->br_mask, insn->off, 0);

	return 0;
}

static int cmp_reg(struct nfp_prog *nfp_prog, struct nfp_insn_meta *meta)
{
	const struct bpf_insn *insn = &meta->insn;
	const struct jmp_code_map *code;
	u8 areg, breg;

	code = nfp_jmp_code_get(meta);
	if (!code)
		return -EINVAL;

	areg = insn->dst_reg * 2;
	breg = insn->src_reg * 2;

	if (code->swap) {
		areg ^= breg;
		breg ^= areg;
		areg ^= breg;
	}

	emit_alu(nfp_prog, reg_none(), reg_a(areg), ALU_OP_SUB, reg_b(breg));
	if (is_mbpf_jmp64(meta))
		emit_alu(nfp_prog, reg_none(),
			 reg_a(areg + 1), ALU_OP_SUB_C, reg_b(breg + 1));
	emit_br(nfp_prog, code->br_mask, insn->off, 0);

	return 0;
}

static void wrp_end32(struct nfp_prog *nfp_prog, swreg reg_in, u8 gpr_out)
{
	emit_ld_field(nfp_prog, reg_both(gpr_out), 0xf, reg_in,
		      SHF_SC_R_ROT, 8);
	emit_ld_field(nfp_prog, reg_both(gpr_out), 0x5, reg_a(gpr_out),
		      SHF_SC_R_ROT, 16);
}

static void
wrp_mul_u32(struct nfp_prog *nfp_prog, swreg dst_hi, swreg dst_lo, swreg lreg,
	    swreg rreg, bool gen_high_half)
{
	emit_mul(nfp_prog, lreg, MUL_TYPE_START, MUL_STEP_NONE, rreg);
	emit_mul(nfp_prog, lreg, MUL_TYPE_STEP_32x32, MUL_STEP_1, rreg);
	emit_mul(nfp_prog, lreg, MUL_TYPE_STEP_32x32, MUL_STEP_2, rreg);
	emit_mul(nfp_prog, lreg, MUL_TYPE_STEP_32x32, MUL_STEP_3, rreg);
	emit_mul(nfp_prog, lreg, MUL_TYPE_STEP_32x32, MUL_STEP_4, rreg);
	emit_mul(nfp_prog, dst_lo, MUL_TYPE_STEP_32x32, MUL_LAST, reg_none());
	if (gen_high_half)
		emit_mul(nfp_prog, dst_hi, MUL_TYPE_STEP_32x32, MUL_LAST_2,
			 reg_none());
	else
		wrp_immed(nfp_prog, dst_hi, 0);
}

static void
wrp_mul_u16(struct nfp_prog *nfp_prog, swreg dst_hi, swreg dst_lo, swreg lreg,
	    swreg rreg)
{
	emit_mul(nfp_prog, lreg, MUL_TYPE_START, MUL_STEP_NONE, rreg);
	emit_mul(nfp_prog, lreg, MUL_TYPE_STEP_16x16, MUL_STEP_1, rreg);
	emit_mul(nfp_prog, lreg, MUL_TYPE_STEP_16x16, MUL_STEP_2, rreg);
	emit_mul(nfp_prog, dst_lo, MUL_TYPE_STEP_16x16, MUL_LAST, reg_none());
}

static int
wrp_mul(struct nfp_prog *nfp_prog, struct nfp_insn_meta *meta,
	bool gen_high_half, bool ropnd_from_reg)
{
	swreg multiplier, multiplicand, dst_hi, dst_lo;
	const struct bpf_insn *insn = &meta->insn;
	u32 lopnd_max, ropnd_max;
	u8 dst_reg;

	dst_reg = insn->dst_reg;
	multiplicand = reg_a(dst_reg * 2);
	dst_hi = reg_both(dst_reg * 2 + 1);
	dst_lo = reg_both(dst_reg * 2);
	lopnd_max = meta->umax_dst;
	if (ropnd_from_reg) {
		multiplier = reg_b(insn->src_reg * 2);
		ropnd_max = meta->umax_src;
	} else {
		u32 imm = insn->imm;

		multiplier = ur_load_imm_any(nfp_prog, imm, imm_b(nfp_prog));
		ropnd_max = imm;
	}
	if (lopnd_max > U16_MAX || ropnd_max > U16_MAX)
		wrp_mul_u32(nfp_prog, dst_hi, dst_lo, multiplicand, multiplier,
			    gen_high_half);
	else
		wrp_mul_u16(nfp_prog, dst_hi, dst_lo, multiplicand, multiplier);

	return 0;
}

static int wrp_div_imm(struct nfp_prog *nfp_prog, u8 dst, u64 imm)
{
	swreg dst_both = reg_both(dst), dst_a = reg_a(dst), dst_b = reg_a(dst);
	struct reciprocal_value_adv rvalue;
	u8 pre_shift, exp;
	swreg magic;

	if (imm > U32_MAX) {
		wrp_immed(nfp_prog, dst_both, 0);
		return 0;
	}

	/* NOTE: because we are using "reciprocal_value_adv" which doesn't
	 * support "divisor > (1u << 31)", we need to JIT separate NFP sequence
	 * to handle such case which actually equals to the result of unsigned
	 * comparison "dst >= imm" which could be calculated using the following
	 * NFP sequence:
	 *
	 *  alu[--, dst, -, imm]
	 *  immed[imm, 0]
	 *  alu[dst, imm, +carry, 0]
	 *
	 */
	if (imm > 1U << 31) {
		swreg tmp_b = ur_load_imm_any(nfp_prog, imm, imm_b(nfp_prog));

		emit_alu(nfp_prog, reg_none(), dst_a, ALU_OP_SUB, tmp_b);
		wrp_immed(nfp_prog, imm_a(nfp_prog), 0);
		emit_alu(nfp_prog, dst_both, imm_a(nfp_prog), ALU_OP_ADD_C,
			 reg_imm(0));
		return 0;
	}

	rvalue = reciprocal_value_adv(imm, 32);
	exp = rvalue.exp;
	if (rvalue.is_wide_m && !(imm & 1)) {
		pre_shift = fls(imm & -imm) - 1;
		rvalue = reciprocal_value_adv(imm >> pre_shift, 32 - pre_shift);
	} else {
		pre_shift = 0;
	}
	magic = ur_load_imm_any(nfp_prog, rvalue.m, imm_b(nfp_prog));
	if (imm == 1U << exp) {
		emit_shf(nfp_prog, dst_both, reg_none(), SHF_OP_NONE, dst_b,
			 SHF_SC_R_SHF, exp);
	} else if (rvalue.is_wide_m) {
		wrp_mul_u32(nfp_prog, imm_both(nfp_prog), reg_none(), dst_a,
			    magic, true);
		emit_alu(nfp_prog, dst_both, dst_a, ALU_OP_SUB,
			 imm_b(nfp_prog));
		emit_shf(nfp_prog, dst_both, reg_none(), SHF_OP_NONE, dst_b,
			 SHF_SC_R_SHF, 1);
		emit_alu(nfp_prog, dst_both, dst_a, ALU_OP_ADD,
			 imm_b(nfp_prog));
		emit_shf(nfp_prog, dst_both, reg_none(), SHF_OP_NONE, dst_b,
			 SHF_SC_R_SHF, rvalue.sh - 1);
	} else {
		if (pre_shift)
			emit_shf(nfp_prog, dst_both, reg_none(), SHF_OP_NONE,
				 dst_b, SHF_SC_R_SHF, pre_shift);
		wrp_mul_u32(nfp_prog, dst_both, reg_none(), dst_a, magic, true);
		emit_shf(nfp_prog, dst_both, reg_none(), SHF_OP_NONE,
			 dst_b, SHF_SC_R_SHF, rvalue.sh);
	}

	return 0;
}

static int adjust_head(struct nfp_prog *nfp_prog, struct nfp_insn_meta *meta)
{
	swreg tmp = imm_a(nfp_prog), tmp_len = imm_b(nfp_prog);
	struct nfp_bpf_cap_adjust_head *adjust_head;
	u32 ret_einval, end;

	adjust_head = &nfp_prog->bpf->adjust_head;

	/* Optimized version - 5 vs 14 cycles */
	if (nfp_prog->adjust_head_location != UINT_MAX) {
		if (WARN_ON_ONCE(nfp_prog->adjust_head_location != meta->n))
			return -EINVAL;

		emit_alu(nfp_prog, pptr_reg(nfp_prog),
			 reg_a(2 * 2), ALU_OP_ADD, pptr_reg(nfp_prog));
		emit_alu(nfp_prog, plen_reg(nfp_prog),
			 plen_reg(nfp_prog), ALU_OP_SUB, reg_a(2 * 2));
		emit_alu(nfp_prog, pv_len(nfp_prog),
			 pv_len(nfp_prog), ALU_OP_SUB, reg_a(2 * 2));

		wrp_immed(nfp_prog, reg_both(0), 0);
		wrp_immed(nfp_prog, reg_both(1), 0);

		/* TODO: when adjust head is guaranteed to succeed we can
		 * also eliminate the following if (r0 == 0) branch.
		 */

		return 0;
	}

	ret_einval = nfp_prog_current_offset(nfp_prog) + 14;
	end = ret_einval + 2;

	/* We need to use a temp because offset is just a part of the pkt ptr */
	emit_alu(nfp_prog, tmp,
		 reg_a(2 * 2), ALU_OP_ADD_2B, pptr_reg(nfp_prog));

	/* Validate result will fit within FW datapath constraints */
	emit_alu(nfp_prog, reg_none(),
		 tmp, ALU_OP_SUB, reg_imm(adjust_head->off_min));
	emit_br(nfp_prog, BR_BLO, ret_einval, 0);
	emit_alu(nfp_prog, reg_none(),
		 reg_imm(adjust_head->off_max), ALU_OP_SUB, tmp);
	emit_br(nfp_prog, BR_BLO, ret_einval, 0);

	/* Validate the length is at least ETH_HLEN */
	emit_alu(nfp_prog, tmp_len,
		 plen_reg(nfp_prog), ALU_OP_SUB, reg_a(2 * 2));
	emit_alu(nfp_prog, reg_none(),
		 tmp_len, ALU_OP_SUB, reg_imm(ETH_HLEN));
	emit_br(nfp_prog, BR_BMI, ret_einval, 0);

	/* Load the ret code */
	wrp_immed(nfp_prog, reg_both(0), 0);
	wrp_immed(nfp_prog, reg_both(1), 0);

	/* Modify the packet metadata */
	emit_ld_field(nfp_prog, pptr_reg(nfp_prog), 0x3, tmp, SHF_SC_NONE, 0);

	/* Skip over the -EINVAL ret code (defer 2) */
	emit_br(nfp_prog, BR_UNC, end, 2);

	emit_alu(nfp_prog, plen_reg(nfp_prog),
		 plen_reg(nfp_prog), ALU_OP_SUB, reg_a(2 * 2));
	emit_alu(nfp_prog, pv_len(nfp_prog),
		 pv_len(nfp_prog), ALU_OP_SUB, reg_a(2 * 2));

	/* return -EINVAL target */
	if (!nfp_prog_confirm_current_offset(nfp_prog, ret_einval))
		return -EINVAL;

	wrp_immed(nfp_prog, reg_both(0), -22);
	wrp_immed(nfp_prog, reg_both(1), ~0);

	if (!nfp_prog_confirm_current_offset(nfp_prog, end))
		return -EINVAL;

	return 0;
}

static int adjust_tail(struct nfp_prog *nfp_prog, struct nfp_insn_meta *meta)
{
	u32 ret_einval, end;
	swreg plen, delta;

	BUILD_BUG_ON(plen_reg(nfp_prog) != reg_b(STATIC_REG_PKT_LEN));

	plen = imm_a(nfp_prog);
	delta = reg_a(2 * 2);

	ret_einval = nfp_prog_current_offset(nfp_prog) + 9;
	end = nfp_prog_current_offset(nfp_prog) + 11;

	/* Calculate resulting length */
	emit_alu(nfp_prog, plen, plen_reg(nfp_prog), ALU_OP_ADD, delta);
	/* delta == 0 is not allowed by the kernel, add must overflow to make
	 * length smaller.
	 */
	emit_br(nfp_prog, BR_BCC, ret_einval, 0);

	/* if (new_len < 14) then -EINVAL */
	emit_alu(nfp_prog, reg_none(), plen, ALU_OP_SUB, reg_imm(ETH_HLEN));
	emit_br(nfp_prog, BR_BMI, ret_einval, 0);

	emit_alu(nfp_prog, plen_reg(nfp_prog),
		 plen_reg(nfp_prog), ALU_OP_ADD, delta);
	emit_alu(nfp_prog, pv_len(nfp_prog),
		 pv_len(nfp_prog), ALU_OP_ADD, delta);

	emit_br(nfp_prog, BR_UNC, end, 2);
	wrp_immed(nfp_prog, reg_both(0), 0);
	wrp_immed(nfp_prog, reg_both(1), 0);

	if (!nfp_prog_confirm_current_offset(nfp_prog, ret_einval))
		return -EINVAL;

	wrp_immed(nfp_prog, reg_both(0), -22);
	wrp_immed(nfp_prog, reg_both(1), ~0);

	if (!nfp_prog_confirm_current_offset(nfp_prog, end))
		return -EINVAL;

	return 0;
}

static int
map_call_stack_common(struct nfp_prog *nfp_prog, struct nfp_insn_meta *meta)
{
	bool load_lm_ptr;
	u32 ret_tgt;
	s64 lm_off;

	/* We only have to reload LM0 if the key is not at start of stack */
	lm_off = nfp_prog->stack_frame_depth;
	lm_off += meta->arg2.reg.var_off.value + meta->arg2.reg.off;
	load_lm_ptr = meta->arg2.var_off || lm_off;

	/* Set LM0 to start of key */
	if (load_lm_ptr)
		emit_csr_wr(nfp_prog, reg_b(2 * 2), NFP_CSR_ACT_LM_ADDR0);
	if (meta->func_id == BPF_FUNC_map_update_elem)
		emit_csr_wr(nfp_prog, reg_b(3 * 2), NFP_CSR_ACT_LM_ADDR2);

	emit_br_relo(nfp_prog, BR_UNC, BR_OFF_RELO + meta->func_id,
		     2, RELO_BR_HELPER);
	ret_tgt = nfp_prog_current_offset(nfp_prog) + 2;

	/* Load map ID into A0 */
	wrp_mov(nfp_prog, reg_a(0), reg_a(2));

	/* Load the return address into B0 */
	wrp_immed_relo(nfp_prog, reg_b(0), ret_tgt, RELO_IMMED_REL);

	if (!nfp_prog_confirm_current_offset(nfp_prog, ret_tgt))
		return -EINVAL;

	/* Reset the LM0 pointer */
	if (!load_lm_ptr)
		return 0;

	emit_csr_wr(nfp_prog, stack_reg(nfp_prog), NFP_CSR_ACT_LM_ADDR0);
	wrp_nops(nfp_prog, 3);

	return 0;
}

static int
nfp_get_prandom_u32(struct nfp_prog *nfp_prog, struct nfp_insn_meta *meta)
{
	__emit_csr_rd(nfp_prog, NFP_CSR_PSEUDO_RND_NUM);
	/* CSR value is read in following immed[gpr, 0] */
	emit_immed(nfp_prog, reg_both(0), 0,
		   IMMED_WIDTH_ALL, false, IMMED_SHIFT_0B);
	emit_immed(nfp_prog, reg_both(1), 0,
		   IMMED_WIDTH_ALL, false, IMMED_SHIFT_0B);
	return 0;
}

static int
nfp_perf_event_output(struct nfp_prog *nfp_prog, struct nfp_insn_meta *meta)
{
	swreg ptr_type;
	u32 ret_tgt;

	ptr_type = ur_load_imm_any(nfp_prog, meta->arg1.type, imm_a(nfp_prog));

	ret_tgt = nfp_prog_current_offset(nfp_prog) + 3;

	emit_br_relo(nfp_prog, BR_UNC, BR_OFF_RELO + meta->func_id,
		     2, RELO_BR_HELPER);

	/* Load ptr type into A1 */
	wrp_mov(nfp_prog, reg_a(1), ptr_type);

	/* Load the return address into B0 */
	wrp_immed_relo(nfp_prog, reg_b(0), ret_tgt, RELO_IMMED_REL);

	if (!nfp_prog_confirm_current_offset(nfp_prog, ret_tgt))
		return -EINVAL;

	return 0;
}

static int
nfp_queue_select(struct nfp_prog *nfp_prog, struct nfp_insn_meta *meta)
{
	u32 jmp_tgt;

	jmp_tgt = nfp_prog_current_offset(nfp_prog) + 5;

	/* Make sure the queue id fits into FW field */
	emit_alu(nfp_prog, reg_none(), reg_a(meta->insn.src_reg * 2),
		 ALU_OP_AND_NOT_B, reg_imm(0xff));
	emit_br(nfp_prog, BR_BEQ, jmp_tgt, 2);

	/* Set the 'queue selected' bit and the queue value */
	emit_shf(nfp_prog, pv_qsel_set(nfp_prog),
		 pv_qsel_set(nfp_prog), SHF_OP_OR, reg_imm(1),
		 SHF_SC_L_SHF, PKT_VEL_QSEL_SET_BIT);
	emit_ld_field(nfp_prog,
		      pv_qsel_val(nfp_prog), 0x1, reg_b(meta->insn.src_reg * 2),
		      SHF_SC_NONE, 0);
	/* Delay slots end here, we will jump over next instruction if queue
	 * value fits into the field.
	 */
	emit_ld_field(nfp_prog,
		      pv_qsel_val(nfp_prog), 0x1, reg_imm(NFP_NET_RXR_MAX),
		      SHF_SC_NONE, 0);

	if (!nfp_prog_confirm_current_offset(nfp_prog, jmp_tgt))
		return -EINVAL;

	return 0;
}

/* --- Callbacks --- */
static int mov_reg64(struct nfp_prog *nfp_prog, struct nfp_insn_meta *meta)
{
	const struct bpf_insn *insn = &meta->insn;
	u8 dst = insn->dst_reg * 2;
	u8 src = insn->src_reg * 2;

	if (insn->src_reg == BPF_REG_10) {
		swreg stack_depth_reg;

		stack_depth_reg = ur_load_imm_any(nfp_prog,
						  nfp_prog->stack_frame_depth,
						  stack_imm(nfp_prog));
		emit_alu(nfp_prog, reg_both(dst), stack_reg(nfp_prog),
			 ALU_OP_ADD, stack_depth_reg);
		wrp_immed(nfp_prog, reg_both(dst + 1), 0);
	} else {
		wrp_reg_mov(nfp_prog, dst, src);
		wrp_reg_mov(nfp_prog, dst + 1, src + 1);
	}

	return 0;
}

static int mov_imm64(struct nfp_prog *nfp_prog, struct nfp_insn_meta *meta)
{
	u64 imm = meta->insn.imm; /* sign extend */

	wrp_immed(nfp_prog, reg_both(meta->insn.dst_reg * 2), imm & ~0U);
	wrp_immed(nfp_prog, reg_both(meta->insn.dst_reg * 2 + 1), imm >> 32);

	return 0;
}

static int xor_reg64(struct nfp_prog *nfp_prog, struct nfp_insn_meta *meta)
{
	return wrp_alu64_reg(nfp_prog, meta, ALU_OP_XOR);
}

static int xor_imm64(struct nfp_prog *nfp_prog, struct nfp_insn_meta *meta)
{
	return wrp_alu64_imm(nfp_prog, meta, ALU_OP_XOR, !meta->insn.imm);
}

static int and_reg64(struct nfp_prog *nfp_prog, struct nfp_insn_meta *meta)
{
	return wrp_alu64_reg(nfp_prog, meta, ALU_OP_AND);
}

static int and_imm64(struct nfp_prog *nfp_prog, struct nfp_insn_meta *meta)
{
	return wrp_alu64_imm(nfp_prog, meta, ALU_OP_AND, !~meta->insn.imm);
}

static int or_reg64(struct nfp_prog *nfp_prog, struct nfp_insn_meta *meta)
{
	return wrp_alu64_reg(nfp_prog, meta, ALU_OP_OR);
}

static int or_imm64(struct nfp_prog *nfp_prog, struct nfp_insn_meta *meta)
{
	return wrp_alu64_imm(nfp_prog, meta, ALU_OP_OR, !meta->insn.imm);
}

static int add_reg64(struct nfp_prog *nfp_prog, struct nfp_insn_meta *meta)
{
	const struct bpf_insn *insn = &meta->insn;

	emit_alu(nfp_prog, reg_both(insn->dst_reg * 2),
		 reg_a(insn->dst_reg * 2), ALU_OP_ADD,
		 reg_b(insn->src_reg * 2));
	emit_alu(nfp_prog, reg_both(insn->dst_reg * 2 + 1),
		 reg_a(insn->dst_reg * 2 + 1), ALU_OP_ADD_C,
		 reg_b(insn->src_reg * 2 + 1));

	return 0;
}

static int add_imm64(struct nfp_prog *nfp_prog, struct nfp_insn_meta *meta)
{
	const struct bpf_insn *insn = &meta->insn;
	u64 imm = insn->imm; /* sign extend */

	wrp_alu_imm(nfp_prog, insn->dst_reg * 2, ALU_OP_ADD, imm & ~0U);
	wrp_alu_imm(nfp_prog, insn->dst_reg * 2 + 1, ALU_OP_ADD_C, imm >> 32);

	return 0;
}

static int sub_reg64(struct nfp_prog *nfp_prog, struct nfp_insn_meta *meta)
{
	const struct bpf_insn *insn = &meta->insn;

	emit_alu(nfp_prog, reg_both(insn->dst_reg * 2),
		 reg_a(insn->dst_reg * 2), ALU_OP_SUB,
		 reg_b(insn->src_reg * 2));
	emit_alu(nfp_prog, reg_both(insn->dst_reg * 2 + 1),
		 reg_a(insn->dst_reg * 2 + 1), ALU_OP_SUB_C,
		 reg_b(insn->src_reg * 2 + 1));

	return 0;
}

static int sub_imm64(struct nfp_prog *nfp_prog, struct nfp_insn_meta *meta)
{
	const struct bpf_insn *insn = &meta->insn;
	u64 imm = insn->imm; /* sign extend */

	wrp_alu_imm(nfp_prog, insn->dst_reg * 2, ALU_OP_SUB, imm & ~0U);
	wrp_alu_imm(nfp_prog, insn->dst_reg * 2 + 1, ALU_OP_SUB_C, imm >> 32);

	return 0;
}

static int mul_reg64(struct nfp_prog *nfp_prog, struct nfp_insn_meta *meta)
{
	return wrp_mul(nfp_prog, meta, true, true);
}

static int mul_imm64(struct nfp_prog *nfp_prog, struct nfp_insn_meta *meta)
{
	return wrp_mul(nfp_prog, meta, true, false);
}

static int div_imm64(struct nfp_prog *nfp_prog, struct nfp_insn_meta *meta)
{
	const struct bpf_insn *insn = &meta->insn;

	return wrp_div_imm(nfp_prog, insn->dst_reg * 2, insn->imm);
}

static int div_reg64(struct nfp_prog *nfp_prog, struct nfp_insn_meta *meta)
{
	/* NOTE: verifier hook has rejected cases for which verifier doesn't
	 * know whether the source operand is constant or not.
	 */
	return wrp_div_imm(nfp_prog, meta->insn.dst_reg * 2, meta->umin_src);
}

static int neg_reg64(struct nfp_prog *nfp_prog, struct nfp_insn_meta *meta)
{
	const struct bpf_insn *insn = &meta->insn;

	emit_alu(nfp_prog, reg_both(insn->dst_reg * 2), reg_imm(0),
		 ALU_OP_SUB, reg_b(insn->dst_reg * 2));
	emit_alu(nfp_prog, reg_both(insn->dst_reg * 2 + 1), reg_imm(0),
		 ALU_OP_SUB_C, reg_b(insn->dst_reg * 2 + 1));

	return 0;
}

/* Pseudo code:
 *   if shift_amt >= 32
 *     dst_high = dst_low << shift_amt[4:0]
 *     dst_low = 0;
 *   else
 *     dst_high = (dst_high, dst_low) >> (32 - shift_amt)
 *     dst_low = dst_low << shift_amt
 *
 * The indirect shift will use the same logic at runtime.
 */
static int __shl_imm64(struct nfp_prog *nfp_prog, u8 dst, u8 shift_amt)
{
	if (!shift_amt)
		return 0;

	if (shift_amt < 32) {
		emit_shf(nfp_prog, reg_both(dst + 1), reg_a(dst + 1),
			 SHF_OP_NONE, reg_b(dst), SHF_SC_R_DSHF,
			 32 - shift_amt);
		emit_shf(nfp_prog, reg_both(dst), reg_none(), SHF_OP_NONE,
			 reg_b(dst), SHF_SC_L_SHF, shift_amt);
	} else if (shift_amt == 32) {
		wrp_reg_mov(nfp_prog, dst + 1, dst);
		wrp_immed(nfp_prog, reg_both(dst), 0);
	} else if (shift_amt > 32) {
		emit_shf(nfp_prog, reg_both(dst + 1), reg_none(), SHF_OP_NONE,
			 reg_b(dst), SHF_SC_L_SHF, shift_amt - 32);
		wrp_immed(nfp_prog, reg_both(dst), 0);
	}

	return 0;
}

static int shl_imm64(struct nfp_prog *nfp_prog, struct nfp_insn_meta *meta)
{
	const struct bpf_insn *insn = &meta->insn;
	u8 dst = insn->dst_reg * 2;

	return __shl_imm64(nfp_prog, dst, insn->imm);
}

static void shl_reg64_lt32_high(struct nfp_prog *nfp_prog, u8 dst, u8 src)
{
	emit_alu(nfp_prog, imm_both(nfp_prog), reg_imm(32), ALU_OP_SUB,
		 reg_b(src));
	emit_alu(nfp_prog, reg_none(), imm_a(nfp_prog), ALU_OP_OR, reg_imm(0));
	emit_shf_indir(nfp_prog, reg_both(dst + 1), reg_a(dst + 1), SHF_OP_NONE,
		       reg_b(dst), SHF_SC_R_DSHF);
}

/* NOTE: for indirect left shift, HIGH part should be calculated first. */
static void shl_reg64_lt32_low(struct nfp_prog *nfp_prog, u8 dst, u8 src)
{
	emit_alu(nfp_prog, reg_none(), reg_a(src), ALU_OP_OR, reg_imm(0));
	emit_shf_indir(nfp_prog, reg_both(dst), reg_none(), SHF_OP_NONE,
		       reg_b(dst), SHF_SC_L_SHF);
}

static void shl_reg64_lt32(struct nfp_prog *nfp_prog, u8 dst, u8 src)
{
	shl_reg64_lt32_high(nfp_prog, dst, src);
	shl_reg64_lt32_low(nfp_prog, dst, src);
}

static void shl_reg64_ge32(struct nfp_prog *nfp_prog, u8 dst, u8 src)
{
	emit_alu(nfp_prog, reg_none(), reg_a(src), ALU_OP_OR, reg_imm(0));
	emit_shf_indir(nfp_prog, reg_both(dst + 1), reg_none(), SHF_OP_NONE,
		       reg_b(dst), SHF_SC_L_SHF);
	wrp_immed(nfp_prog, reg_both(dst), 0);
}

static int shl_reg64(struct nfp_prog *nfp_prog, struct nfp_insn_meta *meta)
{
	const struct bpf_insn *insn = &meta->insn;
	u64 umin, umax;
	u8 dst, src;

	dst = insn->dst_reg * 2;
	umin = meta->umin_src;
	umax = meta->umax_src;
	if (umin == umax)
		return __shl_imm64(nfp_prog, dst, umin);

	src = insn->src_reg * 2;
	if (umax < 32) {
		shl_reg64_lt32(nfp_prog, dst, src);
	} else if (umin >= 32) {
		shl_reg64_ge32(nfp_prog, dst, src);
	} else {
		/* Generate different instruction sequences depending on runtime
		 * value of shift amount.
		 */
		u16 label_ge32, label_end;

		label_ge32 = nfp_prog_current_offset(nfp_prog) + 7;
		emit_br_bset(nfp_prog, reg_a(src), 5, label_ge32, 0);

		shl_reg64_lt32_high(nfp_prog, dst, src);
		label_end = nfp_prog_current_offset(nfp_prog) + 6;
		emit_br(nfp_prog, BR_UNC, label_end, 2);
		/* shl_reg64_lt32_low packed in delay slot. */
		shl_reg64_lt32_low(nfp_prog, dst, src);

		if (!nfp_prog_confirm_current_offset(nfp_prog, label_ge32))
			return -EINVAL;
		shl_reg64_ge32(nfp_prog, dst, src);

		if (!nfp_prog_confirm_current_offset(nfp_prog, label_end))
			return -EINVAL;
	}

	return 0;
}

/* Pseudo code:
 *   if shift_amt >= 32
 *     dst_high = 0;
 *     dst_low = dst_high >> shift_amt[4:0]
 *   else
 *     dst_high = dst_high >> shift_amt
 *     dst_low = (dst_high, dst_low) >> shift_amt
 *
 * The indirect shift will use the same logic at runtime.
 */
static int __shr_imm64(struct nfp_prog *nfp_prog, u8 dst, u8 shift_amt)
{
	if (!shift_amt)
		return 0;

	if (shift_amt < 32) {
		emit_shf(nfp_prog, reg_both(dst), reg_a(dst + 1), SHF_OP_NONE,
			 reg_b(dst), SHF_SC_R_DSHF, shift_amt);
		emit_shf(nfp_prog, reg_both(dst + 1), reg_none(), SHF_OP_NONE,
			 reg_b(dst + 1), SHF_SC_R_SHF, shift_amt);
	} else if (shift_amt == 32) {
		wrp_reg_mov(nfp_prog, dst, dst + 1);
		wrp_immed(nfp_prog, reg_both(dst + 1), 0);
	} else if (shift_amt > 32) {
		emit_shf(nfp_prog, reg_both(dst), reg_none(), SHF_OP_NONE,
			 reg_b(dst + 1), SHF_SC_R_SHF, shift_amt - 32);
		wrp_immed(nfp_prog, reg_both(dst + 1), 0);
	}

	return 0;
}

static int shr_imm64(struct nfp_prog *nfp_prog, struct nfp_insn_meta *meta)
{
	const struct bpf_insn *insn = &meta->insn;
	u8 dst = insn->dst_reg * 2;

	return __shr_imm64(nfp_prog, dst, insn->imm);
}

/* NOTE: for indirect right shift, LOW part should be calculated first. */
static void shr_reg64_lt32_high(struct nfp_prog *nfp_prog, u8 dst, u8 src)
{
	emit_alu(nfp_prog, reg_none(), reg_a(src), ALU_OP_OR, reg_imm(0));
	emit_shf_indir(nfp_prog, reg_both(dst + 1), reg_none(), SHF_OP_NONE,
		       reg_b(dst + 1), SHF_SC_R_SHF);
}

static void shr_reg64_lt32_low(struct nfp_prog *nfp_prog, u8 dst, u8 src)
{
	emit_alu(nfp_prog, reg_none(), reg_a(src), ALU_OP_OR, reg_imm(0));
	emit_shf_indir(nfp_prog, reg_both(dst), reg_a(dst + 1), SHF_OP_NONE,
		       reg_b(dst), SHF_SC_R_DSHF);
}

static void shr_reg64_lt32(struct nfp_prog *nfp_prog, u8 dst, u8 src)
{
	shr_reg64_lt32_low(nfp_prog, dst, src);
	shr_reg64_lt32_high(nfp_prog, dst, src);
}

static void shr_reg64_ge32(struct nfp_prog *nfp_prog, u8 dst, u8 src)
{
	emit_alu(nfp_prog, reg_none(), reg_a(src), ALU_OP_OR, reg_imm(0));
	emit_shf_indir(nfp_prog, reg_both(dst), reg_none(), SHF_OP_NONE,
		       reg_b(dst + 1), SHF_SC_R_SHF);
	wrp_immed(nfp_prog, reg_both(dst + 1), 0);
}

static int shr_reg64(struct nfp_prog *nfp_prog, struct nfp_insn_meta *meta)
{
	const struct bpf_insn *insn = &meta->insn;
	u64 umin, umax;
	u8 dst, src;

	dst = insn->dst_reg * 2;
	umin = meta->umin_src;
	umax = meta->umax_src;
	if (umin == umax)
		return __shr_imm64(nfp_prog, dst, umin);

	src = insn->src_reg * 2;
	if (umax < 32) {
		shr_reg64_lt32(nfp_prog, dst, src);
	} else if (umin >= 32) {
		shr_reg64_ge32(nfp_prog, dst, src);
	} else {
		/* Generate different instruction sequences depending on runtime
		 * value of shift amount.
		 */
		u16 label_ge32, label_end;

		label_ge32 = nfp_prog_current_offset(nfp_prog) + 6;
		emit_br_bset(nfp_prog, reg_a(src), 5, label_ge32, 0);
		shr_reg64_lt32_low(nfp_prog, dst, src);
		label_end = nfp_prog_current_offset(nfp_prog) + 6;
		emit_br(nfp_prog, BR_UNC, label_end, 2);
		/* shr_reg64_lt32_high packed in delay slot. */
		shr_reg64_lt32_high(nfp_prog, dst, src);

		if (!nfp_prog_confirm_current_offset(nfp_prog, label_ge32))
			return -EINVAL;
		shr_reg64_ge32(nfp_prog, dst, src);

		if (!nfp_prog_confirm_current_offset(nfp_prog, label_end))
			return -EINVAL;
	}

	return 0;
}

/* Code logic is the same as __shr_imm64 except ashr requires signedness bit
 * told through PREV_ALU result.
 */
static int __ashr_imm64(struct nfp_prog *nfp_prog, u8 dst, u8 shift_amt)
{
	if (!shift_amt)
		return 0;

	if (shift_amt < 32) {
		emit_shf(nfp_prog, reg_both(dst), reg_a(dst + 1), SHF_OP_NONE,
			 reg_b(dst), SHF_SC_R_DSHF, shift_amt);
		/* Set signedness bit. */
		emit_alu(nfp_prog, reg_none(), reg_a(dst + 1), ALU_OP_OR,
			 reg_imm(0));
		emit_shf(nfp_prog, reg_both(dst + 1), reg_none(), SHF_OP_ASHR,
			 reg_b(dst + 1), SHF_SC_R_SHF, shift_amt);
	} else if (shift_amt == 32) {
		/* NOTE: this also helps setting signedness bit. */
		wrp_reg_mov(nfp_prog, dst, dst + 1);
		emit_shf(nfp_prog, reg_both(dst + 1), reg_none(), SHF_OP_ASHR,
			 reg_b(dst + 1), SHF_SC_R_SHF, 31);
	} else if (shift_amt > 32) {
		emit_alu(nfp_prog, reg_none(), reg_a(dst + 1), ALU_OP_OR,
			 reg_imm(0));
		emit_shf(nfp_prog, reg_both(dst), reg_none(), SHF_OP_ASHR,
			 reg_b(dst + 1), SHF_SC_R_SHF, shift_amt - 32);
		emit_shf(nfp_prog, reg_both(dst + 1), reg_none(), SHF_OP_ASHR,
			 reg_b(dst + 1), SHF_SC_R_SHF, 31);
	}

	return 0;
}

static int ashr_imm64(struct nfp_prog *nfp_prog, struct nfp_insn_meta *meta)
{
	const struct bpf_insn *insn = &meta->insn;
	u8 dst = insn->dst_reg * 2;

	return __ashr_imm64(nfp_prog, dst, insn->imm);
}

static void ashr_reg64_lt32_high(struct nfp_prog *nfp_prog, u8 dst, u8 src)
{
	/* NOTE: the first insn will set both indirect shift amount (source A)
	 * and signedness bit (MSB of result).
	 */
	emit_alu(nfp_prog, reg_none(), reg_a(src), ALU_OP_OR, reg_b(dst + 1));
	emit_shf_indir(nfp_prog, reg_both(dst + 1), reg_none(), SHF_OP_ASHR,
		       reg_b(dst + 1), SHF_SC_R_SHF);
}

static void ashr_reg64_lt32_low(struct nfp_prog *nfp_prog, u8 dst, u8 src)
{
	/* NOTE: it is the same as logic shift because we don't need to shift in
	 * signedness bit when the shift amount is less than 32.
	 */
	return shr_reg64_lt32_low(nfp_prog, dst, src);
}

static void ashr_reg64_lt32(struct nfp_prog *nfp_prog, u8 dst, u8 src)
{
	ashr_reg64_lt32_low(nfp_prog, dst, src);
	ashr_reg64_lt32_high(nfp_prog, dst, src);
}

static void ashr_reg64_ge32(struct nfp_prog *nfp_prog, u8 dst, u8 src)
{
	emit_alu(nfp_prog, reg_none(), reg_a(src), ALU_OP_OR, reg_b(dst + 1));
	emit_shf_indir(nfp_prog, reg_both(dst), reg_none(), SHF_OP_ASHR,
		       reg_b(dst + 1), SHF_SC_R_SHF);
	emit_shf(nfp_prog, reg_both(dst + 1), reg_none(), SHF_OP_ASHR,
		 reg_b(dst + 1), SHF_SC_R_SHF, 31);
}

/* Like ashr_imm64, but need to use indirect shift. */
static int ashr_reg64(struct nfp_prog *nfp_prog, struct nfp_insn_meta *meta)
{
	const struct bpf_insn *insn = &meta->insn;
	u64 umin, umax;
	u8 dst, src;

	dst = insn->dst_reg * 2;
	umin = meta->umin_src;
	umax = meta->umax_src;
	if (umin == umax)
		return __ashr_imm64(nfp_prog, dst, umin);

	src = insn->src_reg * 2;
	if (umax < 32) {
		ashr_reg64_lt32(nfp_prog, dst, src);
	} else if (umin >= 32) {
		ashr_reg64_ge32(nfp_prog, dst, src);
	} else {
		u16 label_ge32, label_end;

		label_ge32 = nfp_prog_current_offset(nfp_prog) + 6;
		emit_br_bset(nfp_prog, reg_a(src), 5, label_ge32, 0);
		ashr_reg64_lt32_low(nfp_prog, dst, src);
		label_end = nfp_prog_current_offset(nfp_prog) + 6;
		emit_br(nfp_prog, BR_UNC, label_end, 2);
		/* ashr_reg64_lt32_high packed in delay slot. */
		ashr_reg64_lt32_high(nfp_prog, dst, src);

		if (!nfp_prog_confirm_current_offset(nfp_prog, label_ge32))
			return -EINVAL;
		ashr_reg64_ge32(nfp_prog, dst, src);

		if (!nfp_prog_confirm_current_offset(nfp_prog, label_end))
			return -EINVAL;
	}

	return 0;
}

static int mov_reg(struct nfp_prog *nfp_prog, struct nfp_insn_meta *meta)
{
	const struct bpf_insn *insn = &meta->insn;

	wrp_reg_mov(nfp_prog, insn->dst_reg * 2,  insn->src_reg * 2);
	wrp_immed(nfp_prog, reg_both(insn->dst_reg * 2 + 1), 0);

	return 0;
}

static int mov_imm(struct nfp_prog *nfp_prog, struct nfp_insn_meta *meta)
{
	const struct bpf_insn *insn = &meta->insn;

	wrp_immed(nfp_prog, reg_both(insn->dst_reg * 2), insn->imm);
	wrp_immed(nfp_prog, reg_both(insn->dst_reg * 2 + 1), 0);

	return 0;
}

static int xor_reg(struct nfp_prog *nfp_prog, struct nfp_insn_meta *meta)
{
	return wrp_alu32_reg(nfp_prog, meta, ALU_OP_XOR);
}

static int xor_imm(struct nfp_prog *nfp_prog, struct nfp_insn_meta *meta)
{
	return wrp_alu32_imm(nfp_prog, meta, ALU_OP_XOR);
}

static int and_reg(struct nfp_prog *nfp_prog, struct nfp_insn_meta *meta)
{
	return wrp_alu32_reg(nfp_prog, meta, ALU_OP_AND);
}

static int and_imm(struct nfp_prog *nfp_prog, struct nfp_insn_meta *meta)
{
	return wrp_alu32_imm(nfp_prog, meta, ALU_OP_AND);
}

static int or_reg(struct nfp_prog *nfp_prog, struct nfp_insn_meta *meta)
{
	return wrp_alu32_reg(nfp_prog, meta, ALU_OP_OR);
}

static int or_imm(struct nfp_prog *nfp_prog, struct nfp_insn_meta *meta)
{
	return wrp_alu32_imm(nfp_prog, meta, ALU_OP_OR);
}

static int add_reg(struct nfp_prog *nfp_prog, struct nfp_insn_meta *meta)
{
	return wrp_alu32_reg(nfp_prog, meta, ALU_OP_ADD);
}

static int add_imm(struct nfp_prog *nfp_prog, struct nfp_insn_meta *meta)
{
	return wrp_alu32_imm(nfp_prog, meta, ALU_OP_ADD);
}

static int sub_reg(struct nfp_prog *nfp_prog, struct nfp_insn_meta *meta)
{
	return wrp_alu32_reg(nfp_prog, meta, ALU_OP_SUB);
}

static int sub_imm(struct nfp_prog *nfp_prog, struct nfp_insn_meta *meta)
{
	return wrp_alu32_imm(nfp_prog, meta, ALU_OP_SUB);
}

static int mul_reg(struct nfp_prog *nfp_prog, struct nfp_insn_meta *meta)
{
	return wrp_mul(nfp_prog, meta, false, true);
}

static int mul_imm(struct nfp_prog *nfp_prog, struct nfp_insn_meta *meta)
{
	return wrp_mul(nfp_prog, meta, false, false);
}

static int div_reg(struct nfp_prog *nfp_prog, struct nfp_insn_meta *meta)
{
	return div_reg64(nfp_prog, meta);
}

static int div_imm(struct nfp_prog *nfp_prog, struct nfp_insn_meta *meta)
{
	return div_imm64(nfp_prog, meta);
}

static int neg_reg(struct nfp_prog *nfp_prog, struct nfp_insn_meta *meta)
{
	u8 dst = meta->insn.dst_reg * 2;

	emit_alu(nfp_prog, reg_both(dst), reg_imm(0), ALU_OP_SUB, reg_b(dst));
	wrp_zext(nfp_prog, meta, dst);

	return 0;
}

static int
__ashr_imm(struct nfp_prog *nfp_prog, struct nfp_insn_meta *meta, u8 dst,
	   u8 shift_amt)
{
	if (shift_amt) {
		/* Set signedness bit (MSB of result). */
		emit_alu(nfp_prog, reg_none(), reg_a(dst), ALU_OP_OR,
			 reg_imm(0));
		emit_shf(nfp_prog, reg_both(dst), reg_none(), SHF_OP_ASHR,
			 reg_b(dst), SHF_SC_R_SHF, shift_amt);
	}
	wrp_zext(nfp_prog, meta, dst);

	return 0;
}

static int ashr_reg(struct nfp_prog *nfp_prog, struct nfp_insn_meta *meta)
{
	const struct bpf_insn *insn = &meta->insn;
	u64 umin, umax;
	u8 dst, src;

	dst = insn->dst_reg * 2;
	umin = meta->umin_src;
	umax = meta->umax_src;
	if (umin == umax)
		return __ashr_imm(nfp_prog, meta, dst, umin);

	src = insn->src_reg * 2;
	/* NOTE: the first insn will set both indirect shift amount (source A)
	 * and signedness bit (MSB of result).
	 */
	emit_alu(nfp_prog, reg_none(), reg_a(src), ALU_OP_OR, reg_b(dst));
	emit_shf_indir(nfp_prog, reg_both(dst), reg_none(), SHF_OP_ASHR,
		       reg_b(dst), SHF_SC_R_SHF);
	wrp_zext(nfp_prog, meta, dst);

	return 0;
}

static int ashr_imm(struct nfp_prog *nfp_prog, struct nfp_insn_meta *meta)
{
	const struct bpf_insn *insn = &meta->insn;
	u8 dst = insn->dst_reg * 2;

	return __ashr_imm(nfp_prog, meta, dst, insn->imm);
}

static int
__shr_imm(struct nfp_prog *nfp_prog, struct nfp_insn_meta *meta, u8 dst,
	  u8 shift_amt)
{
	if (shift_amt)
		emit_shf(nfp_prog, reg_both(dst), reg_none(), SHF_OP_NONE,
			 reg_b(dst), SHF_SC_R_SHF, shift_amt);
	wrp_zext(nfp_prog, meta, dst);
	return 0;
}

static int shr_imm(struct nfp_prog *nfp_prog, struct nfp_insn_meta *meta)
{
	const struct bpf_insn *insn = &meta->insn;
	u8 dst = insn->dst_reg * 2;

	return __shr_imm(nfp_prog, meta, dst, insn->imm);
}

static int shr_reg(struct nfp_prog *nfp_prog, struct nfp_insn_meta *meta)
{
	const struct bpf_insn *insn = &meta->insn;
	u64 umin, umax;
	u8 dst, src;

	dst = insn->dst_reg * 2;
	umin = meta->umin_src;
	umax = meta->umax_src;
	if (umin == umax)
		return __shr_imm(nfp_prog, meta, dst, umin);

	src = insn->src_reg * 2;
	emit_alu(nfp_prog, reg_none(), reg_a(src), ALU_OP_OR, reg_imm(0));
	emit_shf_indir(nfp_prog, reg_both(dst), reg_none(), SHF_OP_NONE,
		       reg_b(dst), SHF_SC_R_SHF);
	wrp_zext(nfp_prog, meta, dst);
	return 0;
}

static int
__shl_imm(struct nfp_prog *nfp_prog, struct nfp_insn_meta *meta, u8 dst,
	  u8 shift_amt)
{
	if (shift_amt)
		emit_shf(nfp_prog, reg_both(dst), reg_none(), SHF_OP_NONE,
			 reg_b(dst), SHF_SC_L_SHF, shift_amt);
	wrp_zext(nfp_prog, meta, dst);
	return 0;
}

static int shl_imm(struct nfp_prog *nfp_prog, struct nfp_insn_meta *meta)
{
	const struct bpf_insn *insn = &meta->insn;
	u8 dst = insn->dst_reg * 2;

	return __shl_imm(nfp_prog, meta, dst, insn->imm);
}

static int shl_reg(struct nfp_prog *nfp_prog, struct nfp_insn_meta *meta)
{
	const struct bpf_insn *insn = &meta->insn;
	u64 umin, umax;
	u8 dst, src;

	dst = insn->dst_reg * 2;
	umin = meta->umin_src;
	umax = meta->umax_src;
	if (umin == umax)
		return __shl_imm(nfp_prog, meta, dst, umin);

	src = insn->src_reg * 2;
	shl_reg64_lt32_low(nfp_prog, dst, src);
	wrp_zext(nfp_prog, meta, dst);
	return 0;
}

static int end_reg32(struct nfp_prog *nfp_prog, struct nfp_insn_meta *meta)
{
	const struct bpf_insn *insn = &meta->insn;
	u8 gpr = insn->dst_reg * 2;

	switch (insn->imm) {
	case 16:
		emit_ld_field(nfp_prog, reg_both(gpr), 0x9, reg_b(gpr),
			      SHF_SC_R_ROT, 8);
		emit_ld_field(nfp_prog, reg_both(gpr), 0xe, reg_a(gpr),
			      SHF_SC_R_SHF, 16);

		wrp_immed(nfp_prog, reg_both(gpr + 1), 0);
		break;
	case 32:
		wrp_end32(nfp_prog, reg_a(gpr), gpr);
		wrp_immed(nfp_prog, reg_both(gpr + 1), 0);
		break;
	case 64:
		wrp_mov(nfp_prog, imm_a(nfp_prog), reg_b(gpr + 1));

		wrp_end32(nfp_prog, reg_a(gpr), gpr + 1);
		wrp_end32(nfp_prog, imm_a(nfp_prog), gpr);
		break;
	}

	return 0;
}

static int imm_ld8_part2(struct nfp_prog *nfp_prog, struct nfp_insn_meta *meta)
{
	struct nfp_insn_meta *prev = nfp_meta_prev(meta);
	u32 imm_lo, imm_hi;
	u8 dst;

	dst = prev->insn.dst_reg * 2;
	imm_lo = prev->insn.imm;
	imm_hi = meta->insn.imm;

	wrp_immed(nfp_prog, reg_both(dst), imm_lo);

	/* mov is always 1 insn, load imm may be two, so try to use mov */
	if (imm_hi == imm_lo)
		wrp_mov(nfp_prog, reg_both(dst + 1), reg_a(dst));
	else
		wrp_immed(nfp_prog, reg_both(dst + 1), imm_hi);

	return 0;
}

static int imm_ld8(struct nfp_prog *nfp_prog, struct nfp_insn_meta *meta)
{
	meta->double_cb = imm_ld8_part2;
	return 0;
}

static int data_ld1(struct nfp_prog *nfp_prog, struct nfp_insn_meta *meta)
{
	return construct_data_ld(nfp_prog, meta, meta->insn.imm, 1);
}

static int data_ld2(struct nfp_prog *nfp_prog, struct nfp_insn_meta *meta)
{
	return construct_data_ld(nfp_prog, meta, meta->insn.imm, 2);
}

static int data_ld4(struct nfp_prog *nfp_prog, struct nfp_insn_meta *meta)
{
	return construct_data_ld(nfp_prog, meta, meta->insn.imm, 4);
}

static int data_ind_ld1(struct nfp_prog *nfp_prog, struct nfp_insn_meta *meta)
{
	return construct_data_ind_ld(nfp_prog, meta, meta->insn.imm,
				     meta->insn.src_reg * 2, 1);
}

static int data_ind_ld2(struct nfp_prog *nfp_prog, struct nfp_insn_meta *meta)
{
	return construct_data_ind_ld(nfp_prog, meta, meta->insn.imm,
				     meta->insn.src_reg * 2, 2);
}

static int data_ind_ld4(struct nfp_prog *nfp_prog, struct nfp_insn_meta *meta)
{
	return construct_data_ind_ld(nfp_prog, meta, meta->insn.imm,
				     meta->insn.src_reg * 2, 4);
}

static int
mem_ldx_stack(struct nfp_prog *nfp_prog, struct nfp_insn_meta *meta,
	      unsigned int size, unsigned int ptr_off)
{
	return mem_op_stack(nfp_prog, meta, size, ptr_off,
			    meta->insn.dst_reg * 2, meta->insn.src_reg * 2,
			    true, wrp_lmem_load);
}

static int mem_ldx_skb(struct nfp_prog *nfp_prog, struct nfp_insn_meta *meta,
		       u8 size)
{
	swreg dst = reg_both(meta->insn.dst_reg * 2);

	switch (meta->insn.off) {
	case offsetof(struct __sk_buff, len):
		if (size != FIELD_SIZEOF(struct __sk_buff, len))
			return -EOPNOTSUPP;
		wrp_mov(nfp_prog, dst, plen_reg(nfp_prog));
		break;
	case offsetof(struct __sk_buff, data):
		if (size != FIELD_SIZEOF(struct __sk_buff, data))
			return -EOPNOTSUPP;
		wrp_mov(nfp_prog, dst, pptr_reg(nfp_prog));
		break;
	case offsetof(struct __sk_buff, data_end):
		if (size != FIELD_SIZEOF(struct __sk_buff, data_end))
			return -EOPNOTSUPP;
		emit_alu(nfp_prog, dst,
			 plen_reg(nfp_prog), ALU_OP_ADD, pptr_reg(nfp_prog));
		break;
	default:
		return -EOPNOTSUPP;
	}

	wrp_immed(nfp_prog, reg_both(meta->insn.dst_reg * 2 + 1), 0);

	return 0;
}

static int mem_ldx_xdp(struct nfp_prog *nfp_prog, struct nfp_insn_meta *meta,
		       u8 size)
{
	swreg dst = reg_both(meta->insn.dst_reg * 2);

	switch (meta->insn.off) {
	case offsetof(struct xdp_md, data):
		if (size != FIELD_SIZEOF(struct xdp_md, data))
			return -EOPNOTSUPP;
		wrp_mov(nfp_prog, dst, pptr_reg(nfp_prog));
		break;
	case offsetof(struct xdp_md, data_end):
		if (size != FIELD_SIZEOF(struct xdp_md, data_end))
			return -EOPNOTSUPP;
		emit_alu(nfp_prog, dst,
			 plen_reg(nfp_prog), ALU_OP_ADD, pptr_reg(nfp_prog));
		break;
	default:
		return -EOPNOTSUPP;
	}

	wrp_immed(nfp_prog, reg_both(meta->insn.dst_reg * 2 + 1), 0);

	return 0;
}

static int
mem_ldx_data(struct nfp_prog *nfp_prog, struct nfp_insn_meta *meta,
	     unsigned int size)
{
	swreg tmp_reg;

	tmp_reg = re_load_imm_any(nfp_prog, meta->insn.off, imm_b(nfp_prog));

	return data_ld_host_order_addr32(nfp_prog, meta, meta->insn.src_reg * 2,
					 tmp_reg, meta->insn.dst_reg * 2, size);
}

static int
mem_ldx_emem(struct nfp_prog *nfp_prog, struct nfp_insn_meta *meta,
	     unsigned int size)
{
	swreg tmp_reg;

	tmp_reg = re_load_imm_any(nfp_prog, meta->insn.off, imm_b(nfp_prog));

	return data_ld_host_order_addr40(nfp_prog, meta, meta->insn.src_reg * 2,
					 tmp_reg, meta->insn.dst_reg * 2, size);
}

static void
mem_ldx_data_init_pktcache(struct nfp_prog *nfp_prog,
			   struct nfp_insn_meta *meta)
{
	s16 range_start = meta->pkt_cache.range_start;
	s16 range_end = meta->pkt_cache.range_end;
	swreg src_base, off;
	u8 xfer_num, len;
	bool indir;

	off = re_load_imm_any(nfp_prog, range_start, imm_b(nfp_prog));
	src_base = reg_a(meta->insn.src_reg * 2);
	len = range_end - range_start;
	xfer_num = round_up(len, REG_WIDTH) / REG_WIDTH;

	indir = len > 8 * REG_WIDTH;
	/* Setup PREV_ALU for indirect mode. */
	if (indir)
		wrp_immed(nfp_prog, reg_none(),
			  CMD_OVE_LEN | FIELD_PREP(CMD_OV_LEN, xfer_num - 1));

	/* Cache memory into transfer-in registers. */
	emit_cmd_any(nfp_prog, CMD_TGT_READ32_SWAP, CMD_MODE_32b, 0, src_base,
		     off, xfer_num - 1, CMD_CTX_SWAP, indir);
}

static int
mem_ldx_data_from_pktcache_unaligned(struct nfp_prog *nfp_prog,
				     struct nfp_insn_meta *meta,
				     unsigned int size)
{
	s16 range_start = meta->pkt_cache.range_start;
	s16 insn_off = meta->insn.off - range_start;
	swreg dst_lo, dst_hi, src_lo, src_mid;
	u8 dst_gpr = meta->insn.dst_reg * 2;
	u8 len_lo = size, len_mid = 0;
	u8 idx = insn_off / REG_WIDTH;
	u8 off = insn_off % REG_WIDTH;

	dst_hi = reg_both(dst_gpr + 1);
	dst_lo = reg_both(dst_gpr);
	src_lo = reg_xfer(idx);

	/* The read length could involve as many as three registers. */
	if (size > REG_WIDTH - off) {
		/* Calculate the part in the second register. */
		len_lo = REG_WIDTH - off;
		len_mid = size - len_lo;

		/* Calculate the part in the third register. */
		if (size > 2 * REG_WIDTH - off)
			len_mid = REG_WIDTH;
	}

	wrp_reg_subpart(nfp_prog, dst_lo, src_lo, len_lo, off);

	if (!len_mid) {
		wrp_zext(nfp_prog, meta, dst_gpr);
		return 0;
	}

	src_mid = reg_xfer(idx + 1);

	if (size <= REG_WIDTH) {
		wrp_reg_or_subpart(nfp_prog, dst_lo, src_mid, len_mid, len_lo);
		wrp_zext(nfp_prog, meta, dst_gpr);
	} else {
		swreg src_hi = reg_xfer(idx + 2);

		wrp_reg_or_subpart(nfp_prog, dst_lo, src_mid,
				   REG_WIDTH - len_lo, len_lo);
		wrp_reg_subpart(nfp_prog, dst_hi, src_mid, len_lo,
				REG_WIDTH - len_lo);
		wrp_reg_or_subpart(nfp_prog, dst_hi, src_hi, REG_WIDTH - len_lo,
				   len_lo);
	}

	return 0;
}

static int
mem_ldx_data_from_pktcache_aligned(struct nfp_prog *nfp_prog,
				   struct nfp_insn_meta *meta,
				   unsigned int size)
{
	swreg dst_lo, dst_hi, src_lo;
	u8 dst_gpr, idx;

	idx = (meta->insn.off - meta->pkt_cache.range_start) / REG_WIDTH;
	dst_gpr = meta->insn.dst_reg * 2;
	dst_hi = reg_both(dst_gpr + 1);
	dst_lo = reg_both(dst_gpr);
	src_lo = reg_xfer(idx);

	if (size < REG_WIDTH) {
		wrp_reg_subpart(nfp_prog, dst_lo, src_lo, size, 0);
		wrp_zext(nfp_prog, meta, dst_gpr);
	} else if (size == REG_WIDTH) {
		wrp_mov(nfp_prog, dst_lo, src_lo);
		wrp_zext(nfp_prog, meta, dst_gpr);
	} else {
		swreg src_hi = reg_xfer(idx + 1);

		wrp_mov(nfp_prog, dst_lo, src_lo);
		wrp_mov(nfp_prog, dst_hi, src_hi);
	}

	return 0;
}

static int
mem_ldx_data_from_pktcache(struct nfp_prog *nfp_prog,
			   struct nfp_insn_meta *meta, unsigned int size)
{
	u8 off = meta->insn.off - meta->pkt_cache.range_start;

	if (IS_ALIGNED(off, REG_WIDTH))
		return mem_ldx_data_from_pktcache_aligned(nfp_prog, meta, size);

	return mem_ldx_data_from_pktcache_unaligned(nfp_prog, meta, size);
}

static int
mem_ldx(struct nfp_prog *nfp_prog, struct nfp_insn_meta *meta,
	unsigned int size)
{
	if (meta->ldst_gather_len)
		return nfp_cpp_memcpy(nfp_prog, meta);

	if (meta->ptr.type == PTR_TO_CTX) {
		if (nfp_prog->type == BPF_PROG_TYPE_XDP)
			return mem_ldx_xdp(nfp_prog, meta, size);
		else
			return mem_ldx_skb(nfp_prog, meta, size);
	}

	if (meta->ptr.type == PTR_TO_PACKET) {
		if (meta->pkt_cache.range_end) {
			if (meta->pkt_cache.do_init)
				mem_ldx_data_init_pktcache(nfp_prog, meta);

			return mem_ldx_data_from_pktcache(nfp_prog, meta, size);
		} else {
			return mem_ldx_data(nfp_prog, meta, size);
		}
	}

	if (meta->ptr.type == PTR_TO_STACK)
		return mem_ldx_stack(nfp_prog, meta, size,
				     meta->ptr.off + meta->ptr.var_off.value);

	if (meta->ptr.type == PTR_TO_MAP_VALUE)
		return mem_ldx_emem(nfp_prog, meta, size);

	return -EOPNOTSUPP;
}

static int mem_ldx1(struct nfp_prog *nfp_prog, struct nfp_insn_meta *meta)
{
	return mem_ldx(nfp_prog, meta, 1);
}

static int mem_ldx2(struct nfp_prog *nfp_prog, struct nfp_insn_meta *meta)
{
	return mem_ldx(nfp_prog, meta, 2);
}

static int mem_ldx4(struct nfp_prog *nfp_prog, struct nfp_insn_meta *meta)
{
	return mem_ldx(nfp_prog, meta, 4);
}

static int mem_ldx8(struct nfp_prog *nfp_prog, struct nfp_insn_meta *meta)
{
	return mem_ldx(nfp_prog, meta, 8);
}

static int
mem_st_data(struct nfp_prog *nfp_prog, struct nfp_insn_meta *meta,
	    unsigned int size)
{
	u64 imm = meta->insn.imm; /* sign extend */
	swreg off_reg;

	off_reg = re_load_imm_any(nfp_prog, meta->insn.off, imm_b(nfp_prog));

	return data_st_host_order(nfp_prog, meta->insn.dst_reg * 2, off_reg,
				  imm, size);
}

static int mem_st(struct nfp_prog *nfp_prog, struct nfp_insn_meta *meta,
		  unsigned int size)
{
	if (meta->ptr.type == PTR_TO_PACKET)
		return mem_st_data(nfp_prog, meta, size);

	return -EOPNOTSUPP;
}

static int mem_st1(struct nfp_prog *nfp_prog, struct nfp_insn_meta *meta)
{
	return mem_st(nfp_prog, meta, 1);
}

static int mem_st2(struct nfp_prog *nfp_prog, struct nfp_insn_meta *meta)
{
	return mem_st(nfp_prog, meta, 2);
}

static int mem_st4(struct nfp_prog *nfp_prog, struct nfp_insn_meta *meta)
{
	return mem_st(nfp_prog, meta, 4);
}

static int mem_st8(struct nfp_prog *nfp_prog, struct nfp_insn_meta *meta)
{
	return mem_st(nfp_prog, meta, 8);
}

static int
mem_stx_data(struct nfp_prog *nfp_prog, struct nfp_insn_meta *meta,
	     unsigned int size)
{
	swreg off_reg;

	off_reg = re_load_imm_any(nfp_prog, meta->insn.off, imm_b(nfp_prog));

	return data_stx_host_order(nfp_prog, meta->insn.dst_reg * 2, off_reg,
				   meta->insn.src_reg * 2, size);
}

static int
mem_stx_stack(struct nfp_prog *nfp_prog, struct nfp_insn_meta *meta,
	      unsigned int size, unsigned int ptr_off)
{
	return mem_op_stack(nfp_prog, meta, size, ptr_off,
			    meta->insn.src_reg * 2, meta->insn.dst_reg * 2,
			    false, wrp_lmem_store);
}

static int mem_stx_xdp(struct nfp_prog *nfp_prog, struct nfp_insn_meta *meta)
{
	switch (meta->insn.off) {
	case offsetof(struct xdp_md, rx_queue_index):
		return nfp_queue_select(nfp_prog, meta);
	}

	WARN_ON_ONCE(1); /* verifier should have rejected bad accesses */
	return -EOPNOTSUPP;
}

static int
mem_stx(struct nfp_prog *nfp_prog, struct nfp_insn_meta *meta,
	unsigned int size)
{
	if (meta->ptr.type == PTR_TO_PACKET)
		return mem_stx_data(nfp_prog, meta, size);

	if (meta->ptr.type == PTR_TO_STACK)
		return mem_stx_stack(nfp_prog, meta, size,
				     meta->ptr.off + meta->ptr.var_off.value);

	return -EOPNOTSUPP;
}

static int mem_stx1(struct nfp_prog *nfp_prog, struct nfp_insn_meta *meta)
{
	return mem_stx(nfp_prog, meta, 1);
}

static int mem_stx2(struct nfp_prog *nfp_prog, struct nfp_insn_meta *meta)
{
	return mem_stx(nfp_prog, meta, 2);
}

static int mem_stx4(struct nfp_prog *nfp_prog, struct nfp_insn_meta *meta)
{
	if (meta->ptr.type == PTR_TO_CTX)
		if (nfp_prog->type == BPF_PROG_TYPE_XDP)
			return mem_stx_xdp(nfp_prog, meta);
	return mem_stx(nfp_prog, meta, 4);
}

static int mem_stx8(struct nfp_prog *nfp_prog, struct nfp_insn_meta *meta)
{
	return mem_stx(nfp_prog, meta, 8);
}

static int
mem_xadd(struct nfp_prog *nfp_prog, struct nfp_insn_meta *meta, bool is64)
{
	u8 dst_gpr = meta->insn.dst_reg * 2;
	u8 src_gpr = meta->insn.src_reg * 2;
	unsigned int full_add, out;
	swreg addra, addrb, off;

	off = ur_load_imm_any(nfp_prog, meta->insn.off, imm_b(nfp_prog));

	/* We can fit 16 bits into command immediate, if we know the immediate
	 * is guaranteed to either always or never fit into 16 bit we only
	 * generate code to handle that particular case, otherwise generate
	 * code for both.
	 */
	out = nfp_prog_current_offset(nfp_prog);
	full_add = nfp_prog_current_offset(nfp_prog);

	if (meta->insn.off) {
		out += 2;
		full_add += 2;
	}
	if (meta->xadd_maybe_16bit) {
		out += 3;
		full_add += 3;
	}
	if (meta->xadd_over_16bit)
		out += 2 + is64;
	if (meta->xadd_maybe_16bit && meta->xadd_over_16bit) {
		out += 5;
		full_add += 5;
	}

	/* Generate the branch for choosing add_imm vs add */
	if (meta->xadd_maybe_16bit && meta->xadd_over_16bit) {
		swreg max_imm = imm_a(nfp_prog);

		wrp_immed(nfp_prog, max_imm, 0xffff);
		emit_alu(nfp_prog, reg_none(),
			 max_imm, ALU_OP_SUB, reg_b(src_gpr));
		emit_alu(nfp_prog, reg_none(),
			 reg_imm(0), ALU_OP_SUB_C, reg_b(src_gpr + 1));
		emit_br(nfp_prog, BR_BLO, full_add, meta->insn.off ? 2 : 0);
		/* defer for add */
	}

	/* If insn has an offset add to the address */
	if (!meta->insn.off) {
		addra = reg_a(dst_gpr);
		addrb = reg_b(dst_gpr + 1);
	} else {
		emit_alu(nfp_prog, imma_a(nfp_prog),
			 reg_a(dst_gpr), ALU_OP_ADD, off);
		emit_alu(nfp_prog, imma_b(nfp_prog),
			 reg_a(dst_gpr + 1), ALU_OP_ADD_C, reg_imm(0));
		addra = imma_a(nfp_prog);
		addrb = imma_b(nfp_prog);
	}

	/* Generate the add_imm if 16 bits are possible */
	if (meta->xadd_maybe_16bit) {
		swreg prev_alu = imm_a(nfp_prog);

		wrp_immed(nfp_prog, prev_alu,
			  FIELD_PREP(CMD_OVE_DATA, 2) |
			  CMD_OVE_LEN |
			  FIELD_PREP(CMD_OV_LEN, 0x8 | is64 << 2));
		wrp_reg_or_subpart(nfp_prog, prev_alu, reg_b(src_gpr), 2, 2);
		emit_cmd_indir(nfp_prog, CMD_TGT_ADD_IMM, CMD_MODE_40b_BA, 0,
			       addra, addrb, 0, CMD_CTX_NO_SWAP);

		if (meta->xadd_over_16bit)
			emit_br(nfp_prog, BR_UNC, out, 0);
	}

	if (!nfp_prog_confirm_current_offset(nfp_prog, full_add))
		return -EINVAL;

	/* Generate the add if 16 bits are not guaranteed */
	if (meta->xadd_over_16bit) {
		emit_cmd(nfp_prog, CMD_TGT_ADD, CMD_MODE_40b_BA, 0,
			 addra, addrb, is64 << 2,
			 is64 ? CMD_CTX_SWAP_DEFER2 : CMD_CTX_SWAP_DEFER1);

		wrp_mov(nfp_prog, reg_xfer(0), reg_a(src_gpr));
		if (is64)
			wrp_mov(nfp_prog, reg_xfer(1), reg_a(src_gpr + 1));
	}

	if (!nfp_prog_confirm_current_offset(nfp_prog, out))
		return -EINVAL;

	return 0;
}

static int mem_xadd4(struct nfp_prog *nfp_prog, struct nfp_insn_meta *meta)
{
	return mem_xadd(nfp_prog, meta, false);
}

static int mem_xadd8(struct nfp_prog *nfp_prog, struct nfp_insn_meta *meta)
{
	return mem_xadd(nfp_prog, meta, true);
}

static int jump(struct nfp_prog *nfp_prog, struct nfp_insn_meta *meta)
{
	emit_br(nfp_prog, BR_UNC, meta->insn.off, 0);

	return 0;
}

static int jeq_imm(struct nfp_prog *nfp_prog, struct nfp_insn_meta *meta)
{
	const struct bpf_insn *insn = &meta->insn;
	u64 imm = insn->imm; /* sign extend */
	swreg or1, or2, tmp_reg;

	or1 = reg_a(insn->dst_reg * 2);
	or2 = reg_b(insn->dst_reg * 2 + 1);

	if (imm & ~0U) {
		tmp_reg = ur_load_imm_any(nfp_prog, imm & ~0U, imm_b(nfp_prog));
		emit_alu(nfp_prog, imm_a(nfp_prog),
			 reg_a(insn->dst_reg * 2), ALU_OP_XOR, tmp_reg);
		or1 = imm_a(nfp_prog);
	}

	if (imm >> 32) {
		tmp_reg = ur_load_imm_any(nfp_prog, imm >> 32, imm_b(nfp_prog));
		emit_alu(nfp_prog, imm_b(nfp_prog),
			 reg_a(insn->dst_reg * 2 + 1), ALU_OP_XOR, tmp_reg);
		or2 = imm_b(nfp_prog);
	}

	emit_alu(nfp_prog, reg_none(), or1, ALU_OP_OR, or2);
	emit_br(nfp_prog, BR_BEQ, insn->off, 0);

	return 0;
}

static int jeq32_imm(struct nfp_prog *nfp_prog, struct nfp_insn_meta *meta)
{
	const struct bpf_insn *insn = &meta->insn;
	swreg tmp_reg;

	tmp_reg = ur_load_imm_any(nfp_prog, insn->imm, imm_b(nfp_prog));
	emit_alu(nfp_prog, reg_none(),
		 reg_a(insn->dst_reg * 2), ALU_OP_XOR, tmp_reg);
	emit_br(nfp_prog, BR_BEQ, insn->off, 0);

	return 0;
}

static int jset_imm(struct nfp_prog *nfp_prog, struct nfp_insn_meta *meta)
{
	const struct bpf_insn *insn = &meta->insn;
	u64 imm = insn->imm; /* sign extend */
	u8 dst_gpr = insn->dst_reg * 2;
	swreg tmp_reg;

	tmp_reg = ur_load_imm_any(nfp_prog, imm & ~0U, imm_b(nfp_prog));
	emit_alu(nfp_prog, imm_b(nfp_prog),
		 reg_a(dst_gpr), ALU_OP_AND, tmp_reg);
	/* Upper word of the mask can only be 0 or ~0 from sign extension,
	 * so either ignore it or OR the whole thing in.
	 */
	if (is_mbpf_jmp64(meta) && imm >> 32) {
		emit_alu(nfp_prog, reg_none(),
			 reg_a(dst_gpr + 1), ALU_OP_OR, imm_b(nfp_prog));
	}
	emit_br(nfp_prog, BR_BNE, insn->off, 0);

	return 0;
}

static int jne_imm(struct nfp_prog *nfp_prog, struct nfp_insn_meta *meta)
{
	const struct bpf_insn *insn = &meta->insn;
	u64 imm = insn->imm; /* sign extend */
	bool is_jmp32 = is_mbpf_jmp32(meta);
	swreg tmp_reg;

	if (!imm) {
		if (is_jmp32)
			emit_alu(nfp_prog, reg_none(), reg_none(), ALU_OP_NONE,
				 reg_b(insn->dst_reg * 2));
		else
			emit_alu(nfp_prog, reg_none(), reg_a(insn->dst_reg * 2),
				 ALU_OP_OR, reg_b(insn->dst_reg * 2 + 1));
		emit_br(nfp_prog, BR_BNE, insn->off, 0);
		return 0;
	}

	tmp_reg = ur_load_imm_any(nfp_prog, imm & ~0U, imm_b(nfp_prog));
	emit_alu(nfp_prog, reg_none(),
		 reg_a(insn->dst_reg * 2), ALU_OP_XOR, tmp_reg);
	emit_br(nfp_prog, BR_BNE, insn->off, 0);

	if (is_jmp32)
		return 0;

	tmp_reg = ur_load_imm_any(nfp_prog, imm >> 32, imm_b(nfp_prog));
	emit_alu(nfp_prog, reg_none(),
		 reg_a(insn->dst_reg * 2 + 1), ALU_OP_XOR, tmp_reg);
	emit_br(nfp_prog, BR_BNE, insn->off, 0);

	return 0;
}

static int jeq_reg(struct nfp_prog *nfp_prog, struct nfp_insn_meta *meta)
{
	const struct bpf_insn *insn = &meta->insn;

	emit_alu(nfp_prog, imm_a(nfp_prog), reg_a(insn->dst_reg * 2),
		 ALU_OP_XOR, reg_b(insn->src_reg * 2));
	if (is_mbpf_jmp64(meta)) {
		emit_alu(nfp_prog, imm_b(nfp_prog),
			 reg_a(insn->dst_reg * 2 + 1), ALU_OP_XOR,
			 reg_b(insn->src_reg * 2 + 1));
		emit_alu(nfp_prog, reg_none(), imm_a(nfp_prog), ALU_OP_OR,
			 imm_b(nfp_prog));
	}
	emit_br(nfp_prog, BR_BEQ, insn->off, 0);

	return 0;
}

static int jset_reg(struct nfp_prog *nfp_prog, struct nfp_insn_meta *meta)
{
	return wrp_test_reg(nfp_prog, meta, ALU_OP_AND, BR_BNE);
}

static int jne_reg(struct nfp_prog *nfp_prog, struct nfp_insn_meta *meta)
{
	return wrp_test_reg(nfp_prog, meta, ALU_OP_XOR, BR_BNE);
}

static int
bpf_to_bpf_call(struct nfp_prog *nfp_prog, struct nfp_insn_meta *meta)
{
	u32 ret_tgt, stack_depth, offset_br;
	swreg tmp_reg;

	stack_depth = round_up(nfp_prog->stack_frame_depth, STACK_FRAME_ALIGN);
	/* Space for saving the return address is accounted for by the callee,
	 * so stack_depth can be zero for the main function.
	 */
	if (stack_depth) {
		tmp_reg = ur_load_imm_any(nfp_prog, stack_depth,
					  stack_imm(nfp_prog));
		emit_alu(nfp_prog, stack_reg(nfp_prog),
			 stack_reg(nfp_prog), ALU_OP_ADD, tmp_reg);
		emit_csr_wr(nfp_prog, stack_reg(nfp_prog),
			    NFP_CSR_ACT_LM_ADDR0);
	}

	/* Two cases for jumping to the callee:
	 *
	 * - If callee uses and needs to save R6~R9 then:
	 *     1. Put the start offset of the callee into imm_b(). This will
	 *        require a fixup step, as we do not necessarily know this
	 *        address yet.
	 *     2. Put the return address from the callee to the caller into
	 *        register ret_reg().
	 *     3. (After defer slots are consumed) Jump to the subroutine that
	 *        pushes the registers to the stack.
	 *   The subroutine acts as a trampoline, and returns to the address in
	 *   imm_b(), i.e. jumps to the callee.
	 *
	 * - If callee does not need to save R6~R9 then just load return
	 *   address to the caller in ret_reg(), and jump to the callee
	 *   directly.
	 *
	 * Using ret_reg() to pass the return address to the callee is set here
	 * as a convention. The callee can then push this address onto its
	 * stack frame in its prologue. The advantages of passing the return
	 * address through ret_reg(), instead of pushing it to the stack right
	 * here, are the following:
	 * - It looks cleaner.
	 * - If the called function is called multiple time, we get a lower
	 *   program size.
	 * - We save two no-op instructions that should be added just before
	 *   the emit_br() when stack depth is not null otherwise.
	 * - If we ever find a register to hold the return address during whole
	 *   execution of the callee, we will not have to push the return
	 *   address to the stack for leaf functions.
	 */
	if (!meta->jmp_dst) {
		pr_err("BUG: BPF-to-BPF call has no destination recorded\n");
		return -ELOOP;
	}
	if (nfp_prog->subprog[meta->jmp_dst->subprog_idx].needs_reg_push) {
		ret_tgt = nfp_prog_current_offset(nfp_prog) + 3;
		emit_br_relo(nfp_prog, BR_UNC, BR_OFF_RELO, 2,
			     RELO_BR_GO_CALL_PUSH_REGS);
		offset_br = nfp_prog_current_offset(nfp_prog);
		wrp_immed_relo(nfp_prog, imm_b(nfp_prog), 0, RELO_IMMED_REL);
	} else {
		ret_tgt = nfp_prog_current_offset(nfp_prog) + 2;
		emit_br(nfp_prog, BR_UNC, meta->insn.imm, 1);
		offset_br = nfp_prog_current_offset(nfp_prog);
	}
	wrp_immed_relo(nfp_prog, ret_reg(nfp_prog), ret_tgt, RELO_IMMED_REL);

	if (!nfp_prog_confirm_current_offset(nfp_prog, ret_tgt))
		return -EINVAL;

	if (stack_depth) {
		tmp_reg = ur_load_imm_any(nfp_prog, stack_depth,
					  stack_imm(nfp_prog));
		emit_alu(nfp_prog, stack_reg(nfp_prog),
			 stack_reg(nfp_prog), ALU_OP_SUB, tmp_reg);
		emit_csr_wr(nfp_prog, stack_reg(nfp_prog),
			    NFP_CSR_ACT_LM_ADDR0);
		wrp_nops(nfp_prog, 3);
	}

	meta->num_insns_after_br = nfp_prog_current_offset(nfp_prog);
	meta->num_insns_after_br -= offset_br;

	return 0;
}

static int helper_call(struct nfp_prog *nfp_prog, struct nfp_insn_meta *meta)
{
	switch (meta->insn.imm) {
	case BPF_FUNC_xdp_adjust_head:
		return adjust_head(nfp_prog, meta);
	case BPF_FUNC_xdp_adjust_tail:
		return adjust_tail(nfp_prog, meta);
	case BPF_FUNC_map_lookup_elem:
	case BPF_FUNC_map_update_elem:
	case BPF_FUNC_map_delete_elem:
		return map_call_stack_common(nfp_prog, meta);
	case BPF_FUNC_get_prandom_u32:
		return nfp_get_prandom_u32(nfp_prog, meta);
	case BPF_FUNC_perf_event_output:
		return nfp_perf_event_output(nfp_prog, meta);
	default:
		WARN_ONCE(1, "verifier allowed unsupported function\n");
		return -EOPNOTSUPP;
	}
}

static int call(struct nfp_prog *nfp_prog, struct nfp_insn_meta *meta)
{
	if (is_mbpf_pseudo_call(meta))
		return bpf_to_bpf_call(nfp_prog, meta);
	else
		return helper_call(nfp_prog, meta);
}

static bool nfp_is_main_function(struct nfp_insn_meta *meta)
{
	return meta->subprog_idx == 0;
}

static int goto_out(struct nfp_prog *nfp_prog, struct nfp_insn_meta *meta)
{
	emit_br_relo(nfp_prog, BR_UNC, BR_OFF_RELO, 0, RELO_BR_GO_OUT);

	return 0;
}

static int
nfp_subprog_epilogue(struct nfp_prog *nfp_prog, struct nfp_insn_meta *meta)
{
	if (nfp_prog->subprog[meta->subprog_idx].needs_reg_push) {
		/* Pop R6~R9 to the stack via related subroutine.
		 * We loaded the return address to the caller into ret_reg().
		 * This means that the subroutine does not come back here, we
		 * make it jump back to the subprogram caller directly!
		 */
		emit_br_relo(nfp_prog, BR_UNC, BR_OFF_RELO, 1,
			     RELO_BR_GO_CALL_POP_REGS);
		/* Pop return address from the stack. */
		wrp_mov(nfp_prog, ret_reg(nfp_prog), reg_lm(0, 0));
	} else {
		/* Pop return address from the stack. */
		wrp_mov(nfp_prog, ret_reg(nfp_prog), reg_lm(0, 0));
		/* Jump back to caller if no callee-saved registers were used
		 * by the subprogram.
		 */
		emit_rtn(nfp_prog, ret_reg(nfp_prog), 0);
	}

	return 0;
}

static int jmp_exit(struct nfp_prog *nfp_prog, struct nfp_insn_meta *meta)
{
	if (nfp_is_main_function(meta))
		return goto_out(nfp_prog, meta);
	else
		return nfp_subprog_epilogue(nfp_prog, meta);
}

static const instr_cb_t instr_cb[256] = {
	[BPF_ALU64 | BPF_MOV | BPF_X] =	mov_reg64,
	[BPF_ALU64 | BPF_MOV | BPF_K] =	mov_imm64,
	[BPF_ALU64 | BPF_XOR | BPF_X] =	xor_reg64,
	[BPF_ALU64 | BPF_XOR | BPF_K] =	xor_imm64,
	[BPF_ALU64 | BPF_AND | BPF_X] =	and_reg64,
	[BPF_ALU64 | BPF_AND | BPF_K] =	and_imm64,
	[BPF_ALU64 | BPF_OR | BPF_X] =	or_reg64,
	[BPF_ALU64 | BPF_OR | BPF_K] =	or_imm64,
	[BPF_ALU64 | BPF_ADD | BPF_X] =	add_reg64,
	[BPF_ALU64 | BPF_ADD | BPF_K] =	add_imm64,
	[BPF_ALU64 | BPF_SUB | BPF_X] =	sub_reg64,
	[BPF_ALU64 | BPF_SUB | BPF_K] =	sub_imm64,
	[BPF_ALU64 | BPF_MUL | BPF_X] =	mul_reg64,
	[BPF_ALU64 | BPF_MUL | BPF_K] =	mul_imm64,
	[BPF_ALU64 | BPF_DIV | BPF_X] =	div_reg64,
	[BPF_ALU64 | BPF_DIV | BPF_K] =	div_imm64,
	[BPF_ALU64 | BPF_NEG] =		neg_reg64,
	[BPF_ALU64 | BPF_LSH | BPF_X] =	shl_reg64,
	[BPF_ALU64 | BPF_LSH | BPF_K] =	shl_imm64,
	[BPF_ALU64 | BPF_RSH | BPF_X] =	shr_reg64,
	[BPF_ALU64 | BPF_RSH | BPF_K] =	shr_imm64,
	[BPF_ALU64 | BPF_ARSH | BPF_X] = ashr_reg64,
	[BPF_ALU64 | BPF_ARSH | BPF_K] = ashr_imm64,
	[BPF_ALU | BPF_MOV | BPF_X] =	mov_reg,
	[BPF_ALU | BPF_MOV | BPF_K] =	mov_imm,
	[BPF_ALU | BPF_XOR | BPF_X] =	xor_reg,
	[BPF_ALU | BPF_XOR | BPF_K] =	xor_imm,
	[BPF_ALU | BPF_AND | BPF_X] =	and_reg,
	[BPF_ALU | BPF_AND | BPF_K] =	and_imm,
	[BPF_ALU | BPF_OR | BPF_X] =	or_reg,
	[BPF_ALU | BPF_OR | BPF_K] =	or_imm,
	[BPF_ALU | BPF_ADD | BPF_X] =	add_reg,
	[BPF_ALU | BPF_ADD | BPF_K] =	add_imm,
	[BPF_ALU | BPF_SUB | BPF_X] =	sub_reg,
	[BPF_ALU | BPF_SUB | BPF_K] =	sub_imm,
	[BPF_ALU | BPF_MUL | BPF_X] =	mul_reg,
	[BPF_ALU | BPF_MUL | BPF_K] =	mul_imm,
	[BPF_ALU | BPF_DIV | BPF_X] =	div_reg,
	[BPF_ALU | BPF_DIV | BPF_K] =	div_imm,
	[BPF_ALU | BPF_NEG] =		neg_reg,
	[BPF_ALU | BPF_LSH | BPF_X] =	shl_reg,
	[BPF_ALU | BPF_LSH | BPF_K] =	shl_imm,
	[BPF_ALU | BPF_RSH | BPF_X] =	shr_reg,
	[BPF_ALU | BPF_RSH | BPF_K] =	shr_imm,
	[BPF_ALU | BPF_ARSH | BPF_X] =	ashr_reg,
	[BPF_ALU | BPF_ARSH | BPF_K] =	ashr_imm,
	[BPF_ALU | BPF_END | BPF_X] =	end_reg32,
	[BPF_LD | BPF_IMM | BPF_DW] =	imm_ld8,
	[BPF_LD | BPF_ABS | BPF_B] =	data_ld1,
	[BPF_LD | BPF_ABS | BPF_H] =	data_ld2,
	[BPF_LD | BPF_ABS | BPF_W] =	data_ld4,
	[BPF_LD | BPF_IND | BPF_B] =	data_ind_ld1,
	[BPF_LD | BPF_IND | BPF_H] =	data_ind_ld2,
	[BPF_LD | BPF_IND | BPF_W] =	data_ind_ld4,
	[BPF_LDX | BPF_MEM | BPF_B] =	mem_ldx1,
	[BPF_LDX | BPF_MEM | BPF_H] =	mem_ldx2,
	[BPF_LDX | BPF_MEM | BPF_W] =	mem_ldx4,
	[BPF_LDX | BPF_MEM | BPF_DW] =	mem_ldx8,
	[BPF_STX | BPF_MEM | BPF_B] =	mem_stx1,
	[BPF_STX | BPF_MEM | BPF_H] =	mem_stx2,
	[BPF_STX | BPF_MEM | BPF_W] =	mem_stx4,
	[BPF_STX | BPF_MEM | BPF_DW] =	mem_stx8,
	[BPF_STX | BPF_XADD | BPF_W] =	mem_xadd4,
	[BPF_STX | BPF_XADD | BPF_DW] =	mem_xadd8,
	[BPF_ST | BPF_MEM | BPF_B] =	mem_st1,
	[BPF_ST | BPF_MEM | BPF_H] =	mem_st2,
	[BPF_ST | BPF_MEM | BPF_W] =	mem_st4,
	[BPF_ST | BPF_MEM | BPF_DW] =	mem_st8,
	[BPF_JMP | BPF_JA | BPF_K] =	jump,
	[BPF_JMP | BPF_JEQ | BPF_K] =	jeq_imm,
	[BPF_JMP | BPF_JGT | BPF_K] =	cmp_imm,
	[BPF_JMP | BPF_JGE | BPF_K] =	cmp_imm,
	[BPF_JMP | BPF_JLT | BPF_K] =	cmp_imm,
	[BPF_JMP | BPF_JLE | BPF_K] =	cmp_imm,
	[BPF_JMP | BPF_JSGT | BPF_K] =  cmp_imm,
	[BPF_JMP | BPF_JSGE | BPF_K] =  cmp_imm,
	[BPF_JMP | BPF_JSLT | BPF_K] =  cmp_imm,
	[BPF_JMP | BPF_JSLE | BPF_K] =  cmp_imm,
	[BPF_JMP | BPF_JSET | BPF_K] =	jset_imm,
	[BPF_JMP | BPF_JNE | BPF_K] =	jne_imm,
	[BPF_JMP | BPF_JEQ | BPF_X] =	jeq_reg,
	[BPF_JMP | BPF_JGT | BPF_X] =	cmp_reg,
	[BPF_JMP | BPF_JGE | BPF_X] =	cmp_reg,
	[BPF_JMP | BPF_JLT | BPF_X] =	cmp_reg,
	[BPF_JMP | BPF_JLE | BPF_X] =	cmp_reg,
	[BPF_JMP | BPF_JSGT | BPF_X] =  cmp_reg,
	[BPF_JMP | BPF_JSGE | BPF_X] =  cmp_reg,
	[BPF_JMP | BPF_JSLT | BPF_X] =  cmp_reg,
	[BPF_JMP | BPF_JSLE | BPF_X] =  cmp_reg,
	[BPF_JMP | BPF_JSET | BPF_X] =	jset_reg,
	[BPF_JMP | BPF_JNE | BPF_X] =	jne_reg,
	[BPF_JMP32 | BPF_JEQ | BPF_K] =	jeq32_imm,
	[BPF_JMP32 | BPF_JGT | BPF_K] =	cmp_imm,
	[BPF_JMP32 | BPF_JGE | BPF_K] =	cmp_imm,
	[BPF_JMP32 | BPF_JLT | BPF_K] =	cmp_imm,
	[BPF_JMP32 | BPF_JLE | BPF_K] =	cmp_imm,
	[BPF_JMP32 | BPF_JSGT | BPF_K] =cmp_imm,
	[BPF_JMP32 | BPF_JSGE | BPF_K] =cmp_imm,
	[BPF_JMP32 | BPF_JSLT | BPF_K] =cmp_imm,
	[BPF_JMP32 | BPF_JSLE | BPF_K] =cmp_imm,
	[BPF_JMP32 | BPF_JSET | BPF_K] =jset_imm,
	[BPF_JMP32 | BPF_JNE | BPF_K] =	jne_imm,
	[BPF_JMP32 | BPF_JEQ | BPF_X] =	jeq_reg,
	[BPF_JMP32 | BPF_JGT | BPF_X] =	cmp_reg,
	[BPF_JMP32 | BPF_JGE | BPF_X] =	cmp_reg,
	[BPF_JMP32 | BPF_JLT | BPF_X] =	cmp_reg,
	[BPF_JMP32 | BPF_JLE | BPF_X] =	cmp_reg,
	[BPF_JMP32 | BPF_JSGT | BPF_X] =cmp_reg,
	[BPF_JMP32 | BPF_JSGE | BPF_X] =cmp_reg,
	[BPF_JMP32 | BPF_JSLT | BPF_X] =cmp_reg,
	[BPF_JMP32 | BPF_JSLE | BPF_X] =cmp_reg,
	[BPF_JMP32 | BPF_JSET | BPF_X] =jset_reg,
	[BPF_JMP32 | BPF_JNE | BPF_X] =	jne_reg,
	[BPF_JMP | BPF_CALL] =		call,
	[BPF_JMP | BPF_EXIT] =		jmp_exit,
};

/* --- Assembler logic --- */
static int
nfp_fixup_immed_relo(struct nfp_prog *nfp_prog, struct nfp_insn_meta *meta,
		     struct nfp_insn_meta *jmp_dst, u32 br_idx)
{
	if (immed_get_value(nfp_prog->prog[br_idx + 1])) {
		pr_err("BUG: failed to fix up callee register saving\n");
		return -EINVAL;
	}

	immed_set_value(&nfp_prog->prog[br_idx + 1], jmp_dst->off);

	return 0;
}

static int nfp_fixup_branches(struct nfp_prog *nfp_prog)
{
	struct nfp_insn_meta *meta, *jmp_dst;
	u32 idx, br_idx;
	int err;

	list_for_each_entry(meta, &nfp_prog->insns, l) {
		if (meta->flags & FLAG_INSN_SKIP_MASK)
			continue;
		if (!is_mbpf_jmp(meta))
			continue;
		if (meta->insn.code == (BPF_JMP | BPF_EXIT) &&
		    !nfp_is_main_function(meta))
			continue;
		if (is_mbpf_helper_call(meta))
			continue;

		if (list_is_last(&meta->l, &nfp_prog->insns))
			br_idx = nfp_prog->last_bpf_off;
		else
			br_idx = list_next_entry(meta, l)->off - 1;

		/* For BPF-to-BPF function call, a stack adjustment sequence is
		 * generated after the return instruction. Therefore, we must
		 * withdraw the length of this sequence to have br_idx pointing
		 * to where the "branch" NFP instruction is expected to be.
		 */
		if (is_mbpf_pseudo_call(meta))
			br_idx -= meta->num_insns_after_br;

		if (!nfp_is_br(nfp_prog->prog[br_idx])) {
			pr_err("Fixup found block not ending in branch %d %02x %016llx!!\n",
			       br_idx, meta->insn.code, nfp_prog->prog[br_idx]);
			return -ELOOP;
		}

		if (meta->insn.code == (BPF_JMP | BPF_EXIT))
			continue;

		/* Leave special branches for later */
		if (FIELD_GET(OP_RELO_TYPE, nfp_prog->prog[br_idx]) !=
		    RELO_BR_REL && !is_mbpf_pseudo_call(meta))
			continue;

		if (!meta->jmp_dst) {
			pr_err("Non-exit jump doesn't have destination info recorded!!\n");
			return -ELOOP;
		}

		jmp_dst = meta->jmp_dst;

		if (jmp_dst->flags & FLAG_INSN_SKIP_PREC_DEPENDENT) {
			pr_err("Branch landing on removed instruction!!\n");
			return -ELOOP;
		}

		if (is_mbpf_pseudo_call(meta) &&
		    nfp_prog->subprog[jmp_dst->subprog_idx].needs_reg_push) {
			err = nfp_fixup_immed_relo(nfp_prog, meta,
						   jmp_dst, br_idx);
			if (err)
				return err;
		}

		if (FIELD_GET(OP_RELO_TYPE, nfp_prog->prog[br_idx]) !=
		    RELO_BR_REL)
			continue;

		for (idx = meta->off; idx <= br_idx; idx++) {
			if (!nfp_is_br(nfp_prog->prog[idx]))
				continue;
			br_set_offset(&nfp_prog->prog[idx], jmp_dst->off);
		}
	}

	return 0;
}

static void nfp_intro(struct nfp_prog *nfp_prog)
{
	wrp_immed(nfp_prog, plen_reg(nfp_prog), GENMASK(13, 0));
	emit_alu(nfp_prog, plen_reg(nfp_prog),
		 plen_reg(nfp_prog), ALU_OP_AND, pv_len(nfp_prog));
}

static void
nfp_subprog_prologue(struct nfp_prog *nfp_prog, struct nfp_insn_meta *meta)
{
	/* Save return address into the stack. */
	wrp_mov(nfp_prog, reg_lm(0, 0), ret_reg(nfp_prog));
}

static void
nfp_start_subprog(struct nfp_prog *nfp_prog, struct nfp_insn_meta *meta)
{
	unsigned int depth = nfp_prog->subprog[meta->subprog_idx].stack_depth;

	nfp_prog->stack_frame_depth = round_up(depth, 4);
	nfp_subprog_prologue(nfp_prog, meta);
}

bool nfp_is_subprog_start(struct nfp_insn_meta *meta)
{
	return meta->flags & FLAG_INSN_IS_SUBPROG_START;
}

static void nfp_outro_tc_da(struct nfp_prog *nfp_prog)
{
	/* TC direct-action mode:
	 *   0,1   ok        NOT SUPPORTED[1]
	 *   2   drop  0x22 -> drop,  count as stat1
	 *   4,5 nuke  0x02 -> drop
	 *   7  redir  0x44 -> redir, count as stat2
	 *   * unspec  0x11 -> pass,  count as stat0
	 *
	 * [1] We can't support OK and RECLASSIFY because we can't tell TC
	 *     the exact decision made.  We are forced to support UNSPEC
	 *     to handle aborts so that's the only one we handle for passing
	 *     packets up the stack.
	 */
	/* Target for aborts */
	nfp_prog->tgt_abort = nfp_prog_current_offset(nfp_prog);

	emit_br_relo(nfp_prog, BR_UNC, BR_OFF_RELO, 2, RELO_BR_NEXT_PKT);

	wrp_mov(nfp_prog, reg_a(0), NFP_BPF_ABI_FLAGS);
	emit_ld_field(nfp_prog, reg_a(0), 0xc, reg_imm(0x11), SHF_SC_L_SHF, 16);

	/* Target for normal exits */
	nfp_prog->tgt_out = nfp_prog_current_offset(nfp_prog);

	/* if R0 > 7 jump to abort */
	emit_alu(nfp_prog, reg_none(), reg_imm(7), ALU_OP_SUB, reg_b(0));
	emit_br(nfp_prog, BR_BLO, nfp_prog->tgt_abort, 0);
	wrp_mov(nfp_prog, reg_a(0), NFP_BPF_ABI_FLAGS);

	wrp_immed(nfp_prog, reg_b(2), 0x41221211);
	wrp_immed(nfp_prog, reg_b(3), 0x41001211);

	emit_shf(nfp_prog, reg_a(1),
		 reg_none(), SHF_OP_NONE, reg_b(0), SHF_SC_L_SHF, 2);

	emit_alu(nfp_prog, reg_none(), reg_a(1), ALU_OP_OR, reg_imm(0));
	emit_shf(nfp_prog, reg_a(2),
		 reg_imm(0xf), SHF_OP_AND, reg_b(2), SHF_SC_R_SHF, 0);

	emit_alu(nfp_prog, reg_none(), reg_a(1), ALU_OP_OR, reg_imm(0));
	emit_shf(nfp_prog, reg_b(2),
		 reg_imm(0xf), SHF_OP_AND, reg_b(3), SHF_SC_R_SHF, 0);

	emit_br_relo(nfp_prog, BR_UNC, BR_OFF_RELO, 2, RELO_BR_NEXT_PKT);

	emit_shf(nfp_prog, reg_b(2),
		 reg_a(2), SHF_OP_OR, reg_b(2), SHF_SC_L_SHF, 4);
	emit_ld_field(nfp_prog, reg_a(0), 0xc, reg_b(2), SHF_SC_L_SHF, 16);
}

static void nfp_outro_xdp(struct nfp_prog *nfp_prog)
{
	/* XDP return codes:
	 *   0 aborted  0x82 -> drop,  count as stat3
	 *   1    drop  0x22 -> drop,  count as stat1
	 *   2    pass  0x11 -> pass,  count as stat0
	 *   3      tx  0x44 -> redir, count as stat2
	 *   * unknown  0x82 -> drop,  count as stat3
	 */
	/* Target for aborts */
	nfp_prog->tgt_abort = nfp_prog_current_offset(nfp_prog);

	emit_br_relo(nfp_prog, BR_UNC, BR_OFF_RELO, 2, RELO_BR_NEXT_PKT);

	wrp_mov(nfp_prog, reg_a(0), NFP_BPF_ABI_FLAGS);
	emit_ld_field(nfp_prog, reg_a(0), 0xc, reg_imm(0x82), SHF_SC_L_SHF, 16);

	/* Target for normal exits */
	nfp_prog->tgt_out = nfp_prog_current_offset(nfp_prog);

	/* if R0 > 3 jump to abort */
	emit_alu(nfp_prog, reg_none(), reg_imm(3), ALU_OP_SUB, reg_b(0));
	emit_br(nfp_prog, BR_BLO, nfp_prog->tgt_abort, 0);

	wrp_immed(nfp_prog, reg_b(2), 0x44112282);

	emit_shf(nfp_prog, reg_a(1),
		 reg_none(), SHF_OP_NONE, reg_b(0), SHF_SC_L_SHF, 3);

	emit_alu(nfp_prog, reg_none(), reg_a(1), ALU_OP_OR, reg_imm(0));
	emit_shf(nfp_prog, reg_b(2),
		 reg_imm(0xff), SHF_OP_AND, reg_b(2), SHF_SC_R_SHF, 0);

	emit_br_relo(nfp_prog, BR_UNC, BR_OFF_RELO, 2, RELO_BR_NEXT_PKT);

	wrp_mov(nfp_prog, reg_a(0), NFP_BPF_ABI_FLAGS);
	emit_ld_field(nfp_prog, reg_a(0), 0xc, reg_b(2), SHF_SC_L_SHF, 16);
}

static bool nfp_prog_needs_callee_reg_save(struct nfp_prog *nfp_prog)
{
	unsigned int idx;

	for (idx = 1; idx < nfp_prog->subprog_cnt; idx++)
		if (nfp_prog->subprog[idx].needs_reg_push)
			return true;

	return false;
}

static void nfp_push_callee_registers(struct nfp_prog *nfp_prog)
{
	u8 reg;

	/* Subroutine: Save all callee saved registers (R6 ~ R9).
	 * imm_b() holds the return address.
	 */
	nfp_prog->tgt_call_push_regs = nfp_prog_current_offset(nfp_prog);
	for (reg = BPF_REG_6; reg <= BPF_REG_9; reg++) {
		u8 adj = (reg - BPF_REG_0) * 2;
		u8 idx = (reg - BPF_REG_6) * 2;

		/* The first slot in the stack frame is used to push the return
		 * address in bpf_to_bpf_call(), start just after.
		 */
		wrp_mov(nfp_prog, reg_lm(0, 1 + idx), reg_b(adj));

		if (reg == BPF_REG_8)
			/* Prepare to jump back, last 3 insns use defer slots */
			emit_rtn(nfp_prog, imm_b(nfp_prog), 3);

		wrp_mov(nfp_prog, reg_lm(0, 1 + idx + 1), reg_b(adj + 1));
	}
}

static void nfp_pop_callee_registers(struct nfp_prog *nfp_prog)
{
	u8 reg;

	/* Subroutine: Restore all callee saved registers (R6 ~ R9).
	 * ret_reg() holds the return address.
	 */
	nfp_prog->tgt_call_pop_regs = nfp_prog_current_offset(nfp_prog);
	for (reg = BPF_REG_6; reg <= BPF_REG_9; reg++) {
		u8 adj = (reg - BPF_REG_0) * 2;
		u8 idx = (reg - BPF_REG_6) * 2;

		/* The first slot in the stack frame holds the return address,
		 * start popping just after that.
		 */
		wrp_mov(nfp_prog, reg_both(adj), reg_lm(0, 1 + idx));

		if (reg == BPF_REG_8)
			/* Prepare to jump back, last 3 insns use defer slots */
			emit_rtn(nfp_prog, ret_reg(nfp_prog), 3);

		wrp_mov(nfp_prog, reg_both(adj + 1), reg_lm(0, 1 + idx + 1));
	}
}

static void nfp_outro(struct nfp_prog *nfp_prog)
{
	switch (nfp_prog->type) {
	case BPF_PROG_TYPE_SCHED_CLS:
		nfp_outro_tc_da(nfp_prog);
		break;
	case BPF_PROG_TYPE_XDP:
		nfp_outro_xdp(nfp_prog);
		break;
	default:
		WARN_ON(1);
	}

	if (!nfp_prog_needs_callee_reg_save(nfp_prog))
		return;

	nfp_push_callee_registers(nfp_prog);
	nfp_pop_callee_registers(nfp_prog);
}

static int nfp_translate(struct nfp_prog *nfp_prog)
{
	struct nfp_insn_meta *meta;
	unsigned int depth;
	int err;

	depth = nfp_prog->subprog[0].stack_depth;
	nfp_prog->stack_frame_depth = round_up(depth, 4);

	nfp_intro(nfp_prog);
	if (nfp_prog->error)
		return nfp_prog->error;

	list_for_each_entry(meta, &nfp_prog->insns, l) {
		instr_cb_t cb = instr_cb[meta->insn.code];

		meta->off = nfp_prog_current_offset(nfp_prog);

		if (nfp_is_subprog_start(meta)) {
			nfp_start_subprog(nfp_prog, meta);
			if (nfp_prog->error)
				return nfp_prog->error;
		}

		if (meta->flags & FLAG_INSN_SKIP_MASK) {
			nfp_prog->n_translated++;
			continue;
		}

		if (nfp_meta_has_prev(nfp_prog, meta) &&
		    nfp_meta_prev(meta)->double_cb)
			cb = nfp_meta_prev(meta)->double_cb;
		if (!cb)
			return -ENOENT;
		err = cb(nfp_prog, meta);
		if (err)
			return err;
		if (nfp_prog->error)
			return nfp_prog->error;

		nfp_prog->n_translated++;
	}

	nfp_prog->last_bpf_off = nfp_prog_current_offset(nfp_prog) - 1;

	nfp_outro(nfp_prog);
	if (nfp_prog->error)
		return nfp_prog->error;

	wrp_nops(nfp_prog, NFP_USTORE_PREFETCH_WINDOW);
	if (nfp_prog->error)
		return nfp_prog->error;

	return nfp_fixup_branches(nfp_prog);
}

/* --- Optimizations --- */
static void nfp_bpf_opt_reg_init(struct nfp_prog *nfp_prog)
{
	struct nfp_insn_meta *meta;

	list_for_each_entry(meta, &nfp_prog->insns, l) {
		struct bpf_insn insn = meta->insn;

		/* Programs converted from cBPF start with register xoring */
		if (insn.code == (BPF_ALU64 | BPF_XOR | BPF_X) &&
		    insn.src_reg == insn.dst_reg)
			continue;

		/* Programs start with R6 = R1 but we ignore the skb pointer */
		if (insn.code == (BPF_ALU64 | BPF_MOV | BPF_X) &&
		    insn.src_reg == 1 && insn.dst_reg == 6)
			meta->flags |= FLAG_INSN_SKIP_PREC_DEPENDENT;

		/* Return as soon as something doesn't match */
		if (!(meta->flags & FLAG_INSN_SKIP_MASK))
			return;
	}
}

/* abs(insn.imm) will fit better into unrestricted reg immediate -
 * convert add/sub of a negative number into a sub/add of a positive one.
 */
static void nfp_bpf_opt_neg_add_sub(struct nfp_prog *nfp_prog)
{
	struct nfp_insn_meta *meta;

	list_for_each_entry(meta, &nfp_prog->insns, l) {
		struct bpf_insn insn = meta->insn;

		if (meta->flags & FLAG_INSN_SKIP_MASK)
			continue;

		if (!is_mbpf_alu(meta) && !is_mbpf_jmp(meta))
			continue;
		if (BPF_SRC(insn.code) != BPF_K)
			continue;
		if (insn.imm >= 0)
			continue;

		if (is_mbpf_jmp(meta)) {
			switch (BPF_OP(insn.code)) {
			case BPF_JGE:
			case BPF_JSGE:
			case BPF_JLT:
			case BPF_JSLT:
				meta->jump_neg_op = true;
				break;
			default:
				continue;
			}
		} else {
			if (BPF_OP(insn.code) == BPF_ADD)
				insn.code = BPF_CLASS(insn.code) | BPF_SUB;
			else if (BPF_OP(insn.code) == BPF_SUB)
				insn.code = BPF_CLASS(insn.code) | BPF_ADD;
			else
				continue;

			meta->insn.code = insn.code | BPF_K;
		}

		meta->insn.imm = -insn.imm;
	}
}

/* Remove masking after load since our load guarantees this is not needed */
static void nfp_bpf_opt_ld_mask(struct nfp_prog *nfp_prog)
{
	struct nfp_insn_meta *meta1, *meta2;
	const s32 exp_mask[] = {
		[BPF_B] = 0x000000ffU,
		[BPF_H] = 0x0000ffffU,
		[BPF_W] = 0xffffffffU,
	};

	nfp_for_each_insn_walk2(nfp_prog, meta1, meta2) {
		struct bpf_insn insn, next;

		insn = meta1->insn;
		next = meta2->insn;

		if (BPF_CLASS(insn.code) != BPF_LD)
			continue;
		if (BPF_MODE(insn.code) != BPF_ABS &&
		    BPF_MODE(insn.code) != BPF_IND)
			continue;

		if (next.code != (BPF_ALU64 | BPF_AND | BPF_K))
			continue;

		if (!exp_mask[BPF_SIZE(insn.code)])
			continue;
		if (exp_mask[BPF_SIZE(insn.code)] != next.imm)
			continue;

		if (next.src_reg || next.dst_reg)
			continue;

		if (meta2->flags & FLAG_INSN_IS_JUMP_DST)
			continue;

		meta2->flags |= FLAG_INSN_SKIP_PREC_DEPENDENT;
	}
}

static void nfp_bpf_opt_ld_shift(struct nfp_prog *nfp_prog)
{
	struct nfp_insn_meta *meta1, *meta2, *meta3;

	nfp_for_each_insn_walk3(nfp_prog, meta1, meta2, meta3) {
		struct bpf_insn insn, next1, next2;

		insn = meta1->insn;
		next1 = meta2->insn;
		next2 = meta3->insn;

		if (BPF_CLASS(insn.code) != BPF_LD)
			continue;
		if (BPF_MODE(insn.code) != BPF_ABS &&
		    BPF_MODE(insn.code) != BPF_IND)
			continue;
		if (BPF_SIZE(insn.code) != BPF_W)
			continue;

		if (!(next1.code == (BPF_LSH | BPF_K | BPF_ALU64) &&
		      next2.code == (BPF_RSH | BPF_K | BPF_ALU64)) &&
		    !(next1.code == (BPF_RSH | BPF_K | BPF_ALU64) &&
		      next2.code == (BPF_LSH | BPF_K | BPF_ALU64)))
			continue;

		if (next1.src_reg || next1.dst_reg ||
		    next2.src_reg || next2.dst_reg)
			continue;

		if (next1.imm != 0x20 || next2.imm != 0x20)
			continue;

		if (meta2->flags & FLAG_INSN_IS_JUMP_DST ||
		    meta3->flags & FLAG_INSN_IS_JUMP_DST)
			continue;

		meta2->flags |= FLAG_INSN_SKIP_PREC_DEPENDENT;
		meta3->flags |= FLAG_INSN_SKIP_PREC_DEPENDENT;
	}
}

/* load/store pair that forms memory copy sould look like the following:
 *
 *   ld_width R, [addr_src + offset_src]
 *   st_width [addr_dest + offset_dest], R
 *
 * The destination register of load and source register of store should
 * be the same, load and store should also perform at the same width.
 * If either of addr_src or addr_dest is stack pointer, we don't do the
 * CPP optimization as stack is modelled by registers on NFP.
 */
static bool
curr_pair_is_memcpy(struct nfp_insn_meta *ld_meta,
		    struct nfp_insn_meta *st_meta)
{
	struct bpf_insn *ld = &ld_meta->insn;
	struct bpf_insn *st = &st_meta->insn;

	if (!is_mbpf_load(ld_meta) || !is_mbpf_store(st_meta))
		return false;

	if (ld_meta->ptr.type != PTR_TO_PACKET &&
	    ld_meta->ptr.type != PTR_TO_MAP_VALUE)
		return false;

	if (st_meta->ptr.type != PTR_TO_PACKET)
		return false;

	if (BPF_SIZE(ld->code) != BPF_SIZE(st->code))
		return false;

	if (ld->dst_reg != st->src_reg)
		return false;

	/* There is jump to the store insn in this pair. */
	if (st_meta->flags & FLAG_INSN_IS_JUMP_DST)
		return false;

	return true;
}

/* Currently, we only support chaining load/store pairs if:
 *
 *  - Their address base registers are the same.
 *  - Their address offsets are in the same order.
 *  - They operate at the same memory width.
 *  - There is no jump into the middle of them.
 */
static bool
curr_pair_chain_with_previous(struct nfp_insn_meta *ld_meta,
			      struct nfp_insn_meta *st_meta,
			      struct bpf_insn *prev_ld,
			      struct bpf_insn *prev_st)
{
	u8 prev_size, curr_size, prev_ld_base, prev_st_base, prev_ld_dst;
	struct bpf_insn *ld = &ld_meta->insn;
	struct bpf_insn *st = &st_meta->insn;
	s16 prev_ld_off, prev_st_off;

	/* This pair is the start pair. */
	if (!prev_ld)
		return true;

	prev_size = BPF_LDST_BYTES(prev_ld);
	curr_size = BPF_LDST_BYTES(ld);
	prev_ld_base = prev_ld->src_reg;
	prev_st_base = prev_st->dst_reg;
	prev_ld_dst = prev_ld->dst_reg;
	prev_ld_off = prev_ld->off;
	prev_st_off = prev_st->off;

	if (ld->dst_reg != prev_ld_dst)
		return false;

	if (ld->src_reg != prev_ld_base || st->dst_reg != prev_st_base)
		return false;

	if (curr_size != prev_size)
		return false;

	/* There is jump to the head of this pair. */
	if (ld_meta->flags & FLAG_INSN_IS_JUMP_DST)
		return false;

	/* Both in ascending order. */
	if (prev_ld_off + prev_size == ld->off &&
	    prev_st_off + prev_size == st->off)
		return true;

	/* Both in descending order. */
	if (ld->off + curr_size == prev_ld_off &&
	    st->off + curr_size == prev_st_off)
		return true;

	return false;
}

/* Return TRUE if cross memory access happens. Cross memory access means
 * store area is overlapping with load area that a later load might load
 * the value from previous store, for this case we can't treat the sequence
 * as an memory copy.
 */
static bool
cross_mem_access(struct bpf_insn *ld, struct nfp_insn_meta *head_ld_meta,
		 struct nfp_insn_meta *head_st_meta)
{
	s16 head_ld_off, head_st_off, ld_off;

	/* Different pointer types does not overlap. */
	if (head_ld_meta->ptr.type != head_st_meta->ptr.type)
		return false;

	/* load and store are both PTR_TO_PACKET, check ID info.  */
	if (head_ld_meta->ptr.id != head_st_meta->ptr.id)
		return true;

	/* Canonicalize the offsets. Turn all of them against the original
	 * base register.
	 */
	head_ld_off = head_ld_meta->insn.off + head_ld_meta->ptr.off;
	head_st_off = head_st_meta->insn.off + head_st_meta->ptr.off;
	ld_off = ld->off + head_ld_meta->ptr.off;

	/* Ascending order cross. */
	if (ld_off > head_ld_off &&
	    head_ld_off < head_st_off && ld_off >= head_st_off)
		return true;

	/* Descending order cross. */
	if (ld_off < head_ld_off &&
	    head_ld_off > head_st_off && ld_off <= head_st_off)
		return true;

	return false;
}

/* This pass try to identify the following instructoin sequences.
 *
 *   load R, [regA + offA]
 *   store [regB + offB], R
 *   load R, [regA + offA + const_imm_A]
 *   store [regB + offB + const_imm_A], R
 *   load R, [regA + offA + 2 * const_imm_A]
 *   store [regB + offB + 2 * const_imm_A], R
 *   ...
 *
 * Above sequence is typically generated by compiler when lowering
 * memcpy. NFP prefer using CPP instructions to accelerate it.
 */
static void nfp_bpf_opt_ldst_gather(struct nfp_prog *nfp_prog)
{
	struct nfp_insn_meta *head_ld_meta = NULL;
	struct nfp_insn_meta *head_st_meta = NULL;
	struct nfp_insn_meta *meta1, *meta2;
	struct bpf_insn *prev_ld = NULL;
	struct bpf_insn *prev_st = NULL;
	u8 count = 0;

	nfp_for_each_insn_walk2(nfp_prog, meta1, meta2) {
		struct bpf_insn *ld = &meta1->insn;
		struct bpf_insn *st = &meta2->insn;

		/* Reset record status if any of the following if true:
		 *   - The current insn pair is not load/store.
		 *   - The load/store pair doesn't chain with previous one.
		 *   - The chained load/store pair crossed with previous pair.
		 *   - The chained load/store pair has a total size of memory
		 *     copy beyond 128 bytes which is the maximum length a
		 *     single NFP CPP command can transfer.
		 */
		if (!curr_pair_is_memcpy(meta1, meta2) ||
		    !curr_pair_chain_with_previous(meta1, meta2, prev_ld,
						   prev_st) ||
		    (head_ld_meta && (cross_mem_access(ld, head_ld_meta,
						       head_st_meta) ||
				      head_ld_meta->ldst_gather_len >= 128))) {
			if (!count)
				continue;

			if (count > 1) {
				s16 prev_ld_off = prev_ld->off;
				s16 prev_st_off = prev_st->off;
				s16 head_ld_off = head_ld_meta->insn.off;

				if (prev_ld_off < head_ld_off) {
					head_ld_meta->insn.off = prev_ld_off;
					head_st_meta->insn.off = prev_st_off;
					head_ld_meta->ldst_gather_len =
						-head_ld_meta->ldst_gather_len;
				}

				head_ld_meta->paired_st = &head_st_meta->insn;
				head_st_meta->flags |=
					FLAG_INSN_SKIP_PREC_DEPENDENT;
			} else {
				head_ld_meta->ldst_gather_len = 0;
			}

			/* If the chain is ended by an load/store pair then this
			 * could serve as the new head of the the next chain.
			 */
			if (curr_pair_is_memcpy(meta1, meta2)) {
				head_ld_meta = meta1;
				head_st_meta = meta2;
				head_ld_meta->ldst_gather_len =
					BPF_LDST_BYTES(ld);
				meta1 = nfp_meta_next(meta1);
				meta2 = nfp_meta_next(meta2);
				prev_ld = ld;
				prev_st = st;
				count = 1;
			} else {
				head_ld_meta = NULL;
				head_st_meta = NULL;
				prev_ld = NULL;
				prev_st = NULL;
				count = 0;
			}

			continue;
		}

		if (!head_ld_meta) {
			head_ld_meta = meta1;
			head_st_meta = meta2;
		} else {
			meta1->flags |= FLAG_INSN_SKIP_PREC_DEPENDENT;
			meta2->flags |= FLAG_INSN_SKIP_PREC_DEPENDENT;
		}

		head_ld_meta->ldst_gather_len += BPF_LDST_BYTES(ld);
		meta1 = nfp_meta_next(meta1);
		meta2 = nfp_meta_next(meta2);
		prev_ld = ld;
		prev_st = st;
		count++;
	}
}

static void nfp_bpf_opt_pkt_cache(struct nfp_prog *nfp_prog)
{
	struct nfp_insn_meta *meta, *range_node = NULL;
	s16 range_start = 0, range_end = 0;
	bool cache_avail = false;
	struct bpf_insn *insn;
	s32 range_ptr_off = 0;
	u32 range_ptr_id = 0;

	list_for_each_entry(meta, &nfp_prog->insns, l) {
		if (meta->flags & FLAG_INSN_IS_JUMP_DST)
			cache_avail = false;

		if (meta->flags & FLAG_INSN_SKIP_MASK)
			continue;

		insn = &meta->insn;

		if (is_mbpf_store_pkt(meta) ||
		    insn->code == (BPF_JMP | BPF_CALL) ||
		    is_mbpf_classic_store_pkt(meta) ||
		    is_mbpf_classic_load(meta)) {
			cache_avail = false;
			continue;
		}

		if (!is_mbpf_load(meta))
			continue;

		if (meta->ptr.type != PTR_TO_PACKET || meta->ldst_gather_len) {
			cache_avail = false;
			continue;
		}

		if (!cache_avail) {
			cache_avail = true;
			if (range_node)
				goto end_current_then_start_new;
			goto start_new;
		}

		/* Check ID to make sure two reads share the same
		 * variable offset against PTR_TO_PACKET, and check OFF
		 * to make sure they also share the same constant
		 * offset.
		 *
		 * OFFs don't really need to be the same, because they
		 * are the constant offsets against PTR_TO_PACKET, so
		 * for different OFFs, we could canonicalize them to
		 * offsets against original packet pointer. We don't
		 * support this.
		 */
		if (meta->ptr.id == range_ptr_id &&
		    meta->ptr.off == range_ptr_off) {
			s16 new_start = range_start;
			s16 end, off = insn->off;
			s16 new_end = range_end;
			bool changed = false;

			if (off < range_start) {
				new_start = off;
				changed = true;
			}

			end = off + BPF_LDST_BYTES(insn);
			if (end > range_end) {
				new_end = end;
				changed = true;
			}

			if (!changed)
				continue;

			if (new_end - new_start <= 64) {
				/* Install new range. */
				range_start = new_start;
				range_end = new_end;
				continue;
			}
		}

end_current_then_start_new:
		range_node->pkt_cache.range_start = range_start;
		range_node->pkt_cache.range_end = range_end;
start_new:
		range_node = meta;
		range_node->pkt_cache.do_init = true;
		range_ptr_id = range_node->ptr.id;
		range_ptr_off = range_node->ptr.off;
		range_start = insn->off;
		range_end = insn->off + BPF_LDST_BYTES(insn);
	}

	if (range_node) {
		range_node->pkt_cache.range_start = range_start;
		range_node->pkt_cache.range_end = range_end;
	}

	list_for_each_entry(meta, &nfp_prog->insns, l) {
		if (meta->flags & FLAG_INSN_SKIP_MASK)
			continue;

		if (is_mbpf_load_pkt(meta) && !meta->ldst_gather_len) {
			if (meta->pkt_cache.do_init) {
				range_start = meta->pkt_cache.range_start;
				range_end = meta->pkt_cache.range_end;
			} else {
				meta->pkt_cache.range_start = range_start;
				meta->pkt_cache.range_end = range_end;
			}
		}
	}
}

static int nfp_bpf_optimize(struct nfp_prog *nfp_prog)
{
	nfp_bpf_opt_reg_init(nfp_prog);

	nfp_bpf_opt_neg_add_sub(nfp_prog);
	nfp_bpf_opt_ld_mask(nfp_prog);
	nfp_bpf_opt_ld_shift(nfp_prog);
	nfp_bpf_opt_ldst_gather(nfp_prog);
	nfp_bpf_opt_pkt_cache(nfp_prog);

	return 0;
}

static int nfp_bpf_replace_map_ptrs(struct nfp_prog *nfp_prog)
{
	struct nfp_insn_meta *meta1, *meta2;
	struct nfp_bpf_map *nfp_map;
	struct bpf_map *map;
	u32 id;

	nfp_for_each_insn_walk2(nfp_prog, meta1, meta2) {
		if (meta1->flags & FLAG_INSN_SKIP_MASK ||
		    meta2->flags & FLAG_INSN_SKIP_MASK)
			continue;

		if (meta1->insn.code != (BPF_LD | BPF_IMM | BPF_DW) ||
		    meta1->insn.src_reg != BPF_PSEUDO_MAP_FD)
			continue;

		map = (void *)(unsigned long)((u32)meta1->insn.imm |
					      (u64)meta2->insn.imm << 32);
		if (bpf_map_offload_neutral(map)) {
			id = map->id;
		} else {
			nfp_map = map_to_offmap(map)->dev_priv;
			id = nfp_map->tid;
		}

		meta1->insn.imm = id;
		meta2->insn.imm = 0;
	}

	return 0;
}

static int nfp_bpf_ustore_calc(u64 *prog, unsigned int len)
{
	__le64 *ustore = (__force __le64 *)prog;
	int i;

	for (i = 0; i < len; i++) {
		int err;

		err = nfp_ustore_check_valid_no_ecc(prog[i]);
		if (err)
			return err;

		ustore[i] = cpu_to_le64(nfp_ustore_calc_ecc_insn(prog[i]));
	}

	return 0;
}

static void nfp_bpf_prog_trim(struct nfp_prog *nfp_prog)
{
	void *prog;

	prog = kvmalloc_array(nfp_prog->prog_len, sizeof(u64), GFP_KERNEL);
	if (!prog)
		return;

	nfp_prog->__prog_alloc_len = nfp_prog->prog_len * sizeof(u64);
	memcpy(prog, nfp_prog->prog, nfp_prog->__prog_alloc_len);
	kvfree(nfp_prog->prog);
	nfp_prog->prog = prog;
}

int nfp_bpf_jit(struct nfp_prog *nfp_prog)
{
	int ret;

	ret = nfp_bpf_replace_map_ptrs(nfp_prog);
	if (ret)
		return ret;

	ret = nfp_bpf_optimize(nfp_prog);
	if (ret)
		return ret;

	ret = nfp_translate(nfp_prog);
	if (ret) {
		pr_err("Translation failed with error %d (translated: %u)\n",
		       ret, nfp_prog->n_translated);
		return -EINVAL;
	}

	nfp_bpf_prog_trim(nfp_prog);

	return ret;
}

void nfp_bpf_jit_prepare(struct nfp_prog *nfp_prog)
{
	struct nfp_insn_meta *meta;

	/* Another pass to record jump information. */
	list_for_each_entry(meta, &nfp_prog->insns, l) {
		struct nfp_insn_meta *dst_meta;
		u64 code = meta->insn.code;
		unsigned int dst_idx;
		bool pseudo_call;

		if (!is_mbpf_jmp(meta))
			continue;
		if (BPF_OP(code) == BPF_EXIT)
			continue;
		if (is_mbpf_helper_call(meta))
			continue;

		/* If opcode is BPF_CALL at this point, this can only be a
		 * BPF-to-BPF call (a.k.a pseudo call).
		 */
		pseudo_call = BPF_OP(code) == BPF_CALL;

		if (pseudo_call)
			dst_idx = meta->n + 1 + meta->insn.imm;
		else
			dst_idx = meta->n + 1 + meta->insn.off;

		dst_meta = nfp_bpf_goto_meta(nfp_prog, meta, dst_idx);

		if (pseudo_call)
			dst_meta->flags |= FLAG_INSN_IS_SUBPROG_START;

		dst_meta->flags |= FLAG_INSN_IS_JUMP_DST;
		meta->jmp_dst = dst_meta;
	}
}

bool nfp_bpf_supported_opcode(u8 code)
{
	return !!instr_cb[code];
}

void *nfp_bpf_relo_for_vnic(struct nfp_prog *nfp_prog, struct nfp_bpf_vnic *bv)
{
	unsigned int i;
	u64 *prog;
	int err;

	prog = kmemdup(nfp_prog->prog, nfp_prog->prog_len * sizeof(u64),
		       GFP_KERNEL);
	if (!prog)
		return ERR_PTR(-ENOMEM);

	for (i = 0; i < nfp_prog->prog_len; i++) {
		enum nfp_relo_type special;
		u32 val;
		u16 off;

		special = FIELD_GET(OP_RELO_TYPE, prog[i]);
		switch (special) {
		case RELO_NONE:
			continue;
		case RELO_BR_REL:
			br_add_offset(&prog[i], bv->start_off);
			break;
		case RELO_BR_GO_OUT:
			br_set_offset(&prog[i],
				      nfp_prog->tgt_out + bv->start_off);
			break;
		case RELO_BR_GO_ABORT:
			br_set_offset(&prog[i],
				      nfp_prog->tgt_abort + bv->start_off);
			break;
		case RELO_BR_GO_CALL_PUSH_REGS:
			if (!nfp_prog->tgt_call_push_regs) {
				pr_err("BUG: failed to detect subprogram registers needs\n");
				err = -EINVAL;
				goto err_free_prog;
			}
			off = nfp_prog->tgt_call_push_regs + bv->start_off;
			br_set_offset(&prog[i], off);
			break;
		case RELO_BR_GO_CALL_POP_REGS:
			if (!nfp_prog->tgt_call_pop_regs) {
				pr_err("BUG: failed to detect subprogram registers needs\n");
				err = -EINVAL;
				goto err_free_prog;
			}
			off = nfp_prog->tgt_call_pop_regs + bv->start_off;
			br_set_offset(&prog[i], off);
			break;
		case RELO_BR_NEXT_PKT:
			br_set_offset(&prog[i], bv->tgt_done);
			break;
		case RELO_BR_HELPER:
			val = br_get_offset(prog[i]);
			val -= BR_OFF_RELO;
			switch (val) {
			case BPF_FUNC_map_lookup_elem:
				val = nfp_prog->bpf->helpers.map_lookup;
				break;
			case BPF_FUNC_map_update_elem:
				val = nfp_prog->bpf->helpers.map_update;
				break;
			case BPF_FUNC_map_delete_elem:
				val = nfp_prog->bpf->helpers.map_delete;
				break;
			case BPF_FUNC_perf_event_output:
				val = nfp_prog->bpf->helpers.perf_event_output;
				break;
			default:
				pr_err("relocation of unknown helper %d\n",
				       val);
				err = -EINVAL;
				goto err_free_prog;
			}
			br_set_offset(&prog[i], val);
			break;
		case RELO_IMMED_REL:
			immed_add_value(&prog[i], bv->start_off);
			break;
		}

		prog[i] &= ~OP_RELO_TYPE;
	}

	err = nfp_bpf_ustore_calc(prog, nfp_prog->prog_len);
	if (err)
		goto err_free_prog;

	return prog;

err_free_prog:
	kfree(prog);
	return ERR_PTR(err);
}<|MERGE_RESOLUTION|>--- conflicted
+++ resolved
@@ -1224,11 +1224,7 @@
 		wrp_nops(nfp_prog, nop_cnt);
 	}
 
-<<<<<<< HEAD
-	if (clr_gpr && size < 8)
-=======
 	if (narrow_ld)
->>>>>>> bb831786
 		wrp_zext(nfp_prog, meta, gpr);
 
 	while (size) {
