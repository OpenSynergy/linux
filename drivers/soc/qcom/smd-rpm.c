--- conflicted
+++ resolved
@@ -245,10 +245,7 @@
 	{ .compatible = "qcom,rpm-sdm660" },
 	{ .compatible = "qcom,rpm-sm6115" },
 	{ .compatible = "qcom,rpm-sm6125" },
-<<<<<<< HEAD
-=======
 	{ .compatible = "qcom,rpm-qcm2290" },
->>>>>>> df0cc57e
 	{ .compatible = "qcom,rpm-qcs404" },
 	{}
 };
