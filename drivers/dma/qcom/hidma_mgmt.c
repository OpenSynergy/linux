--- conflicted
+++ resolved
@@ -227,12 +227,8 @@
 		goto out;
 	}
 
-<<<<<<< HEAD
-	if (max_write_request) {
-=======
 	if (max_write_request &&
 			(max_write_request != mgmtdev->max_write_request)) {
->>>>>>> bb176f67
 		dev_info(&pdev->dev, "overriding max-write-burst-bytes: %d\n",
 			max_write_request);
 		mgmtdev->max_write_request = max_write_request;
@@ -245,12 +241,8 @@
 		dev_err(&pdev->dev, "max-read-burst-bytes missing\n");
 		goto out;
 	}
-<<<<<<< HEAD
-	if (max_read_request) {
-=======
 	if (max_read_request &&
 			(max_read_request != mgmtdev->max_read_request)) {
->>>>>>> bb176f67
 		dev_info(&pdev->dev, "overriding max-read-burst-bytes: %d\n",
 			max_read_request);
 		mgmtdev->max_read_request = max_read_request;
@@ -263,12 +255,8 @@
 		dev_err(&pdev->dev, "max-write-transactions missing\n");
 		goto out;
 	}
-<<<<<<< HEAD
-	if (max_wr_xactions) {
-=======
 	if (max_wr_xactions &&
 			(max_wr_xactions != mgmtdev->max_wr_xactions)) {
->>>>>>> bb176f67
 		dev_info(&pdev->dev, "overriding max-write-transactions: %d\n",
 			max_wr_xactions);
 		mgmtdev->max_wr_xactions = max_wr_xactions;
@@ -281,12 +269,8 @@
 		dev_err(&pdev->dev, "max-read-transactions missing\n");
 		goto out;
 	}
-<<<<<<< HEAD
-	if (max_rd_xactions) {
-=======
 	if (max_rd_xactions &&
 			(max_rd_xactions != mgmtdev->max_rd_xactions)) {
->>>>>>> bb176f67
 		dev_info(&pdev->dev, "overriding max-read-transactions: %d\n",
 			max_rd_xactions);
 		mgmtdev->max_rd_xactions = max_rd_xactions;
