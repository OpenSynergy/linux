/*
 * Copyright © 2008 Intel Corporation
 *
 * Permission is hereby granted, free of charge, to any person obtaining a
 * copy of this software and associated documentation files (the "Software"),
 * to deal in the Software without restriction, including without limitation
 * the rights to use, copy, modify, merge, publish, distribute, sublicense,
 * and/or sell copies of the Software, and to permit persons to whom the
 * Software is furnished to do so, subject to the following conditions:
 *
 * The above copyright notice and this permission notice (including the next
 * paragraph) shall be included in all copies or substantial portions of the
 * Software.
 *
 * THE SOFTWARE IS PROVIDED "AS IS", WITHOUT WARRANTY OF ANY KIND, EXPRESS OR
 * IMPLIED, INCLUDING BUT NOT LIMITED TO THE WARRANTIES OF MERCHANTABILITY,
 * FITNESS FOR A PARTICULAR PURPOSE AND NONINFRINGEMENT.  IN NO EVENT SHALL
 * THE AUTHORS OR COPYRIGHT HOLDERS BE LIABLE FOR ANY CLAIM, DAMAGES OR OTHER
 * LIABILITY, WHETHER IN AN ACTION OF CONTRACT, TORT OR OTHERWISE, ARISING
 * FROM, OUT OF OR IN CONNECTION WITH THE SOFTWARE OR THE USE OR OTHER DEALINGS
 * IN THE SOFTWARE.
 *
 * Authors:
 *    Keith Packard <keithp@keithp.com>
 *
 */

#include <linux/i2c.h>
#include <linux/slab.h>
#include <linux/export.h>
#include <drm/drmP.h>
#include <drm/drm_crtc.h>
#include <drm/drm_crtc_helper.h>
#include <drm/drm_edid.h>
#include "intel_drv.h"
#include <drm/i915_drm.h>
#include "i915_drv.h"

#define DP_LINK_CHECK_TIMEOUT	(10 * 1000)

/**
 * is_edp - is the given port attached to an eDP panel (either CPU or PCH)
 * @intel_dp: DP struct
 *
 * If a CPU or PCH DP output is attached to an eDP panel, this function
 * will return true, and false otherwise.
 */
static bool is_edp(struct intel_dp *intel_dp)
{
	struct intel_digital_port *intel_dig_port = dp_to_dig_port(intel_dp);

	return intel_dig_port->base.type == INTEL_OUTPUT_EDP;
}

static struct drm_device *intel_dp_to_dev(struct intel_dp *intel_dp)
{
	struct intel_digital_port *intel_dig_port = dp_to_dig_port(intel_dp);

	return intel_dig_port->base.base.dev;
}

/**
 * is_cpu_edp - is the port on the CPU and attached to an eDP panel?
 * @intel_dp: DP struct
 *
 * Returns true if the given DP struct corresponds to a CPU eDP port.
 */
static bool is_cpu_edp(struct intel_dp *intel_dp)
{
	struct drm_device *dev = intel_dp_to_dev(intel_dp);
	struct intel_digital_port *intel_dig_port = dp_to_dig_port(intel_dp);
	enum port port = intel_dig_port->port;

	return is_edp(intel_dp) &&
		(port == PORT_A || (port == PORT_C && IS_VALLEYVIEW(dev)));
}

static struct intel_dp *intel_attached_dp(struct drm_connector *connector)
{
	return enc_to_intel_dp(&intel_attached_encoder(connector)->base);
}

static void intel_dp_link_down(struct intel_dp *intel_dp);

static int
intel_dp_max_link_bw(struct intel_dp *intel_dp)
{
	int max_link_bw = intel_dp->dpcd[DP_MAX_LINK_RATE];

	switch (max_link_bw) {
	case DP_LINK_BW_1_62:
	case DP_LINK_BW_2_7:
		break;
	default:
		max_link_bw = DP_LINK_BW_1_62;
		break;
	}
	return max_link_bw;
}

/*
 * The units on the numbers in the next two are... bizarre.  Examples will
 * make it clearer; this one parallels an example in the eDP spec.
 *
 * intel_dp_max_data_rate for one lane of 2.7GHz evaluates as:
 *
 *     270000 * 1 * 8 / 10 == 216000
 *
 * The actual data capacity of that configuration is 2.16Gbit/s, so the
 * units are decakilobits.  ->clock in a drm_display_mode is in kilohertz -
 * or equivalently, kilopixels per second - so for 1680x1050R it'd be
 * 119000.  At 18bpp that's 2142000 kilobits per second.
 *
 * Thus the strange-looking division by 10 in intel_dp_link_required, to
 * get the result in decakilobits instead of kilobits.
 */

static int
intel_dp_link_required(int pixel_clock, int bpp)
{
	return (pixel_clock * bpp + 9) / 10;
}

static int
intel_dp_max_data_rate(int max_link_clock, int max_lanes)
{
	return (max_link_clock * max_lanes * 8) / 10;
}

static int
intel_dp_mode_valid(struct drm_connector *connector,
		    struct drm_display_mode *mode)
{
	struct intel_dp *intel_dp = intel_attached_dp(connector);
	struct intel_connector *intel_connector = to_intel_connector(connector);
	struct drm_display_mode *fixed_mode = intel_connector->panel.fixed_mode;
	int target_clock = mode->clock;
	int max_rate, mode_rate, max_lanes, max_link_clock;

	if (is_edp(intel_dp) && fixed_mode) {
		if (mode->hdisplay > fixed_mode->hdisplay)
			return MODE_PANEL;

		if (mode->vdisplay > fixed_mode->vdisplay)
			return MODE_PANEL;

		target_clock = fixed_mode->clock;
	}

	max_link_clock = drm_dp_bw_code_to_link_rate(intel_dp_max_link_bw(intel_dp));
	max_lanes = drm_dp_max_lane_count(intel_dp->dpcd);

	max_rate = intel_dp_max_data_rate(max_link_clock, max_lanes);
	mode_rate = intel_dp_link_required(target_clock, 18);

	if (mode_rate > max_rate)
		return MODE_CLOCK_HIGH;

	if (mode->clock < 10000)
		return MODE_CLOCK_LOW;

	if (mode->flags & DRM_MODE_FLAG_DBLCLK)
		return MODE_H_ILLEGAL;

	return MODE_OK;
}

static uint32_t
pack_aux(uint8_t *src, int src_bytes)
{
	int	i;
	uint32_t v = 0;

	if (src_bytes > 4)
		src_bytes = 4;
	for (i = 0; i < src_bytes; i++)
		v |= ((uint32_t) src[i]) << ((3-i) * 8);
	return v;
}

static void
unpack_aux(uint32_t src, uint8_t *dst, int dst_bytes)
{
	int i;
	if (dst_bytes > 4)
		dst_bytes = 4;
	for (i = 0; i < dst_bytes; i++)
		dst[i] = src >> ((3-i) * 8);
}

/* hrawclock is 1/4 the FSB frequency */
static int
intel_hrawclk(struct drm_device *dev)
{
	struct drm_i915_private *dev_priv = dev->dev_private;
	uint32_t clkcfg;

	/* There is no CLKCFG reg in Valleyview. VLV hrawclk is 200 MHz */
	if (IS_VALLEYVIEW(dev))
		return 200;

	clkcfg = I915_READ(CLKCFG);
	switch (clkcfg & CLKCFG_FSB_MASK) {
	case CLKCFG_FSB_400:
		return 100;
	case CLKCFG_FSB_533:
		return 133;
	case CLKCFG_FSB_667:
		return 166;
	case CLKCFG_FSB_800:
		return 200;
	case CLKCFG_FSB_1067:
		return 266;
	case CLKCFG_FSB_1333:
		return 333;
	/* these two are just a guess; one of them might be right */
	case CLKCFG_FSB_1600:
	case CLKCFG_FSB_1600_ALT:
		return 400;
	default:
		return 133;
	}
}

static bool ironlake_edp_have_panel_power(struct intel_dp *intel_dp)
{
	struct drm_device *dev = intel_dp_to_dev(intel_dp);
	struct drm_i915_private *dev_priv = dev->dev_private;
	u32 pp_stat_reg;

	pp_stat_reg = IS_VALLEYVIEW(dev) ? PIPEA_PP_STATUS : PCH_PP_STATUS;
	return (I915_READ(pp_stat_reg) & PP_ON) != 0;
}

static bool ironlake_edp_have_panel_vdd(struct intel_dp *intel_dp)
{
	struct drm_device *dev = intel_dp_to_dev(intel_dp);
	struct drm_i915_private *dev_priv = dev->dev_private;
	u32 pp_ctrl_reg;

	pp_ctrl_reg = IS_VALLEYVIEW(dev) ? PIPEA_PP_CONTROL : PCH_PP_CONTROL;
	return (I915_READ(pp_ctrl_reg) & EDP_FORCE_VDD) != 0;
}

static void
intel_dp_check_edp(struct intel_dp *intel_dp)
{
	struct drm_device *dev = intel_dp_to_dev(intel_dp);
	struct drm_i915_private *dev_priv = dev->dev_private;
	u32 pp_stat_reg, pp_ctrl_reg;

	if (!is_edp(intel_dp))
		return;

	pp_stat_reg = IS_VALLEYVIEW(dev) ? PIPEA_PP_STATUS : PCH_PP_STATUS;
	pp_ctrl_reg = IS_VALLEYVIEW(dev) ? PIPEA_PP_CONTROL : PCH_PP_CONTROL;

	if (!ironlake_edp_have_panel_power(intel_dp) && !ironlake_edp_have_panel_vdd(intel_dp)) {
		WARN(1, "eDP powered off while attempting aux channel communication.\n");
		DRM_DEBUG_KMS("Status 0x%08x Control 0x%08x\n",
				I915_READ(pp_stat_reg),
				I915_READ(pp_ctrl_reg));
	}
}

static uint32_t
intel_dp_aux_wait_done(struct intel_dp *intel_dp, bool has_aux_irq)
{
	struct intel_digital_port *intel_dig_port = dp_to_dig_port(intel_dp);
	struct drm_device *dev = intel_dig_port->base.base.dev;
	struct drm_i915_private *dev_priv = dev->dev_private;
	uint32_t ch_ctl = intel_dp->aux_ch_ctl_reg;
	uint32_t status;
	bool done;

#define C (((status = I915_READ_NOTRACE(ch_ctl)) & DP_AUX_CH_CTL_SEND_BUSY) == 0)
	if (has_aux_irq)
		done = wait_event_timeout(dev_priv->gmbus_wait_queue, C,
					  msecs_to_jiffies(10));
	else
		done = wait_for_atomic(C, 10) == 0;
	if (!done)
		DRM_ERROR("dp aux hw did not signal timeout (has irq: %i)!\n",
			  has_aux_irq);
#undef C

	return status;
}

static int
intel_dp_aux_ch(struct intel_dp *intel_dp,
		uint8_t *send, int send_bytes,
		uint8_t *recv, int recv_size)
{
	struct intel_digital_port *intel_dig_port = dp_to_dig_port(intel_dp);
	struct drm_device *dev = intel_dig_port->base.base.dev;
	struct drm_i915_private *dev_priv = dev->dev_private;
	uint32_t ch_ctl = intel_dp->aux_ch_ctl_reg;
	uint32_t ch_data = ch_ctl + 4;
	int i, ret, recv_bytes;
	uint32_t status;
	uint32_t aux_clock_divider;
	int try, precharge;
	bool has_aux_irq = INTEL_INFO(dev)->gen >= 5 && !IS_VALLEYVIEW(dev);

	/* dp aux is extremely sensitive to irq latency, hence request the
	 * lowest possible wakeup latency and so prevent the cpu from going into
	 * deep sleep states.
	 */
	pm_qos_update_request(&dev_priv->pm_qos, 0);

	intel_dp_check_edp(intel_dp);
	/* The clock divider is based off the hrawclk,
	 * and would like to run at 2MHz. So, take the
	 * hrawclk value and divide by 2 and use that
	 *
	 * Note that PCH attached eDP panels should use a 125MHz input
	 * clock divider.
	 */
	if (is_cpu_edp(intel_dp)) {
		if (HAS_DDI(dev))
			aux_clock_divider = intel_ddi_get_cdclk_freq(dev_priv) >> 1;
		else if (IS_VALLEYVIEW(dev))
			aux_clock_divider = 100;
		else if (IS_GEN6(dev) || IS_GEN7(dev))
			aux_clock_divider = 200; /* SNB & IVB eDP input clock at 400Mhz */
		else
			aux_clock_divider = 225; /* eDP input clock at 450Mhz */
	} else if (dev_priv->pch_id == INTEL_PCH_LPT_DEVICE_ID_TYPE) {
		/* Workaround for non-ULT HSW */
		aux_clock_divider = 74;
	} else if (HAS_PCH_SPLIT(dev)) {
		aux_clock_divider = DIV_ROUND_UP(intel_pch_rawclk(dev), 2);
	} else {
		aux_clock_divider = intel_hrawclk(dev) / 2;
	}

	if (IS_GEN6(dev))
		precharge = 3;
	else
		precharge = 5;

	/* Try to wait for any previous AUX channel activity */
	for (try = 0; try < 3; try++) {
		status = I915_READ_NOTRACE(ch_ctl);
		if ((status & DP_AUX_CH_CTL_SEND_BUSY) == 0)
			break;
		msleep(1);
	}

	if (try == 3) {
		WARN(1, "dp_aux_ch not started status 0x%08x\n",
		     I915_READ(ch_ctl));
		ret = -EBUSY;
		goto out;
	}

	/* Must try at least 3 times according to DP spec */
	for (try = 0; try < 5; try++) {
		/* Load the send data into the aux channel data registers */
		for (i = 0; i < send_bytes; i += 4)
			I915_WRITE(ch_data + i,
				   pack_aux(send + i, send_bytes - i));

		/* Send the command and wait for it to complete */
		I915_WRITE(ch_ctl,
			   DP_AUX_CH_CTL_SEND_BUSY |
			   (has_aux_irq ? DP_AUX_CH_CTL_INTERRUPT : 0) |
			   DP_AUX_CH_CTL_TIME_OUT_400us |
			   (send_bytes << DP_AUX_CH_CTL_MESSAGE_SIZE_SHIFT) |
			   (precharge << DP_AUX_CH_CTL_PRECHARGE_2US_SHIFT) |
			   (aux_clock_divider << DP_AUX_CH_CTL_BIT_CLOCK_2X_SHIFT) |
			   DP_AUX_CH_CTL_DONE |
			   DP_AUX_CH_CTL_TIME_OUT_ERROR |
			   DP_AUX_CH_CTL_RECEIVE_ERROR);

		status = intel_dp_aux_wait_done(intel_dp, has_aux_irq);

		/* Clear done status and any errors */
		I915_WRITE(ch_ctl,
			   status |
			   DP_AUX_CH_CTL_DONE |
			   DP_AUX_CH_CTL_TIME_OUT_ERROR |
			   DP_AUX_CH_CTL_RECEIVE_ERROR);

		if (status & (DP_AUX_CH_CTL_TIME_OUT_ERROR |
			      DP_AUX_CH_CTL_RECEIVE_ERROR))
			continue;
		if (status & DP_AUX_CH_CTL_DONE)
			break;
	}

	if ((status & DP_AUX_CH_CTL_DONE) == 0) {
		DRM_ERROR("dp_aux_ch not done status 0x%08x\n", status);
		ret = -EBUSY;
		goto out;
	}

	/* Check for timeout or receive error.
	 * Timeouts occur when the sink is not connected
	 */
	if (status & DP_AUX_CH_CTL_RECEIVE_ERROR) {
		DRM_ERROR("dp_aux_ch receive error status 0x%08x\n", status);
		ret = -EIO;
		goto out;
	}

	/* Timeouts occur when the device isn't connected, so they're
	 * "normal" -- don't fill the kernel log with these */
	if (status & DP_AUX_CH_CTL_TIME_OUT_ERROR) {
		DRM_DEBUG_KMS("dp_aux_ch timeout status 0x%08x\n", status);
		ret = -ETIMEDOUT;
		goto out;
	}

	/* Unload any bytes sent back from the other side */
	recv_bytes = ((status & DP_AUX_CH_CTL_MESSAGE_SIZE_MASK) >>
		      DP_AUX_CH_CTL_MESSAGE_SIZE_SHIFT);
	if (recv_bytes > recv_size)
		recv_bytes = recv_size;

	for (i = 0; i < recv_bytes; i += 4)
		unpack_aux(I915_READ(ch_data + i),
			   recv + i, recv_bytes - i);

	ret = recv_bytes;
out:
	pm_qos_update_request(&dev_priv->pm_qos, PM_QOS_DEFAULT_VALUE);

	return ret;
}

/* Write data to the aux channel in native mode */
static int
intel_dp_aux_native_write(struct intel_dp *intel_dp,
			  uint16_t address, uint8_t *send, int send_bytes)
{
	int ret;
	uint8_t	msg[20];
	int msg_bytes;
	uint8_t	ack;

	intel_dp_check_edp(intel_dp);
	if (send_bytes > 16)
		return -1;
	msg[0] = AUX_NATIVE_WRITE << 4;
	msg[1] = address >> 8;
	msg[2] = address & 0xff;
	msg[3] = send_bytes - 1;
	memcpy(&msg[4], send, send_bytes);
	msg_bytes = send_bytes + 4;
	for (;;) {
		ret = intel_dp_aux_ch(intel_dp, msg, msg_bytes, &ack, 1);
		if (ret < 0)
			return ret;
		if ((ack & AUX_NATIVE_REPLY_MASK) == AUX_NATIVE_REPLY_ACK)
			break;
		else if ((ack & AUX_NATIVE_REPLY_MASK) == AUX_NATIVE_REPLY_DEFER)
			udelay(100);
		else
			return -EIO;
	}
	return send_bytes;
}

/* Write a single byte to the aux channel in native mode */
static int
intel_dp_aux_native_write_1(struct intel_dp *intel_dp,
			    uint16_t address, uint8_t byte)
{
	return intel_dp_aux_native_write(intel_dp, address, &byte, 1);
}

/* read bytes from a native aux channel */
static int
intel_dp_aux_native_read(struct intel_dp *intel_dp,
			 uint16_t address, uint8_t *recv, int recv_bytes)
{
	uint8_t msg[4];
	int msg_bytes;
	uint8_t reply[20];
	int reply_bytes;
	uint8_t ack;
	int ret;

	intel_dp_check_edp(intel_dp);
	msg[0] = AUX_NATIVE_READ << 4;
	msg[1] = address >> 8;
	msg[2] = address & 0xff;
	msg[3] = recv_bytes - 1;

	msg_bytes = 4;
	reply_bytes = recv_bytes + 1;

	for (;;) {
		ret = intel_dp_aux_ch(intel_dp, msg, msg_bytes,
				      reply, reply_bytes);
		if (ret == 0)
			return -EPROTO;
		if (ret < 0)
			return ret;
		ack = reply[0];
		if ((ack & AUX_NATIVE_REPLY_MASK) == AUX_NATIVE_REPLY_ACK) {
			memcpy(recv, reply + 1, ret - 1);
			return ret - 1;
		}
		else if ((ack & AUX_NATIVE_REPLY_MASK) == AUX_NATIVE_REPLY_DEFER)
			udelay(100);
		else
			return -EIO;
	}
}

static int
intel_dp_i2c_aux_ch(struct i2c_adapter *adapter, int mode,
		    uint8_t write_byte, uint8_t *read_byte)
{
	struct i2c_algo_dp_aux_data *algo_data = adapter->algo_data;
	struct intel_dp *intel_dp = container_of(adapter,
						struct intel_dp,
						adapter);
	uint16_t address = algo_data->address;
	uint8_t msg[5];
	uint8_t reply[2];
	unsigned retry;
	int msg_bytes;
	int reply_bytes;
	int ret;

	intel_dp_check_edp(intel_dp);
	/* Set up the command byte */
	if (mode & MODE_I2C_READ)
		msg[0] = AUX_I2C_READ << 4;
	else
		msg[0] = AUX_I2C_WRITE << 4;

	if (!(mode & MODE_I2C_STOP))
		msg[0] |= AUX_I2C_MOT << 4;

	msg[1] = address >> 8;
	msg[2] = address;

	switch (mode) {
	case MODE_I2C_WRITE:
		msg[3] = 0;
		msg[4] = write_byte;
		msg_bytes = 5;
		reply_bytes = 1;
		break;
	case MODE_I2C_READ:
		msg[3] = 0;
		msg_bytes = 4;
		reply_bytes = 2;
		break;
	default:
		msg_bytes = 3;
		reply_bytes = 1;
		break;
	}

	for (retry = 0; retry < 5; retry++) {
		ret = intel_dp_aux_ch(intel_dp,
				      msg, msg_bytes,
				      reply, reply_bytes);
		if (ret < 0) {
			DRM_DEBUG_KMS("aux_ch failed %d\n", ret);
			return ret;
		}

		switch (reply[0] & AUX_NATIVE_REPLY_MASK) {
		case AUX_NATIVE_REPLY_ACK:
			/* I2C-over-AUX Reply field is only valid
			 * when paired with AUX ACK.
			 */
			break;
		case AUX_NATIVE_REPLY_NACK:
			DRM_DEBUG_KMS("aux_ch native nack\n");
			return -EREMOTEIO;
		case AUX_NATIVE_REPLY_DEFER:
			udelay(100);
			continue;
		default:
			DRM_ERROR("aux_ch invalid native reply 0x%02x\n",
				  reply[0]);
			return -EREMOTEIO;
		}

		switch (reply[0] & AUX_I2C_REPLY_MASK) {
		case AUX_I2C_REPLY_ACK:
			if (mode == MODE_I2C_READ) {
				*read_byte = reply[1];
			}
			return reply_bytes - 1;
		case AUX_I2C_REPLY_NACK:
			DRM_DEBUG_KMS("aux_i2c nack\n");
			return -EREMOTEIO;
		case AUX_I2C_REPLY_DEFER:
			DRM_DEBUG_KMS("aux_i2c defer\n");
			udelay(100);
			break;
		default:
			DRM_ERROR("aux_i2c invalid reply 0x%02x\n", reply[0]);
			return -EREMOTEIO;
		}
	}

	DRM_ERROR("too many retries, giving up\n");
	return -EREMOTEIO;
}

static int
intel_dp_i2c_init(struct intel_dp *intel_dp,
		  struct intel_connector *intel_connector, const char *name)
{
	int	ret;

	DRM_DEBUG_KMS("i2c_init %s\n", name);
	intel_dp->algo.running = false;
	intel_dp->algo.address = 0;
	intel_dp->algo.aux_ch = intel_dp_i2c_aux_ch;

	memset(&intel_dp->adapter, '\0', sizeof(intel_dp->adapter));
	intel_dp->adapter.owner = THIS_MODULE;
	intel_dp->adapter.class = I2C_CLASS_DDC;
	strncpy(intel_dp->adapter.name, name, sizeof(intel_dp->adapter.name) - 1);
	intel_dp->adapter.name[sizeof(intel_dp->adapter.name) - 1] = '\0';
	intel_dp->adapter.algo_data = &intel_dp->algo;
	intel_dp->adapter.dev.parent = &intel_connector->base.kdev;

	ironlake_edp_panel_vdd_on(intel_dp);
	ret = i2c_dp_aux_add_bus(&intel_dp->adapter);
	ironlake_edp_panel_vdd_off(intel_dp, false);
	return ret;
}

static void
intel_dp_set_clock(struct intel_encoder *encoder,
		   struct intel_crtc_config *pipe_config, int link_bw)
{
	struct drm_device *dev = encoder->base.dev;

	if (IS_G4X(dev)) {
		if (link_bw == DP_LINK_BW_1_62) {
			pipe_config->dpll.p1 = 2;
			pipe_config->dpll.p2 = 10;
			pipe_config->dpll.n = 2;
			pipe_config->dpll.m1 = 23;
			pipe_config->dpll.m2 = 8;
		} else {
			pipe_config->dpll.p1 = 1;
			pipe_config->dpll.p2 = 10;
			pipe_config->dpll.n = 1;
			pipe_config->dpll.m1 = 14;
			pipe_config->dpll.m2 = 2;
		}
		pipe_config->clock_set = true;
	} else if (IS_HASWELL(dev)) {
		/* Haswell has special-purpose DP DDI clocks. */
	} else if (HAS_PCH_SPLIT(dev)) {
		if (link_bw == DP_LINK_BW_1_62) {
			pipe_config->dpll.n = 1;
			pipe_config->dpll.p1 = 2;
			pipe_config->dpll.p2 = 10;
			pipe_config->dpll.m1 = 12;
			pipe_config->dpll.m2 = 9;
		} else {
			pipe_config->dpll.n = 2;
			pipe_config->dpll.p1 = 1;
			pipe_config->dpll.p2 = 10;
			pipe_config->dpll.m1 = 14;
			pipe_config->dpll.m2 = 8;
		}
		pipe_config->clock_set = true;
	} else if (IS_VALLEYVIEW(dev)) {
		/* FIXME: Need to figure out optimized DP clocks for vlv. */
	}
}

bool
intel_dp_compute_config(struct intel_encoder *encoder,
			struct intel_crtc_config *pipe_config)
{
	struct drm_device *dev = encoder->base.dev;
	struct drm_i915_private *dev_priv = dev->dev_private;
	struct drm_display_mode *adjusted_mode = &pipe_config->adjusted_mode;
	struct intel_dp *intel_dp = enc_to_intel_dp(&encoder->base);
	struct intel_crtc *intel_crtc = encoder->new_crtc;
	struct intel_connector *intel_connector = intel_dp->attached_connector;
	int lane_count, clock;
	int max_lane_count = drm_dp_max_lane_count(intel_dp->dpcd);
	int max_clock = intel_dp_max_link_bw(intel_dp) == DP_LINK_BW_2_7 ? 1 : 0;
	int bpp, mode_rate;
	static int bws[2] = { DP_LINK_BW_1_62, DP_LINK_BW_2_7 };
	int target_clock, link_avail, link_clock;

	if (HAS_PCH_SPLIT(dev) && !HAS_DDI(dev) && !is_cpu_edp(intel_dp))
		pipe_config->has_pch_encoder = true;

	pipe_config->has_dp_encoder = true;

	if (is_edp(intel_dp) && intel_connector->panel.fixed_mode) {
		intel_fixed_panel_mode(intel_connector->panel.fixed_mode,
				       adjusted_mode);
		if (!HAS_PCH_SPLIT(dev))
			intel_gmch_panel_fitting(intel_crtc, pipe_config,
						 intel_connector->panel.fitting_mode);
		else
			intel_pch_panel_fitting(intel_crtc, pipe_config,
						intel_connector->panel.fitting_mode);
	}
	/* We need to take the panel's fixed mode into account. */
	target_clock = adjusted_mode->clock;

	if (adjusted_mode->flags & DRM_MODE_FLAG_DBLCLK)
		return false;

	DRM_DEBUG_KMS("DP link computation with max lane count %i "
		      "max bw %02x pixel clock %iKHz\n",
		      max_lane_count, bws[max_clock], adjusted_mode->clock);

	/* Walk through all bpp values. Luckily they're all nicely spaced with 2
	 * bpc in between. */
<<<<<<< HEAD
	bpp = pipe_config->pipe_bpp;

	/*
	 * eDP panels are really fickle, try to enfore the bpp the firmware
	 * recomments. This means we'll up-dither 16bpp framebuffers on
	 * high-depth panels.
	 */
	if (is_edp(intel_dp) && dev_priv->vbt.edp_bpp) {
		DRM_DEBUG_KMS("forcing bpp for eDP panel to BIOS-provided %i\n",
			      dev_priv->vbt.edp_bpp);
		bpp = dev_priv->vbt.edp_bpp;
	}
=======
	bpp = min_t(int, 8*3, pipe_config->pipe_bpp);
	if (is_edp(intel_dp) && dev_priv->edp.bpp)
		bpp = min_t(int, bpp, dev_priv->edp.bpp);
>>>>>>> c7788792

	for (; bpp >= 6*3; bpp -= 2*3) {
		mode_rate = intel_dp_link_required(target_clock, bpp);

		for (clock = 0; clock <= max_clock; clock++) {
			for (lane_count = 1; lane_count <= max_lane_count; lane_count <<= 1) {
				link_clock = drm_dp_bw_code_to_link_rate(bws[clock]);
				link_avail = intel_dp_max_data_rate(link_clock,
								    lane_count);

				if (mode_rate <= link_avail) {
					goto found;
				}
			}
		}
	}

	return false;

found:
	if (intel_dp->color_range_auto) {
		/*
		 * See:
		 * CEA-861-E - 5.1 Default Encoding Parameters
		 * VESA DisplayPort Ver.1.2a - 5.1.1.1 Video Colorimetry
		 */
		if (bpp != 18 && drm_match_cea_mode(adjusted_mode) > 1)
			intel_dp->color_range = DP_COLOR_RANGE_16_235;
		else
			intel_dp->color_range = 0;
	}

	if (intel_dp->color_range)
		pipe_config->limited_color_range = true;

	intel_dp->link_bw = bws[clock];
	intel_dp->lane_count = lane_count;
	adjusted_mode->clock = drm_dp_bw_code_to_link_rate(intel_dp->link_bw);
	pipe_config->pipe_bpp = bpp;
	pipe_config->pixel_target_clock = target_clock;

	DRM_DEBUG_KMS("DP link bw %02x lane count %d clock %d bpp %d\n",
		      intel_dp->link_bw, intel_dp->lane_count,
		      adjusted_mode->clock, bpp);
	DRM_DEBUG_KMS("DP link bw required %i available %i\n",
		      mode_rate, link_avail);

	intel_link_compute_m_n(bpp, lane_count,
			       target_clock, adjusted_mode->clock,
			       &pipe_config->dp_m_n);

<<<<<<< HEAD
	pipe_config->pipe_bpp = bpp;

	intel_dp_set_clock(encoder, pipe_config, intel_dp->link_bw);

=======
>>>>>>> c7788792
	return true;
}

void intel_dp_init_link_config(struct intel_dp *intel_dp)
{
	memset(intel_dp->link_configuration, 0, DP_LINK_CONFIGURATION_SIZE);
	intel_dp->link_configuration[0] = intel_dp->link_bw;
	intel_dp->link_configuration[1] = intel_dp->lane_count;
	intel_dp->link_configuration[8] = DP_SET_ANSI_8B10B;
	/*
	 * Check for DPCD version > 1.1 and enhanced framing support
	 */
	if (intel_dp->dpcd[DP_DPCD_REV] >= 0x11 &&
	    (intel_dp->dpcd[DP_MAX_LANE_COUNT] & DP_ENHANCED_FRAME_CAP)) {
		intel_dp->link_configuration[1] |= DP_LANE_COUNT_ENHANCED_FRAME_EN;
	}
}

static void ironlake_set_pll_edp(struct drm_crtc *crtc, int clock)
{
	struct drm_device *dev = crtc->dev;
	struct drm_i915_private *dev_priv = dev->dev_private;
	u32 dpa_ctl;

	DRM_DEBUG_KMS("eDP PLL enable for clock %d\n", clock);
	dpa_ctl = I915_READ(DP_A);
	dpa_ctl &= ~DP_PLL_FREQ_MASK;

	if (clock < 200000) {
		/* For a long time we've carried around a ILK-DevA w/a for the
		 * 160MHz clock. If we're really unlucky, it's still required.
		 */
		DRM_DEBUG_KMS("160MHz cpu eDP clock, might need ilk devA w/a\n");
		dpa_ctl |= DP_PLL_FREQ_160MHZ;
	} else {
		dpa_ctl |= DP_PLL_FREQ_270MHZ;
	}

	I915_WRITE(DP_A, dpa_ctl);

	POSTING_READ(DP_A);
	udelay(500);
}

static void
intel_dp_mode_set(struct drm_encoder *encoder, struct drm_display_mode *mode,
		  struct drm_display_mode *adjusted_mode)
{
	struct drm_device *dev = encoder->dev;
	struct drm_i915_private *dev_priv = dev->dev_private;
	struct intel_dp *intel_dp = enc_to_intel_dp(encoder);
	struct drm_crtc *crtc = encoder->crtc;
	struct intel_crtc *intel_crtc = to_intel_crtc(crtc);

	/*
	 * There are four kinds of DP registers:
	 *
	 * 	IBX PCH
	 * 	SNB CPU
	 *	IVB CPU
	 * 	CPT PCH
	 *
	 * IBX PCH and CPU are the same for almost everything,
	 * except that the CPU DP PLL is configured in this
	 * register
	 *
	 * CPT PCH is quite different, having many bits moved
	 * to the TRANS_DP_CTL register instead. That
	 * configuration happens (oddly) in ironlake_pch_enable
	 */

	/* Preserve the BIOS-computed detected bit. This is
	 * supposed to be read-only.
	 */
	intel_dp->DP = I915_READ(intel_dp->output_reg) & DP_DETECTED;

	/* Handle DP bits in common between all three register formats */
	intel_dp->DP |= DP_VOLTAGE_0_4 | DP_PRE_EMPHASIS_0;
	intel_dp->DP |= DP_PORT_WIDTH(intel_dp->lane_count);

	if (intel_dp->has_audio) {
		DRM_DEBUG_DRIVER("Enabling DP audio on pipe %c\n",
				 pipe_name(intel_crtc->pipe));
		intel_dp->DP |= DP_AUDIO_OUTPUT_ENABLE;
		intel_write_eld(encoder, adjusted_mode);
	}

	intel_dp_init_link_config(intel_dp);

	/* Split out the IBX/CPU vs CPT settings */

	if (is_cpu_edp(intel_dp) && IS_GEN7(dev) && !IS_VALLEYVIEW(dev)) {
		if (adjusted_mode->flags & DRM_MODE_FLAG_PHSYNC)
			intel_dp->DP |= DP_SYNC_HS_HIGH;
		if (adjusted_mode->flags & DRM_MODE_FLAG_PVSYNC)
			intel_dp->DP |= DP_SYNC_VS_HIGH;
		intel_dp->DP |= DP_LINK_TRAIN_OFF_CPT;

		if (intel_dp->link_configuration[1] & DP_LANE_COUNT_ENHANCED_FRAME_EN)
			intel_dp->DP |= DP_ENHANCED_FRAMING;

		intel_dp->DP |= intel_crtc->pipe << 29;

		/* don't miss out required setting for eDP */
		if (adjusted_mode->clock < 200000)
			intel_dp->DP |= DP_PLL_FREQ_160MHZ;
		else
			intel_dp->DP |= DP_PLL_FREQ_270MHZ;
	} else if (!HAS_PCH_CPT(dev) || is_cpu_edp(intel_dp)) {
		if (!HAS_PCH_SPLIT(dev) && !IS_VALLEYVIEW(dev))
			intel_dp->DP |= intel_dp->color_range;

		if (adjusted_mode->flags & DRM_MODE_FLAG_PHSYNC)
			intel_dp->DP |= DP_SYNC_HS_HIGH;
		if (adjusted_mode->flags & DRM_MODE_FLAG_PVSYNC)
			intel_dp->DP |= DP_SYNC_VS_HIGH;
		intel_dp->DP |= DP_LINK_TRAIN_OFF;

		if (intel_dp->link_configuration[1] & DP_LANE_COUNT_ENHANCED_FRAME_EN)
			intel_dp->DP |= DP_ENHANCED_FRAMING;

		if (intel_crtc->pipe == 1)
			intel_dp->DP |= DP_PIPEB_SELECT;

		if (is_cpu_edp(intel_dp) && !IS_VALLEYVIEW(dev)) {
			/* don't miss out required setting for eDP */
			if (adjusted_mode->clock < 200000)
				intel_dp->DP |= DP_PLL_FREQ_160MHZ;
			else
				intel_dp->DP |= DP_PLL_FREQ_270MHZ;
		}
	} else {
		intel_dp->DP |= DP_LINK_TRAIN_OFF_CPT;
	}

	if (is_cpu_edp(intel_dp) && !IS_VALLEYVIEW(dev))
		ironlake_set_pll_edp(crtc, adjusted_mode->clock);
}

#define IDLE_ON_MASK		(PP_ON | 0 	  | PP_SEQUENCE_MASK | 0                     | PP_SEQUENCE_STATE_MASK)
#define IDLE_ON_VALUE   	(PP_ON | 0 	  | PP_SEQUENCE_NONE | 0                     | PP_SEQUENCE_STATE_ON_IDLE)

#define IDLE_OFF_MASK		(PP_ON | 0        | PP_SEQUENCE_MASK | 0                     | PP_SEQUENCE_STATE_MASK)
#define IDLE_OFF_VALUE		(0     | 0        | PP_SEQUENCE_NONE | 0                     | PP_SEQUENCE_STATE_OFF_IDLE)

#define IDLE_CYCLE_MASK		(PP_ON | 0        | PP_SEQUENCE_MASK | PP_CYCLE_DELAY_ACTIVE | PP_SEQUENCE_STATE_MASK)
#define IDLE_CYCLE_VALUE	(0     | 0        | PP_SEQUENCE_NONE | 0                     | PP_SEQUENCE_STATE_OFF_IDLE)

static void ironlake_wait_panel_status(struct intel_dp *intel_dp,
				       u32 mask,
				       u32 value)
{
	struct drm_device *dev = intel_dp_to_dev(intel_dp);
	struct drm_i915_private *dev_priv = dev->dev_private;
	u32 pp_stat_reg, pp_ctrl_reg;

	pp_stat_reg = IS_VALLEYVIEW(dev) ? PIPEA_PP_STATUS : PCH_PP_STATUS;
	pp_ctrl_reg = IS_VALLEYVIEW(dev) ? PIPEA_PP_CONTROL : PCH_PP_CONTROL;

	DRM_DEBUG_KMS("mask %08x value %08x status %08x control %08x\n",
			mask, value,
			I915_READ(pp_stat_reg),
			I915_READ(pp_ctrl_reg));

	if (_wait_for((I915_READ(pp_stat_reg) & mask) == value, 5000, 10)) {
		DRM_ERROR("Panel status timeout: status %08x control %08x\n",
				I915_READ(pp_stat_reg),
				I915_READ(pp_ctrl_reg));
	}
}

static void ironlake_wait_panel_on(struct intel_dp *intel_dp)
{
	DRM_DEBUG_KMS("Wait for panel power on\n");
	ironlake_wait_panel_status(intel_dp, IDLE_ON_MASK, IDLE_ON_VALUE);
}

static void ironlake_wait_panel_off(struct intel_dp *intel_dp)
{
	DRM_DEBUG_KMS("Wait for panel power off time\n");
	ironlake_wait_panel_status(intel_dp, IDLE_OFF_MASK, IDLE_OFF_VALUE);
}

static void ironlake_wait_panel_power_cycle(struct intel_dp *intel_dp)
{
	DRM_DEBUG_KMS("Wait for panel power cycle\n");
	ironlake_wait_panel_status(intel_dp, IDLE_CYCLE_MASK, IDLE_CYCLE_VALUE);
}


/* Read the current pp_control value, unlocking the register if it
 * is locked
 */

static  u32 ironlake_get_pp_control(struct intel_dp *intel_dp)
{
	struct drm_device *dev = intel_dp_to_dev(intel_dp);
	struct drm_i915_private *dev_priv = dev->dev_private;
	u32 control;
	u32 pp_ctrl_reg;

	pp_ctrl_reg = IS_VALLEYVIEW(dev) ? PIPEA_PP_CONTROL : PCH_PP_CONTROL;
	control = I915_READ(pp_ctrl_reg);

	control &= ~PANEL_UNLOCK_MASK;
	control |= PANEL_UNLOCK_REGS;
	return control;
}

void ironlake_edp_panel_vdd_on(struct intel_dp *intel_dp)
{
	struct drm_device *dev = intel_dp_to_dev(intel_dp);
	struct drm_i915_private *dev_priv = dev->dev_private;
	u32 pp;
	u32 pp_stat_reg, pp_ctrl_reg;

	if (!is_edp(intel_dp))
		return;
	DRM_DEBUG_KMS("Turn eDP VDD on\n");

	WARN(intel_dp->want_panel_vdd,
	     "eDP VDD already requested on\n");

	intel_dp->want_panel_vdd = true;

	if (ironlake_edp_have_panel_vdd(intel_dp)) {
		DRM_DEBUG_KMS("eDP VDD already on\n");
		return;
	}

	if (!ironlake_edp_have_panel_power(intel_dp))
		ironlake_wait_panel_power_cycle(intel_dp);

	pp = ironlake_get_pp_control(intel_dp);
	pp |= EDP_FORCE_VDD;

	pp_stat_reg = IS_VALLEYVIEW(dev) ? PIPEA_PP_STATUS : PCH_PP_STATUS;
	pp_ctrl_reg = IS_VALLEYVIEW(dev) ? PIPEA_PP_CONTROL : PCH_PP_CONTROL;

	I915_WRITE(pp_ctrl_reg, pp);
	POSTING_READ(pp_ctrl_reg);
	DRM_DEBUG_KMS("PP_STATUS: 0x%08x PP_CONTROL: 0x%08x\n",
			I915_READ(pp_stat_reg), I915_READ(pp_ctrl_reg));
	/*
	 * If the panel wasn't on, delay before accessing aux channel
	 */
	if (!ironlake_edp_have_panel_power(intel_dp)) {
		DRM_DEBUG_KMS("eDP was not running\n");
		msleep(intel_dp->panel_power_up_delay);
	}
}

static void ironlake_panel_vdd_off_sync(struct intel_dp *intel_dp)
{
	struct drm_device *dev = intel_dp_to_dev(intel_dp);
	struct drm_i915_private *dev_priv = dev->dev_private;
	u32 pp;
	u32 pp_stat_reg, pp_ctrl_reg;

	WARN_ON(!mutex_is_locked(&dev->mode_config.mutex));

	if (!intel_dp->want_panel_vdd && ironlake_edp_have_panel_vdd(intel_dp)) {
		pp = ironlake_get_pp_control(intel_dp);
		pp &= ~EDP_FORCE_VDD;

		pp_stat_reg = IS_VALLEYVIEW(dev) ? PIPEA_PP_STATUS : PCH_PP_STATUS;
		pp_ctrl_reg = IS_VALLEYVIEW(dev) ? PIPEA_PP_CONTROL : PCH_PP_CONTROL;

		I915_WRITE(pp_ctrl_reg, pp);
		POSTING_READ(pp_ctrl_reg);

		/* Make sure sequencer is idle before allowing subsequent activity */
		DRM_DEBUG_KMS("PP_STATUS: 0x%08x PP_CONTROL: 0x%08x\n",
		I915_READ(pp_stat_reg), I915_READ(pp_ctrl_reg));
		msleep(intel_dp->panel_power_down_delay);
	}
}

static void ironlake_panel_vdd_work(struct work_struct *__work)
{
	struct intel_dp *intel_dp = container_of(to_delayed_work(__work),
						 struct intel_dp, panel_vdd_work);
	struct drm_device *dev = intel_dp_to_dev(intel_dp);

	mutex_lock(&dev->mode_config.mutex);
	ironlake_panel_vdd_off_sync(intel_dp);
	mutex_unlock(&dev->mode_config.mutex);
}

void ironlake_edp_panel_vdd_off(struct intel_dp *intel_dp, bool sync)
{
	if (!is_edp(intel_dp))
		return;

	DRM_DEBUG_KMS("Turn eDP VDD off %d\n", intel_dp->want_panel_vdd);
	WARN(!intel_dp->want_panel_vdd, "eDP VDD not forced on");

	intel_dp->want_panel_vdd = false;

	if (sync) {
		ironlake_panel_vdd_off_sync(intel_dp);
	} else {
		/*
		 * Queue the timer to fire a long
		 * time from now (relative to the power down delay)
		 * to keep the panel power up across a sequence of operations
		 */
		schedule_delayed_work(&intel_dp->panel_vdd_work,
				      msecs_to_jiffies(intel_dp->panel_power_cycle_delay * 5));
	}
}

void ironlake_edp_panel_on(struct intel_dp *intel_dp)
{
	struct drm_device *dev = intel_dp_to_dev(intel_dp);
	struct drm_i915_private *dev_priv = dev->dev_private;
	u32 pp;
	u32 pp_ctrl_reg;

	if (!is_edp(intel_dp))
		return;

	DRM_DEBUG_KMS("Turn eDP power on\n");

	if (ironlake_edp_have_panel_power(intel_dp)) {
		DRM_DEBUG_KMS("eDP power already on\n");
		return;
	}

	ironlake_wait_panel_power_cycle(intel_dp);

	pp = ironlake_get_pp_control(intel_dp);
	if (IS_GEN5(dev)) {
		/* ILK workaround: disable reset around power sequence */
		pp &= ~PANEL_POWER_RESET;
		I915_WRITE(PCH_PP_CONTROL, pp);
		POSTING_READ(PCH_PP_CONTROL);
	}

	pp |= POWER_TARGET_ON;
	if (!IS_GEN5(dev))
		pp |= PANEL_POWER_RESET;

	pp_ctrl_reg = IS_VALLEYVIEW(dev) ? PIPEA_PP_CONTROL : PCH_PP_CONTROL;

	I915_WRITE(pp_ctrl_reg, pp);
	POSTING_READ(pp_ctrl_reg);

	ironlake_wait_panel_on(intel_dp);

	if (IS_GEN5(dev)) {
		pp |= PANEL_POWER_RESET; /* restore panel reset bit */
		I915_WRITE(PCH_PP_CONTROL, pp);
		POSTING_READ(PCH_PP_CONTROL);
	}
}

void ironlake_edp_panel_off(struct intel_dp *intel_dp)
{
	struct drm_device *dev = intel_dp_to_dev(intel_dp);
	struct drm_i915_private *dev_priv = dev->dev_private;
	u32 pp;
	u32 pp_ctrl_reg;

	if (!is_edp(intel_dp))
		return;

	DRM_DEBUG_KMS("Turn eDP power off\n");

	WARN(!intel_dp->want_panel_vdd, "Need VDD to turn off panel\n");

	pp = ironlake_get_pp_control(intel_dp);
	/* We need to switch off panel power _and_ force vdd, for otherwise some
	 * panels get very unhappy and cease to work. */
	pp &= ~(POWER_TARGET_ON | EDP_FORCE_VDD | PANEL_POWER_RESET | EDP_BLC_ENABLE);

	pp_ctrl_reg = IS_VALLEYVIEW(dev) ? PIPEA_PP_CONTROL : PCH_PP_CONTROL;

	I915_WRITE(pp_ctrl_reg, pp);
	POSTING_READ(pp_ctrl_reg);

	intel_dp->want_panel_vdd = false;

	ironlake_wait_panel_off(intel_dp);
}

void ironlake_edp_backlight_on(struct intel_dp *intel_dp)
{
	struct intel_digital_port *intel_dig_port = dp_to_dig_port(intel_dp);
	struct drm_device *dev = intel_dig_port->base.base.dev;
	struct drm_i915_private *dev_priv = dev->dev_private;
	int pipe = to_intel_crtc(intel_dig_port->base.base.crtc)->pipe;
	u32 pp;
	u32 pp_ctrl_reg;

	if (!is_edp(intel_dp))
		return;

	DRM_DEBUG_KMS("\n");
	/*
	 * If we enable the backlight right away following a panel power
	 * on, we may see slight flicker as the panel syncs with the eDP
	 * link.  So delay a bit to make sure the image is solid before
	 * allowing it to appear.
	 */
	msleep(intel_dp->backlight_on_delay);
	pp = ironlake_get_pp_control(intel_dp);
	pp |= EDP_BLC_ENABLE;

	pp_ctrl_reg = IS_VALLEYVIEW(dev) ? PIPEA_PP_CONTROL : PCH_PP_CONTROL;

	I915_WRITE(pp_ctrl_reg, pp);
	POSTING_READ(pp_ctrl_reg);

	intel_panel_enable_backlight(dev, pipe);
}

void ironlake_edp_backlight_off(struct intel_dp *intel_dp)
{
	struct drm_device *dev = intel_dp_to_dev(intel_dp);
	struct drm_i915_private *dev_priv = dev->dev_private;
	u32 pp;
	u32 pp_ctrl_reg;

	if (!is_edp(intel_dp))
		return;

	intel_panel_disable_backlight(dev);

	DRM_DEBUG_KMS("\n");
	pp = ironlake_get_pp_control(intel_dp);
	pp &= ~EDP_BLC_ENABLE;

	pp_ctrl_reg = IS_VALLEYVIEW(dev) ? PIPEA_PP_CONTROL : PCH_PP_CONTROL;

	I915_WRITE(pp_ctrl_reg, pp);
	POSTING_READ(pp_ctrl_reg);
	msleep(intel_dp->backlight_off_delay);
}

static void ironlake_edp_pll_on(struct intel_dp *intel_dp)
{
	struct intel_digital_port *intel_dig_port = dp_to_dig_port(intel_dp);
	struct drm_crtc *crtc = intel_dig_port->base.base.crtc;
	struct drm_device *dev = crtc->dev;
	struct drm_i915_private *dev_priv = dev->dev_private;
	u32 dpa_ctl;

	assert_pipe_disabled(dev_priv,
			     to_intel_crtc(crtc)->pipe);

	DRM_DEBUG_KMS("\n");
	dpa_ctl = I915_READ(DP_A);
	WARN(dpa_ctl & DP_PLL_ENABLE, "dp pll on, should be off\n");
	WARN(dpa_ctl & DP_PORT_EN, "dp port still on, should be off\n");

	/* We don't adjust intel_dp->DP while tearing down the link, to
	 * facilitate link retraining (e.g. after hotplug). Hence clear all
	 * enable bits here to ensure that we don't enable too much. */
	intel_dp->DP &= ~(DP_PORT_EN | DP_AUDIO_OUTPUT_ENABLE);
	intel_dp->DP |= DP_PLL_ENABLE;
	I915_WRITE(DP_A, intel_dp->DP);
	POSTING_READ(DP_A);
	udelay(200);
}

static void ironlake_edp_pll_off(struct intel_dp *intel_dp)
{
	struct intel_digital_port *intel_dig_port = dp_to_dig_port(intel_dp);
	struct drm_crtc *crtc = intel_dig_port->base.base.crtc;
	struct drm_device *dev = crtc->dev;
	struct drm_i915_private *dev_priv = dev->dev_private;
	u32 dpa_ctl;

	assert_pipe_disabled(dev_priv,
			     to_intel_crtc(crtc)->pipe);

	dpa_ctl = I915_READ(DP_A);
	WARN((dpa_ctl & DP_PLL_ENABLE) == 0,
	     "dp pll off, should be on\n");
	WARN(dpa_ctl & DP_PORT_EN, "dp port still on, should be off\n");

	/* We can't rely on the value tracked for the DP register in
	 * intel_dp->DP because link_down must not change that (otherwise link
	 * re-training will fail. */
	dpa_ctl &= ~DP_PLL_ENABLE;
	I915_WRITE(DP_A, dpa_ctl);
	POSTING_READ(DP_A);
	udelay(200);
}

/* If the sink supports it, try to set the power state appropriately */
void intel_dp_sink_dpms(struct intel_dp *intel_dp, int mode)
{
	int ret, i;

	/* Should have a valid DPCD by this point */
	if (intel_dp->dpcd[DP_DPCD_REV] < 0x11)
		return;

	if (mode != DRM_MODE_DPMS_ON) {
		ret = intel_dp_aux_native_write_1(intel_dp, DP_SET_POWER,
						  DP_SET_POWER_D3);
		if (ret != 1)
			DRM_DEBUG_DRIVER("failed to write sink power state\n");
	} else {
		/*
		 * When turning on, we need to retry for 1ms to give the sink
		 * time to wake up.
		 */
		for (i = 0; i < 3; i++) {
			ret = intel_dp_aux_native_write_1(intel_dp,
							  DP_SET_POWER,
							  DP_SET_POWER_D0);
			if (ret == 1)
				break;
			msleep(1);
		}
	}
}

static bool intel_dp_get_hw_state(struct intel_encoder *encoder,
				  enum pipe *pipe)
{
	struct intel_dp *intel_dp = enc_to_intel_dp(&encoder->base);
	struct drm_device *dev = encoder->base.dev;
	struct drm_i915_private *dev_priv = dev->dev_private;
	u32 tmp = I915_READ(intel_dp->output_reg);

	if (!(tmp & DP_PORT_EN))
		return false;

	if (is_cpu_edp(intel_dp) && IS_GEN7(dev) && !IS_VALLEYVIEW(dev)) {
		*pipe = PORT_TO_PIPE_CPT(tmp);
	} else if (!HAS_PCH_CPT(dev) || is_cpu_edp(intel_dp)) {
		*pipe = PORT_TO_PIPE(tmp);
	} else {
		u32 trans_sel;
		u32 trans_dp;
		int i;

		switch (intel_dp->output_reg) {
		case PCH_DP_B:
			trans_sel = TRANS_DP_PORT_SEL_B;
			break;
		case PCH_DP_C:
			trans_sel = TRANS_DP_PORT_SEL_C;
			break;
		case PCH_DP_D:
			trans_sel = TRANS_DP_PORT_SEL_D;
			break;
		default:
			return true;
		}

		for_each_pipe(i) {
			trans_dp = I915_READ(TRANS_DP_CTL(i));
			if ((trans_dp & TRANS_DP_PORT_SEL_MASK) == trans_sel) {
				*pipe = i;
				return true;
			}
		}

		DRM_DEBUG_KMS("No pipe for dp port 0x%x found\n",
			      intel_dp->output_reg);
	}

	return true;
}

static void intel_disable_dp(struct intel_encoder *encoder)
{
	struct intel_dp *intel_dp = enc_to_intel_dp(&encoder->base);

	/* Make sure the panel is off before trying to change the mode. But also
	 * ensure that we have vdd while we switch off the panel. */
	ironlake_edp_panel_vdd_on(intel_dp);
	ironlake_edp_backlight_off(intel_dp);
	intel_dp_sink_dpms(intel_dp, DRM_MODE_DPMS_ON);
	ironlake_edp_panel_off(intel_dp);

	/* cpu edp my only be disable _after_ the cpu pipe/plane is disabled. */
	if (!is_cpu_edp(intel_dp))
		intel_dp_link_down(intel_dp);
}

static void intel_post_disable_dp(struct intel_encoder *encoder)
{
	struct intel_dp *intel_dp = enc_to_intel_dp(&encoder->base);
	struct drm_device *dev = encoder->base.dev;

	if (is_cpu_edp(intel_dp)) {
		intel_dp_link_down(intel_dp);
		if (!IS_VALLEYVIEW(dev))
			ironlake_edp_pll_off(intel_dp);
	}
}

static void intel_enable_dp(struct intel_encoder *encoder)
{
	struct intel_dp *intel_dp = enc_to_intel_dp(&encoder->base);
	struct drm_device *dev = encoder->base.dev;
	struct drm_i915_private *dev_priv = dev->dev_private;
	uint32_t dp_reg = I915_READ(intel_dp->output_reg);

	if (WARN_ON(dp_reg & DP_PORT_EN))
		return;

	ironlake_edp_panel_vdd_on(intel_dp);
	intel_dp_sink_dpms(intel_dp, DRM_MODE_DPMS_ON);
	intel_dp_start_link_train(intel_dp);
	ironlake_edp_panel_on(intel_dp);
	ironlake_edp_panel_vdd_off(intel_dp, true);
	intel_dp_complete_link_train(intel_dp);
	intel_dp_stop_link_train(intel_dp);
	ironlake_edp_backlight_on(intel_dp);

	if (IS_VALLEYVIEW(dev)) {
		struct intel_digital_port *dport =
			enc_to_dig_port(&encoder->base);
		int channel = vlv_dport_to_channel(dport);

		vlv_wait_port_ready(dev_priv, channel);
	}
}

static void intel_pre_enable_dp(struct intel_encoder *encoder)
{
	struct intel_dp *intel_dp = enc_to_intel_dp(&encoder->base);
	struct drm_device *dev = encoder->base.dev;
	struct drm_i915_private *dev_priv = dev->dev_private;

	if (is_cpu_edp(intel_dp) && !IS_VALLEYVIEW(dev))
		ironlake_edp_pll_on(intel_dp);

	if (IS_VALLEYVIEW(dev)) {
		struct intel_digital_port *dport = enc_to_dig_port(&encoder->base);
		struct intel_crtc *intel_crtc =
			to_intel_crtc(encoder->base.crtc);
		int port = vlv_dport_to_channel(dport);
		int pipe = intel_crtc->pipe;
		u32 val;

		WARN_ON(!mutex_is_locked(&dev_priv->dpio_lock));

		val = intel_dpio_read(dev_priv, DPIO_DATA_LANE_A(port));
		val = 0;
		if (pipe)
			val |= (1<<21);
		else
			val &= ~(1<<21);
		val |= 0x001000c4;
		intel_dpio_write(dev_priv, DPIO_DATA_CHANNEL(port), val);

		intel_dpio_write(dev_priv, DPIO_PCS_CLOCKBUF0(port),
				 0x00760018);
		intel_dpio_write(dev_priv, DPIO_PCS_CLOCKBUF8(port),
				 0x00400888);
	}
}

static void intel_dp_pre_pll_enable(struct intel_encoder *encoder)
{
	struct intel_digital_port *dport = enc_to_dig_port(&encoder->base);
	struct drm_device *dev = encoder->base.dev;
	struct drm_i915_private *dev_priv = dev->dev_private;
	int port = vlv_dport_to_channel(dport);

	if (!IS_VALLEYVIEW(dev))
		return;

	WARN_ON(!mutex_is_locked(&dev_priv->dpio_lock));

	/* Program Tx lane resets to default */
	intel_dpio_write(dev_priv, DPIO_PCS_TX(port),
			 DPIO_PCS_TX_LANE2_RESET |
			 DPIO_PCS_TX_LANE1_RESET);
	intel_dpio_write(dev_priv, DPIO_PCS_CLK(port),
			 DPIO_PCS_CLK_CRI_RXEB_EIOS_EN |
			 DPIO_PCS_CLK_CRI_RXDIGFILTSG_EN |
			 (1<<DPIO_PCS_CLK_DATAWIDTH_SHIFT) |
				 DPIO_PCS_CLK_SOFT_RESET);

	/* Fix up inter-pair skew failure */
	intel_dpio_write(dev_priv, DPIO_PCS_STAGGER1(port), 0x00750f00);
	intel_dpio_write(dev_priv, DPIO_TX_CTL(port), 0x00001500);
	intel_dpio_write(dev_priv, DPIO_TX_LANE(port), 0x40400000);
}

/*
 * Native read with retry for link status and receiver capability reads for
 * cases where the sink may still be asleep.
 */
static bool
intel_dp_aux_native_read_retry(struct intel_dp *intel_dp, uint16_t address,
			       uint8_t *recv, int recv_bytes)
{
	int ret, i;

	/*
	 * Sinks are *supposed* to come up within 1ms from an off state,
	 * but we're also supposed to retry 3 times per the spec.
	 */
	for (i = 0; i < 3; i++) {
		ret = intel_dp_aux_native_read(intel_dp, address, recv,
					       recv_bytes);
		if (ret == recv_bytes)
			return true;
		msleep(1);
	}

	return false;
}

/*
 * Fetch AUX CH registers 0x202 - 0x207 which contain
 * link status information
 */
static bool
intel_dp_get_link_status(struct intel_dp *intel_dp, uint8_t link_status[DP_LINK_STATUS_SIZE])
{
	return intel_dp_aux_native_read_retry(intel_dp,
					      DP_LANE0_1_STATUS,
					      link_status,
					      DP_LINK_STATUS_SIZE);
}

#if 0
static char	*voltage_names[] = {
	"0.4V", "0.6V", "0.8V", "1.2V"
};
static char	*pre_emph_names[] = {
	"0dB", "3.5dB", "6dB", "9.5dB"
};
static char	*link_train_names[] = {
	"pattern 1", "pattern 2", "idle", "off"
};
#endif

/*
 * These are source-specific values; current Intel hardware supports
 * a maximum voltage of 800mV and a maximum pre-emphasis of 6dB
 */

static uint8_t
intel_dp_voltage_max(struct intel_dp *intel_dp)
{
	struct drm_device *dev = intel_dp_to_dev(intel_dp);

	if (IS_VALLEYVIEW(dev))
		return DP_TRAIN_VOLTAGE_SWING_1200;
	else if (IS_GEN7(dev) && is_cpu_edp(intel_dp))
		return DP_TRAIN_VOLTAGE_SWING_800;
	else if (HAS_PCH_CPT(dev) && !is_cpu_edp(intel_dp))
		return DP_TRAIN_VOLTAGE_SWING_1200;
	else
		return DP_TRAIN_VOLTAGE_SWING_800;
}

static uint8_t
intel_dp_pre_emphasis_max(struct intel_dp *intel_dp, uint8_t voltage_swing)
{
	struct drm_device *dev = intel_dp_to_dev(intel_dp);

	if (HAS_DDI(dev)) {
		switch (voltage_swing & DP_TRAIN_VOLTAGE_SWING_MASK) {
		case DP_TRAIN_VOLTAGE_SWING_400:
			return DP_TRAIN_PRE_EMPHASIS_9_5;
		case DP_TRAIN_VOLTAGE_SWING_600:
			return DP_TRAIN_PRE_EMPHASIS_6;
		case DP_TRAIN_VOLTAGE_SWING_800:
			return DP_TRAIN_PRE_EMPHASIS_3_5;
		case DP_TRAIN_VOLTAGE_SWING_1200:
		default:
			return DP_TRAIN_PRE_EMPHASIS_0;
		}
	} else if (IS_VALLEYVIEW(dev)) {
		switch (voltage_swing & DP_TRAIN_VOLTAGE_SWING_MASK) {
		case DP_TRAIN_VOLTAGE_SWING_400:
			return DP_TRAIN_PRE_EMPHASIS_9_5;
		case DP_TRAIN_VOLTAGE_SWING_600:
			return DP_TRAIN_PRE_EMPHASIS_6;
		case DP_TRAIN_VOLTAGE_SWING_800:
			return DP_TRAIN_PRE_EMPHASIS_3_5;
		case DP_TRAIN_VOLTAGE_SWING_1200:
		default:
			return DP_TRAIN_PRE_EMPHASIS_0;
		}
	} else if (IS_GEN7(dev) && is_cpu_edp(intel_dp)) {
		switch (voltage_swing & DP_TRAIN_VOLTAGE_SWING_MASK) {
		case DP_TRAIN_VOLTAGE_SWING_400:
			return DP_TRAIN_PRE_EMPHASIS_6;
		case DP_TRAIN_VOLTAGE_SWING_600:
		case DP_TRAIN_VOLTAGE_SWING_800:
			return DP_TRAIN_PRE_EMPHASIS_3_5;
		default:
			return DP_TRAIN_PRE_EMPHASIS_0;
		}
	} else {
		switch (voltage_swing & DP_TRAIN_VOLTAGE_SWING_MASK) {
		case DP_TRAIN_VOLTAGE_SWING_400:
			return DP_TRAIN_PRE_EMPHASIS_6;
		case DP_TRAIN_VOLTAGE_SWING_600:
			return DP_TRAIN_PRE_EMPHASIS_6;
		case DP_TRAIN_VOLTAGE_SWING_800:
			return DP_TRAIN_PRE_EMPHASIS_3_5;
		case DP_TRAIN_VOLTAGE_SWING_1200:
		default:
			return DP_TRAIN_PRE_EMPHASIS_0;
		}
	}
}

static uint32_t intel_vlv_signal_levels(struct intel_dp *intel_dp)
{
	struct drm_device *dev = intel_dp_to_dev(intel_dp);
	struct drm_i915_private *dev_priv = dev->dev_private;
	struct intel_digital_port *dport = dp_to_dig_port(intel_dp);
	unsigned long demph_reg_value, preemph_reg_value,
		uniqtranscale_reg_value;
	uint8_t train_set = intel_dp->train_set[0];
	int port = vlv_dport_to_channel(dport);

	WARN_ON(!mutex_is_locked(&dev_priv->dpio_lock));

	switch (train_set & DP_TRAIN_PRE_EMPHASIS_MASK) {
	case DP_TRAIN_PRE_EMPHASIS_0:
		preemph_reg_value = 0x0004000;
		switch (train_set & DP_TRAIN_VOLTAGE_SWING_MASK) {
		case DP_TRAIN_VOLTAGE_SWING_400:
			demph_reg_value = 0x2B405555;
			uniqtranscale_reg_value = 0x552AB83A;
			break;
		case DP_TRAIN_VOLTAGE_SWING_600:
			demph_reg_value = 0x2B404040;
			uniqtranscale_reg_value = 0x5548B83A;
			break;
		case DP_TRAIN_VOLTAGE_SWING_800:
			demph_reg_value = 0x2B245555;
			uniqtranscale_reg_value = 0x5560B83A;
			break;
		case DP_TRAIN_VOLTAGE_SWING_1200:
			demph_reg_value = 0x2B405555;
			uniqtranscale_reg_value = 0x5598DA3A;
			break;
		default:
			return 0;
		}
		break;
	case DP_TRAIN_PRE_EMPHASIS_3_5:
		preemph_reg_value = 0x0002000;
		switch (train_set & DP_TRAIN_VOLTAGE_SWING_MASK) {
		case DP_TRAIN_VOLTAGE_SWING_400:
			demph_reg_value = 0x2B404040;
			uniqtranscale_reg_value = 0x5552B83A;
			break;
		case DP_TRAIN_VOLTAGE_SWING_600:
			demph_reg_value = 0x2B404848;
			uniqtranscale_reg_value = 0x5580B83A;
			break;
		case DP_TRAIN_VOLTAGE_SWING_800:
			demph_reg_value = 0x2B404040;
			uniqtranscale_reg_value = 0x55ADDA3A;
			break;
		default:
			return 0;
		}
		break;
	case DP_TRAIN_PRE_EMPHASIS_6:
		preemph_reg_value = 0x0000000;
		switch (train_set & DP_TRAIN_VOLTAGE_SWING_MASK) {
		case DP_TRAIN_VOLTAGE_SWING_400:
			demph_reg_value = 0x2B305555;
			uniqtranscale_reg_value = 0x5570B83A;
			break;
		case DP_TRAIN_VOLTAGE_SWING_600:
			demph_reg_value = 0x2B2B4040;
			uniqtranscale_reg_value = 0x55ADDA3A;
			break;
		default:
			return 0;
		}
		break;
	case DP_TRAIN_PRE_EMPHASIS_9_5:
		preemph_reg_value = 0x0006000;
		switch (train_set & DP_TRAIN_VOLTAGE_SWING_MASK) {
		case DP_TRAIN_VOLTAGE_SWING_400:
			demph_reg_value = 0x1B405555;
			uniqtranscale_reg_value = 0x55ADDA3A;
			break;
		default:
			return 0;
		}
		break;
	default:
		return 0;
	}

	intel_dpio_write(dev_priv, DPIO_TX_OCALINIT(port), 0x00000000);
	intel_dpio_write(dev_priv, DPIO_TX_SWING_CTL4(port), demph_reg_value);
	intel_dpio_write(dev_priv, DPIO_TX_SWING_CTL2(port),
			 uniqtranscale_reg_value);
	intel_dpio_write(dev_priv, DPIO_TX_SWING_CTL3(port), 0x0C782040);
	intel_dpio_write(dev_priv, DPIO_PCS_STAGGER0(port), 0x00030000);
	intel_dpio_write(dev_priv, DPIO_PCS_CTL_OVER1(port), preemph_reg_value);
	intel_dpio_write(dev_priv, DPIO_TX_OCALINIT(port), 0x80000000);

	return 0;
}

static void
intel_get_adjust_train(struct intel_dp *intel_dp, uint8_t link_status[DP_LINK_STATUS_SIZE])
{
	uint8_t v = 0;
	uint8_t p = 0;
	int lane;
	uint8_t voltage_max;
	uint8_t preemph_max;

	for (lane = 0; lane < intel_dp->lane_count; lane++) {
		uint8_t this_v = drm_dp_get_adjust_request_voltage(link_status, lane);
		uint8_t this_p = drm_dp_get_adjust_request_pre_emphasis(link_status, lane);

		if (this_v > v)
			v = this_v;
		if (this_p > p)
			p = this_p;
	}

	voltage_max = intel_dp_voltage_max(intel_dp);
	if (v >= voltage_max)
		v = voltage_max | DP_TRAIN_MAX_SWING_REACHED;

	preemph_max = intel_dp_pre_emphasis_max(intel_dp, v);
	if (p >= preemph_max)
		p = preemph_max | DP_TRAIN_MAX_PRE_EMPHASIS_REACHED;

	for (lane = 0; lane < 4; lane++)
		intel_dp->train_set[lane] = v | p;
}

static uint32_t
intel_gen4_signal_levels(uint8_t train_set)
{
	uint32_t	signal_levels = 0;

	switch (train_set & DP_TRAIN_VOLTAGE_SWING_MASK) {
	case DP_TRAIN_VOLTAGE_SWING_400:
	default:
		signal_levels |= DP_VOLTAGE_0_4;
		break;
	case DP_TRAIN_VOLTAGE_SWING_600:
		signal_levels |= DP_VOLTAGE_0_6;
		break;
	case DP_TRAIN_VOLTAGE_SWING_800:
		signal_levels |= DP_VOLTAGE_0_8;
		break;
	case DP_TRAIN_VOLTAGE_SWING_1200:
		signal_levels |= DP_VOLTAGE_1_2;
		break;
	}
	switch (train_set & DP_TRAIN_PRE_EMPHASIS_MASK) {
	case DP_TRAIN_PRE_EMPHASIS_0:
	default:
		signal_levels |= DP_PRE_EMPHASIS_0;
		break;
	case DP_TRAIN_PRE_EMPHASIS_3_5:
		signal_levels |= DP_PRE_EMPHASIS_3_5;
		break;
	case DP_TRAIN_PRE_EMPHASIS_6:
		signal_levels |= DP_PRE_EMPHASIS_6;
		break;
	case DP_TRAIN_PRE_EMPHASIS_9_5:
		signal_levels |= DP_PRE_EMPHASIS_9_5;
		break;
	}
	return signal_levels;
}

/* Gen6's DP voltage swing and pre-emphasis control */
static uint32_t
intel_gen6_edp_signal_levels(uint8_t train_set)
{
	int signal_levels = train_set & (DP_TRAIN_VOLTAGE_SWING_MASK |
					 DP_TRAIN_PRE_EMPHASIS_MASK);
	switch (signal_levels) {
	case DP_TRAIN_VOLTAGE_SWING_400 | DP_TRAIN_PRE_EMPHASIS_0:
	case DP_TRAIN_VOLTAGE_SWING_600 | DP_TRAIN_PRE_EMPHASIS_0:
		return EDP_LINK_TRAIN_400_600MV_0DB_SNB_B;
	case DP_TRAIN_VOLTAGE_SWING_400 | DP_TRAIN_PRE_EMPHASIS_3_5:
		return EDP_LINK_TRAIN_400MV_3_5DB_SNB_B;
	case DP_TRAIN_VOLTAGE_SWING_400 | DP_TRAIN_PRE_EMPHASIS_6:
	case DP_TRAIN_VOLTAGE_SWING_600 | DP_TRAIN_PRE_EMPHASIS_6:
		return EDP_LINK_TRAIN_400_600MV_6DB_SNB_B;
	case DP_TRAIN_VOLTAGE_SWING_600 | DP_TRAIN_PRE_EMPHASIS_3_5:
	case DP_TRAIN_VOLTAGE_SWING_800 | DP_TRAIN_PRE_EMPHASIS_3_5:
		return EDP_LINK_TRAIN_600_800MV_3_5DB_SNB_B;
	case DP_TRAIN_VOLTAGE_SWING_800 | DP_TRAIN_PRE_EMPHASIS_0:
	case DP_TRAIN_VOLTAGE_SWING_1200 | DP_TRAIN_PRE_EMPHASIS_0:
		return EDP_LINK_TRAIN_800_1200MV_0DB_SNB_B;
	default:
		DRM_DEBUG_KMS("Unsupported voltage swing/pre-emphasis level:"
			      "0x%x\n", signal_levels);
		return EDP_LINK_TRAIN_400_600MV_0DB_SNB_B;
	}
}

/* Gen7's DP voltage swing and pre-emphasis control */
static uint32_t
intel_gen7_edp_signal_levels(uint8_t train_set)
{
	int signal_levels = train_set & (DP_TRAIN_VOLTAGE_SWING_MASK |
					 DP_TRAIN_PRE_EMPHASIS_MASK);
	switch (signal_levels) {
	case DP_TRAIN_VOLTAGE_SWING_400 | DP_TRAIN_PRE_EMPHASIS_0:
		return EDP_LINK_TRAIN_400MV_0DB_IVB;
	case DP_TRAIN_VOLTAGE_SWING_400 | DP_TRAIN_PRE_EMPHASIS_3_5:
		return EDP_LINK_TRAIN_400MV_3_5DB_IVB;
	case DP_TRAIN_VOLTAGE_SWING_400 | DP_TRAIN_PRE_EMPHASIS_6:
		return EDP_LINK_TRAIN_400MV_6DB_IVB;

	case DP_TRAIN_VOLTAGE_SWING_600 | DP_TRAIN_PRE_EMPHASIS_0:
		return EDP_LINK_TRAIN_600MV_0DB_IVB;
	case DP_TRAIN_VOLTAGE_SWING_600 | DP_TRAIN_PRE_EMPHASIS_3_5:
		return EDP_LINK_TRAIN_600MV_3_5DB_IVB;

	case DP_TRAIN_VOLTAGE_SWING_800 | DP_TRAIN_PRE_EMPHASIS_0:
		return EDP_LINK_TRAIN_800MV_0DB_IVB;
	case DP_TRAIN_VOLTAGE_SWING_800 | DP_TRAIN_PRE_EMPHASIS_3_5:
		return EDP_LINK_TRAIN_800MV_3_5DB_IVB;

	default:
		DRM_DEBUG_KMS("Unsupported voltage swing/pre-emphasis level:"
			      "0x%x\n", signal_levels);
		return EDP_LINK_TRAIN_500MV_0DB_IVB;
	}
}

/* Gen7.5's (HSW) DP voltage swing and pre-emphasis control */
static uint32_t
intel_hsw_signal_levels(uint8_t train_set)
{
	int signal_levels = train_set & (DP_TRAIN_VOLTAGE_SWING_MASK |
					 DP_TRAIN_PRE_EMPHASIS_MASK);
	switch (signal_levels) {
	case DP_TRAIN_VOLTAGE_SWING_400 | DP_TRAIN_PRE_EMPHASIS_0:
		return DDI_BUF_EMP_400MV_0DB_HSW;
	case DP_TRAIN_VOLTAGE_SWING_400 | DP_TRAIN_PRE_EMPHASIS_3_5:
		return DDI_BUF_EMP_400MV_3_5DB_HSW;
	case DP_TRAIN_VOLTAGE_SWING_400 | DP_TRAIN_PRE_EMPHASIS_6:
		return DDI_BUF_EMP_400MV_6DB_HSW;
	case DP_TRAIN_VOLTAGE_SWING_400 | DP_TRAIN_PRE_EMPHASIS_9_5:
		return DDI_BUF_EMP_400MV_9_5DB_HSW;

	case DP_TRAIN_VOLTAGE_SWING_600 | DP_TRAIN_PRE_EMPHASIS_0:
		return DDI_BUF_EMP_600MV_0DB_HSW;
	case DP_TRAIN_VOLTAGE_SWING_600 | DP_TRAIN_PRE_EMPHASIS_3_5:
		return DDI_BUF_EMP_600MV_3_5DB_HSW;
	case DP_TRAIN_VOLTAGE_SWING_600 | DP_TRAIN_PRE_EMPHASIS_6:
		return DDI_BUF_EMP_600MV_6DB_HSW;

	case DP_TRAIN_VOLTAGE_SWING_800 | DP_TRAIN_PRE_EMPHASIS_0:
		return DDI_BUF_EMP_800MV_0DB_HSW;
	case DP_TRAIN_VOLTAGE_SWING_800 | DP_TRAIN_PRE_EMPHASIS_3_5:
		return DDI_BUF_EMP_800MV_3_5DB_HSW;
	default:
		DRM_DEBUG_KMS("Unsupported voltage swing/pre-emphasis level:"
			      "0x%x\n", signal_levels);
		return DDI_BUF_EMP_400MV_0DB_HSW;
	}
}

/* Properly updates "DP" with the correct signal levels. */
static void
intel_dp_set_signal_levels(struct intel_dp *intel_dp, uint32_t *DP)
{
	struct intel_digital_port *intel_dig_port = dp_to_dig_port(intel_dp);
	struct drm_device *dev = intel_dig_port->base.base.dev;
	uint32_t signal_levels, mask;
	uint8_t train_set = intel_dp->train_set[0];

	if (HAS_DDI(dev)) {
		signal_levels = intel_hsw_signal_levels(train_set);
		mask = DDI_BUF_EMP_MASK;
	} else if (IS_VALLEYVIEW(dev)) {
		signal_levels = intel_vlv_signal_levels(intel_dp);
		mask = 0;
	} else if (IS_GEN7(dev) && is_cpu_edp(intel_dp)) {
		signal_levels = intel_gen7_edp_signal_levels(train_set);
		mask = EDP_LINK_TRAIN_VOL_EMP_MASK_IVB;
	} else if (IS_GEN6(dev) && is_cpu_edp(intel_dp)) {
		signal_levels = intel_gen6_edp_signal_levels(train_set);
		mask = EDP_LINK_TRAIN_VOL_EMP_MASK_SNB;
	} else {
		signal_levels = intel_gen4_signal_levels(train_set);
		mask = DP_VOLTAGE_MASK | DP_PRE_EMPHASIS_MASK;
	}

	DRM_DEBUG_KMS("Using signal levels %08x\n", signal_levels);

	*DP = (*DP & ~mask) | signal_levels;
}

static bool
intel_dp_set_link_train(struct intel_dp *intel_dp,
			uint32_t dp_reg_value,
			uint8_t dp_train_pat)
{
	struct intel_digital_port *intel_dig_port = dp_to_dig_port(intel_dp);
	struct drm_device *dev = intel_dig_port->base.base.dev;
	struct drm_i915_private *dev_priv = dev->dev_private;
	enum port port = intel_dig_port->port;
	int ret;

	if (HAS_DDI(dev)) {
		uint32_t temp = I915_READ(DP_TP_CTL(port));

		if (dp_train_pat & DP_LINK_SCRAMBLING_DISABLE)
			temp |= DP_TP_CTL_SCRAMBLE_DISABLE;
		else
			temp &= ~DP_TP_CTL_SCRAMBLE_DISABLE;

		temp &= ~DP_TP_CTL_LINK_TRAIN_MASK;
		switch (dp_train_pat & DP_TRAINING_PATTERN_MASK) {
		case DP_TRAINING_PATTERN_DISABLE:
			temp |= DP_TP_CTL_LINK_TRAIN_NORMAL;

			break;
		case DP_TRAINING_PATTERN_1:
			temp |= DP_TP_CTL_LINK_TRAIN_PAT1;
			break;
		case DP_TRAINING_PATTERN_2:
			temp |= DP_TP_CTL_LINK_TRAIN_PAT2;
			break;
		case DP_TRAINING_PATTERN_3:
			temp |= DP_TP_CTL_LINK_TRAIN_PAT3;
			break;
		}
		I915_WRITE(DP_TP_CTL(port), temp);

	} else if (HAS_PCH_CPT(dev) &&
		   (IS_GEN7(dev) || !is_cpu_edp(intel_dp))) {
		dp_reg_value &= ~DP_LINK_TRAIN_MASK_CPT;

		switch (dp_train_pat & DP_TRAINING_PATTERN_MASK) {
		case DP_TRAINING_PATTERN_DISABLE:
			dp_reg_value |= DP_LINK_TRAIN_OFF_CPT;
			break;
		case DP_TRAINING_PATTERN_1:
			dp_reg_value |= DP_LINK_TRAIN_PAT_1_CPT;
			break;
		case DP_TRAINING_PATTERN_2:
			dp_reg_value |= DP_LINK_TRAIN_PAT_2_CPT;
			break;
		case DP_TRAINING_PATTERN_3:
			DRM_ERROR("DP training pattern 3 not supported\n");
			dp_reg_value |= DP_LINK_TRAIN_PAT_2_CPT;
			break;
		}

	} else {
		dp_reg_value &= ~DP_LINK_TRAIN_MASK;

		switch (dp_train_pat & DP_TRAINING_PATTERN_MASK) {
		case DP_TRAINING_PATTERN_DISABLE:
			dp_reg_value |= DP_LINK_TRAIN_OFF;
			break;
		case DP_TRAINING_PATTERN_1:
			dp_reg_value |= DP_LINK_TRAIN_PAT_1;
			break;
		case DP_TRAINING_PATTERN_2:
			dp_reg_value |= DP_LINK_TRAIN_PAT_2;
			break;
		case DP_TRAINING_PATTERN_3:
			DRM_ERROR("DP training pattern 3 not supported\n");
			dp_reg_value |= DP_LINK_TRAIN_PAT_2;
			break;
		}
	}

	I915_WRITE(intel_dp->output_reg, dp_reg_value);
	POSTING_READ(intel_dp->output_reg);

	intel_dp_aux_native_write_1(intel_dp,
				    DP_TRAINING_PATTERN_SET,
				    dp_train_pat);

	if ((dp_train_pat & DP_TRAINING_PATTERN_MASK) !=
	    DP_TRAINING_PATTERN_DISABLE) {
		ret = intel_dp_aux_native_write(intel_dp,
						DP_TRAINING_LANE0_SET,
						intel_dp->train_set,
						intel_dp->lane_count);
		if (ret != intel_dp->lane_count)
			return false;
	}

	return true;
}

static void intel_dp_set_idle_link_train(struct intel_dp *intel_dp)
{
	struct intel_digital_port *intel_dig_port = dp_to_dig_port(intel_dp);
	struct drm_device *dev = intel_dig_port->base.base.dev;
	struct drm_i915_private *dev_priv = dev->dev_private;
	enum port port = intel_dig_port->port;
	uint32_t val;

	if (!HAS_DDI(dev))
		return;

	val = I915_READ(DP_TP_CTL(port));
	val &= ~DP_TP_CTL_LINK_TRAIN_MASK;
	val |= DP_TP_CTL_LINK_TRAIN_IDLE;
	I915_WRITE(DP_TP_CTL(port), val);

	/*
	 * On PORT_A we can have only eDP in SST mode. There the only reason
	 * we need to set idle transmission mode is to work around a HW issue
	 * where we enable the pipe while not in idle link-training mode.
	 * In this case there is requirement to wait for a minimum number of
	 * idle patterns to be sent.
	 */
	if (port == PORT_A)
		return;

	if (wait_for((I915_READ(DP_TP_STATUS(port)) & DP_TP_STATUS_IDLE_DONE),
		     1))
		DRM_ERROR("Timed out waiting for DP idle patterns\n");
}

/* Enable corresponding port and start training pattern 1 */
void
intel_dp_start_link_train(struct intel_dp *intel_dp)
{
	struct drm_encoder *encoder = &dp_to_dig_port(intel_dp)->base.base;
	struct drm_device *dev = encoder->dev;
	int i;
	uint8_t voltage;
	bool clock_recovery = false;
	int voltage_tries, loop_tries;
	uint32_t DP = intel_dp->DP;

	if (HAS_DDI(dev))
		intel_ddi_prepare_link_retrain(encoder);

	/* Write the link configuration data */
	intel_dp_aux_native_write(intel_dp, DP_LINK_BW_SET,
				  intel_dp->link_configuration,
				  DP_LINK_CONFIGURATION_SIZE);

	DP |= DP_PORT_EN;

	memset(intel_dp->train_set, 0, 4);
	voltage = 0xff;
	voltage_tries = 0;
	loop_tries = 0;
	clock_recovery = false;
	for (;;) {
		/* Use intel_dp->train_set[0] to set the voltage and pre emphasis values */
		uint8_t	    link_status[DP_LINK_STATUS_SIZE];

		intel_dp_set_signal_levels(intel_dp, &DP);

		/* Set training pattern 1 */
		if (!intel_dp_set_link_train(intel_dp, DP,
					     DP_TRAINING_PATTERN_1 |
					     DP_LINK_SCRAMBLING_DISABLE))
			break;

		drm_dp_link_train_clock_recovery_delay(intel_dp->dpcd);
		if (!intel_dp_get_link_status(intel_dp, link_status)) {
			DRM_ERROR("failed to get link status\n");
			break;
		}

		if (drm_dp_clock_recovery_ok(link_status, intel_dp->lane_count)) {
			DRM_DEBUG_KMS("clock recovery OK\n");
			clock_recovery = true;
			break;
		}

		/* Check to see if we've tried the max voltage */
		for (i = 0; i < intel_dp->lane_count; i++)
			if ((intel_dp->train_set[i] & DP_TRAIN_MAX_SWING_REACHED) == 0)
				break;
		if (i == intel_dp->lane_count) {
			++loop_tries;
			if (loop_tries == 5) {
				DRM_DEBUG_KMS("too many full retries, give up\n");
				break;
			}
			memset(intel_dp->train_set, 0, 4);
			voltage_tries = 0;
			continue;
		}

		/* Check to see if we've tried the same voltage 5 times */
		if ((intel_dp->train_set[0] & DP_TRAIN_VOLTAGE_SWING_MASK) == voltage) {
			++voltage_tries;
			if (voltage_tries == 5) {
				DRM_DEBUG_KMS("too many voltage retries, give up\n");
				break;
			}
		} else
			voltage_tries = 0;
		voltage = intel_dp->train_set[0] & DP_TRAIN_VOLTAGE_SWING_MASK;

		/* Compute new intel_dp->train_set as requested by target */
		intel_get_adjust_train(intel_dp, link_status);
	}

	intel_dp->DP = DP;
}

void
intel_dp_complete_link_train(struct intel_dp *intel_dp)
{
	bool channel_eq = false;
	int tries, cr_tries;
	uint32_t DP = intel_dp->DP;

	/* channel equalization */
	tries = 0;
	cr_tries = 0;
	channel_eq = false;
	for (;;) {
		uint8_t	    link_status[DP_LINK_STATUS_SIZE];

		if (cr_tries > 5) {
			DRM_ERROR("failed to train DP, aborting\n");
			intel_dp_link_down(intel_dp);
			break;
		}

		intel_dp_set_signal_levels(intel_dp, &DP);

		/* channel eq pattern */
		if (!intel_dp_set_link_train(intel_dp, DP,
					     DP_TRAINING_PATTERN_2 |
					     DP_LINK_SCRAMBLING_DISABLE))
			break;

		drm_dp_link_train_channel_eq_delay(intel_dp->dpcd);
		if (!intel_dp_get_link_status(intel_dp, link_status))
			break;

		/* Make sure clock is still ok */
		if (!drm_dp_clock_recovery_ok(link_status, intel_dp->lane_count)) {
			intel_dp_start_link_train(intel_dp);
			cr_tries++;
			continue;
		}

		if (drm_dp_channel_eq_ok(link_status, intel_dp->lane_count)) {
			channel_eq = true;
			break;
		}

		/* Try 5 times, then try clock recovery if that fails */
		if (tries > 5) {
			intel_dp_link_down(intel_dp);
			intel_dp_start_link_train(intel_dp);
			tries = 0;
			cr_tries++;
			continue;
		}

		/* Compute new intel_dp->train_set as requested by target */
		intel_get_adjust_train(intel_dp, link_status);
		++tries;
	}

	intel_dp_set_idle_link_train(intel_dp);

	intel_dp->DP = DP;

	if (channel_eq)
		DRM_DEBUG_KMS("Channel EQ done. DP Training successful\n");

}

void intel_dp_stop_link_train(struct intel_dp *intel_dp)
{
	intel_dp_set_link_train(intel_dp, intel_dp->DP,
				DP_TRAINING_PATTERN_DISABLE);
}

static void
intel_dp_link_down(struct intel_dp *intel_dp)
{
	struct intel_digital_port *intel_dig_port = dp_to_dig_port(intel_dp);
	struct drm_device *dev = intel_dig_port->base.base.dev;
	struct drm_i915_private *dev_priv = dev->dev_private;
	struct intel_crtc *intel_crtc =
		to_intel_crtc(intel_dig_port->base.base.crtc);
	uint32_t DP = intel_dp->DP;

	/*
	 * DDI code has a strict mode set sequence and we should try to respect
	 * it, otherwise we might hang the machine in many different ways. So we
	 * really should be disabling the port only on a complete crtc_disable
	 * sequence. This function is just called under two conditions on DDI
	 * code:
	 * - Link train failed while doing crtc_enable, and on this case we
	 *   really should respect the mode set sequence and wait for a
	 *   crtc_disable.
	 * - Someone turned the monitor off and intel_dp_check_link_status
	 *   called us. We don't need to disable the whole port on this case, so
	 *   when someone turns the monitor on again,
	 *   intel_ddi_prepare_link_retrain will take care of redoing the link
	 *   train.
	 */
	if (HAS_DDI(dev))
		return;

	if (WARN_ON((I915_READ(intel_dp->output_reg) & DP_PORT_EN) == 0))
		return;

	DRM_DEBUG_KMS("\n");

	if (HAS_PCH_CPT(dev) && (IS_GEN7(dev) || !is_cpu_edp(intel_dp))) {
		DP &= ~DP_LINK_TRAIN_MASK_CPT;
		I915_WRITE(intel_dp->output_reg, DP | DP_LINK_TRAIN_PAT_IDLE_CPT);
	} else {
		DP &= ~DP_LINK_TRAIN_MASK;
		I915_WRITE(intel_dp->output_reg, DP | DP_LINK_TRAIN_PAT_IDLE);
	}
	POSTING_READ(intel_dp->output_reg);

	/* We don't really know why we're doing this */
	intel_wait_for_vblank(dev, intel_crtc->pipe);

	if (HAS_PCH_IBX(dev) &&
	    I915_READ(intel_dp->output_reg) & DP_PIPEB_SELECT) {
		struct drm_crtc *crtc = intel_dig_port->base.base.crtc;

		/* Hardware workaround: leaving our transcoder select
		 * set to transcoder B while it's off will prevent the
		 * corresponding HDMI output on transcoder A.
		 *
		 * Combine this with another hardware workaround:
		 * transcoder select bit can only be cleared while the
		 * port is enabled.
		 */
		DP &= ~DP_PIPEB_SELECT;
		I915_WRITE(intel_dp->output_reg, DP);

		/* Changes to enable or select take place the vblank
		 * after being written.
		 */
		if (WARN_ON(crtc == NULL)) {
			/* We should never try to disable a port without a crtc
			 * attached. For paranoia keep the code around for a
			 * bit. */
			POSTING_READ(intel_dp->output_reg);
			msleep(50);
		} else
			intel_wait_for_vblank(dev, intel_crtc->pipe);
	}

	DP &= ~DP_AUDIO_OUTPUT_ENABLE;
	I915_WRITE(intel_dp->output_reg, DP & ~DP_PORT_EN);
	POSTING_READ(intel_dp->output_reg);
	msleep(intel_dp->panel_power_down_delay);
}

static bool
intel_dp_get_dpcd(struct intel_dp *intel_dp)
{
	char dpcd_hex_dump[sizeof(intel_dp->dpcd) * 3];

	if (intel_dp_aux_native_read_retry(intel_dp, 0x000, intel_dp->dpcd,
					   sizeof(intel_dp->dpcd)) == 0)
		return false; /* aux transfer failed */

	hex_dump_to_buffer(intel_dp->dpcd, sizeof(intel_dp->dpcd),
			   32, 1, dpcd_hex_dump, sizeof(dpcd_hex_dump), false);
	DRM_DEBUG_KMS("DPCD: %s\n", dpcd_hex_dump);

	if (intel_dp->dpcd[DP_DPCD_REV] == 0)
		return false; /* DPCD not present */

	if (!(intel_dp->dpcd[DP_DOWNSTREAMPORT_PRESENT] &
	      DP_DWN_STRM_PORT_PRESENT))
		return true; /* native DP sink */

	if (intel_dp->dpcd[DP_DPCD_REV] == 0x10)
		return true; /* no per-port downstream info */

	if (intel_dp_aux_native_read_retry(intel_dp, DP_DOWNSTREAM_PORT_0,
					   intel_dp->downstream_ports,
					   DP_MAX_DOWNSTREAM_PORTS) == 0)
		return false; /* downstream port status fetch failed */

	return true;
}

static void
intel_dp_probe_oui(struct intel_dp *intel_dp)
{
	u8 buf[3];

	if (!(intel_dp->dpcd[DP_DOWN_STREAM_PORT_COUNT] & DP_OUI_SUPPORT))
		return;

	ironlake_edp_panel_vdd_on(intel_dp);

	if (intel_dp_aux_native_read_retry(intel_dp, DP_SINK_OUI, buf, 3))
		DRM_DEBUG_KMS("Sink OUI: %02hx%02hx%02hx\n",
			      buf[0], buf[1], buf[2]);

	if (intel_dp_aux_native_read_retry(intel_dp, DP_BRANCH_OUI, buf, 3))
		DRM_DEBUG_KMS("Branch OUI: %02hx%02hx%02hx\n",
			      buf[0], buf[1], buf[2]);

	ironlake_edp_panel_vdd_off(intel_dp, false);
}

static bool
intel_dp_get_sink_irq(struct intel_dp *intel_dp, u8 *sink_irq_vector)
{
	int ret;

	ret = intel_dp_aux_native_read_retry(intel_dp,
					     DP_DEVICE_SERVICE_IRQ_VECTOR,
					     sink_irq_vector, 1);
	if (!ret)
		return false;

	return true;
}

static void
intel_dp_handle_test_request(struct intel_dp *intel_dp)
{
	/* NAK by default */
	intel_dp_aux_native_write_1(intel_dp, DP_TEST_RESPONSE, DP_TEST_NAK);
}

/*
 * According to DP spec
 * 5.1.2:
 *  1. Read DPCD
 *  2. Configure link according to Receiver Capabilities
 *  3. Use Link Training from 2.5.3.3 and 3.5.1.3
 *  4. Check link status on receipt of hot-plug interrupt
 */

void
intel_dp_check_link_status(struct intel_dp *intel_dp)
{
	struct intel_encoder *intel_encoder = &dp_to_dig_port(intel_dp)->base;
	u8 sink_irq_vector;
	u8 link_status[DP_LINK_STATUS_SIZE];

	if (!intel_encoder->connectors_active)
		return;

	if (WARN_ON(!intel_encoder->base.crtc))
		return;

	/* Try to read receiver status if the link appears to be up */
	if (!intel_dp_get_link_status(intel_dp, link_status)) {
		intel_dp_link_down(intel_dp);
		return;
	}

	/* Now read the DPCD to see if it's actually running */
	if (!intel_dp_get_dpcd(intel_dp)) {
		intel_dp_link_down(intel_dp);
		return;
	}

	/* Try to read the source of the interrupt */
	if (intel_dp->dpcd[DP_DPCD_REV] >= 0x11 &&
	    intel_dp_get_sink_irq(intel_dp, &sink_irq_vector)) {
		/* Clear interrupt source */
		intel_dp_aux_native_write_1(intel_dp,
					    DP_DEVICE_SERVICE_IRQ_VECTOR,
					    sink_irq_vector);

		if (sink_irq_vector & DP_AUTOMATED_TEST_REQUEST)
			intel_dp_handle_test_request(intel_dp);
		if (sink_irq_vector & (DP_CP_IRQ | DP_SINK_SPECIFIC_IRQ))
			DRM_DEBUG_DRIVER("CP or sink specific irq unhandled\n");
	}

	if (!drm_dp_channel_eq_ok(link_status, intel_dp->lane_count)) {
		DRM_DEBUG_KMS("%s: channel EQ not ok, retraining\n",
			      drm_get_encoder_name(&intel_encoder->base));
		intel_dp_start_link_train(intel_dp);
		intel_dp_complete_link_train(intel_dp);
		intel_dp_stop_link_train(intel_dp);
	}
}

/* XXX this is probably wrong for multiple downstream ports */
static enum drm_connector_status
intel_dp_detect_dpcd(struct intel_dp *intel_dp)
{
	uint8_t *dpcd = intel_dp->dpcd;
	bool hpd;
	uint8_t type;

	if (!intel_dp_get_dpcd(intel_dp))
		return connector_status_disconnected;

	/* if there's no downstream port, we're done */
	if (!(dpcd[DP_DOWNSTREAMPORT_PRESENT] & DP_DWN_STRM_PORT_PRESENT))
		return connector_status_connected;

	/* If we're HPD-aware, SINK_COUNT changes dynamically */
	hpd = !!(intel_dp->downstream_ports[0] & DP_DS_PORT_HPD);
	if (hpd) {
		uint8_t reg;
		if (!intel_dp_aux_native_read_retry(intel_dp, DP_SINK_COUNT,
						    &reg, 1))
			return connector_status_unknown;
		return DP_GET_SINK_COUNT(reg) ? connector_status_connected
					      : connector_status_disconnected;
	}

	/* If no HPD, poke DDC gently */
	if (drm_probe_ddc(&intel_dp->adapter))
		return connector_status_connected;

	/* Well we tried, say unknown for unreliable port types */
	type = intel_dp->downstream_ports[0] & DP_DS_PORT_TYPE_MASK;
	if (type == DP_DS_PORT_TYPE_VGA || type == DP_DS_PORT_TYPE_NON_EDID)
		return connector_status_unknown;

	/* Anything else is out of spec, warn and ignore */
	DRM_DEBUG_KMS("Broken DP branch device, ignoring\n");
	return connector_status_disconnected;
}

static enum drm_connector_status
ironlake_dp_detect(struct intel_dp *intel_dp)
{
	struct drm_device *dev = intel_dp_to_dev(intel_dp);
	struct drm_i915_private *dev_priv = dev->dev_private;
	struct intel_digital_port *intel_dig_port = dp_to_dig_port(intel_dp);
	enum drm_connector_status status;

	/* Can't disconnect eDP, but you can close the lid... */
	if (is_edp(intel_dp)) {
		status = intel_panel_detect(dev);
		if (status == connector_status_unknown)
			status = connector_status_connected;
		return status;
	}

	if (!ibx_digital_port_connected(dev_priv, intel_dig_port))
		return connector_status_disconnected;

	return intel_dp_detect_dpcd(intel_dp);
}

static enum drm_connector_status
g4x_dp_detect(struct intel_dp *intel_dp)
{
	struct drm_device *dev = intel_dp_to_dev(intel_dp);
	struct drm_i915_private *dev_priv = dev->dev_private;
	struct intel_digital_port *intel_dig_port = dp_to_dig_port(intel_dp);
	uint32_t bit;

	/* Can't disconnect eDP, but you can close the lid... */
	if (is_edp(intel_dp)) {
		enum drm_connector_status status;

		status = intel_panel_detect(dev);
		if (status == connector_status_unknown)
			status = connector_status_connected;
		return status;
	}

	switch (intel_dig_port->port) {
	case PORT_B:
		bit = PORTB_HOTPLUG_LIVE_STATUS;
		break;
	case PORT_C:
		bit = PORTC_HOTPLUG_LIVE_STATUS;
		break;
	case PORT_D:
		bit = PORTD_HOTPLUG_LIVE_STATUS;
		break;
	default:
		return connector_status_unknown;
	}

	if ((I915_READ(PORT_HOTPLUG_STAT) & bit) == 0)
		return connector_status_disconnected;

	return intel_dp_detect_dpcd(intel_dp);
}

static struct edid *
intel_dp_get_edid(struct drm_connector *connector, struct i2c_adapter *adapter)
{
	struct intel_connector *intel_connector = to_intel_connector(connector);

	/* use cached edid if we have one */
	if (intel_connector->edid) {
		struct edid *edid;
		int size;

		/* invalid edid */
		if (IS_ERR(intel_connector->edid))
			return NULL;

		size = (intel_connector->edid->extensions + 1) * EDID_LENGTH;
		edid = kmalloc(size, GFP_KERNEL);
		if (!edid)
			return NULL;

		memcpy(edid, intel_connector->edid, size);
		return edid;
	}

	return drm_get_edid(connector, adapter);
}

static int
intel_dp_get_edid_modes(struct drm_connector *connector, struct i2c_adapter *adapter)
{
	struct intel_connector *intel_connector = to_intel_connector(connector);

	/* use cached edid if we have one */
	if (intel_connector->edid) {
		/* invalid edid */
		if (IS_ERR(intel_connector->edid))
			return 0;

		return intel_connector_update_modes(connector,
						    intel_connector->edid);
	}

	return intel_ddc_get_modes(connector, adapter);
}

static enum drm_connector_status
intel_dp_detect(struct drm_connector *connector, bool force)
{
	struct intel_dp *intel_dp = intel_attached_dp(connector);
	struct intel_digital_port *intel_dig_port = dp_to_dig_port(intel_dp);
	struct intel_encoder *intel_encoder = &intel_dig_port->base;
	struct drm_device *dev = connector->dev;
	enum drm_connector_status status;
	struct edid *edid = NULL;

	intel_dp->has_audio = false;

	if (HAS_PCH_SPLIT(dev))
		status = ironlake_dp_detect(intel_dp);
	else
		status = g4x_dp_detect(intel_dp);

	if (status != connector_status_connected)
		return status;

	intel_dp_probe_oui(intel_dp);

	if (intel_dp->force_audio != HDMI_AUDIO_AUTO) {
		intel_dp->has_audio = (intel_dp->force_audio == HDMI_AUDIO_ON);
	} else {
		edid = intel_dp_get_edid(connector, &intel_dp->adapter);
		if (edid) {
			intel_dp->has_audio = drm_detect_monitor_audio(edid);
			kfree(edid);
		}
	}

	if (intel_encoder->type != INTEL_OUTPUT_EDP)
		intel_encoder->type = INTEL_OUTPUT_DISPLAYPORT;
	return connector_status_connected;
}

static int intel_dp_get_modes(struct drm_connector *connector)
{
	struct intel_dp *intel_dp = intel_attached_dp(connector);
	struct intel_connector *intel_connector = to_intel_connector(connector);
	struct drm_device *dev = connector->dev;
	int ret;

	/* We should parse the EDID data and find out if it has an audio sink
	 */

	ret = intel_dp_get_edid_modes(connector, &intel_dp->adapter);
	if (ret)
		return ret;

	/* if eDP has no EDID, fall back to fixed mode */
	if (is_edp(intel_dp) && intel_connector->panel.fixed_mode) {
		struct drm_display_mode *mode;
		mode = drm_mode_duplicate(dev,
					  intel_connector->panel.fixed_mode);
		if (mode) {
			drm_mode_probed_add(connector, mode);
			return 1;
		}
	}
	return 0;
}

static bool
intel_dp_detect_audio(struct drm_connector *connector)
{
	struct intel_dp *intel_dp = intel_attached_dp(connector);
	struct edid *edid;
	bool has_audio = false;

	edid = intel_dp_get_edid(connector, &intel_dp->adapter);
	if (edid) {
		has_audio = drm_detect_monitor_audio(edid);
		kfree(edid);
	}

	return has_audio;
}

static int
intel_dp_set_property(struct drm_connector *connector,
		      struct drm_property *property,
		      uint64_t val)
{
	struct drm_i915_private *dev_priv = connector->dev->dev_private;
	struct intel_connector *intel_connector = to_intel_connector(connector);
	struct intel_encoder *intel_encoder = intel_attached_encoder(connector);
	struct intel_dp *intel_dp = enc_to_intel_dp(&intel_encoder->base);
	int ret;

	ret = drm_object_property_set_value(&connector->base, property, val);
	if (ret)
		return ret;

	if (property == dev_priv->force_audio_property) {
		int i = val;
		bool has_audio;

		if (i == intel_dp->force_audio)
			return 0;

		intel_dp->force_audio = i;

		if (i == HDMI_AUDIO_AUTO)
			has_audio = intel_dp_detect_audio(connector);
		else
			has_audio = (i == HDMI_AUDIO_ON);

		if (has_audio == intel_dp->has_audio)
			return 0;

		intel_dp->has_audio = has_audio;
		goto done;
	}

	if (property == dev_priv->broadcast_rgb_property) {
		bool old_auto = intel_dp->color_range_auto;
		uint32_t old_range = intel_dp->color_range;

		switch (val) {
		case INTEL_BROADCAST_RGB_AUTO:
			intel_dp->color_range_auto = true;
			break;
		case INTEL_BROADCAST_RGB_FULL:
			intel_dp->color_range_auto = false;
			intel_dp->color_range = 0;
			break;
		case INTEL_BROADCAST_RGB_LIMITED:
			intel_dp->color_range_auto = false;
			intel_dp->color_range = DP_COLOR_RANGE_16_235;
			break;
		default:
			return -EINVAL;
		}

		if (old_auto == intel_dp->color_range_auto &&
		    old_range == intel_dp->color_range)
			return 0;

		goto done;
	}

	if (is_edp(intel_dp) &&
	    property == connector->dev->mode_config.scaling_mode_property) {
		if (val == DRM_MODE_SCALE_NONE) {
			DRM_DEBUG_KMS("no scaling not supported\n");
			return -EINVAL;
		}

		if (intel_connector->panel.fitting_mode == val) {
			/* the eDP scaling property is not changed */
			return 0;
		}
		intel_connector->panel.fitting_mode = val;

		goto done;
	}

	return -EINVAL;

done:
	if (intel_encoder->base.crtc)
		intel_crtc_restore_mode(intel_encoder->base.crtc);

	return 0;
}

static void
intel_dp_destroy(struct drm_connector *connector)
{
	struct intel_dp *intel_dp = intel_attached_dp(connector);
	struct intel_connector *intel_connector = to_intel_connector(connector);

	if (!IS_ERR_OR_NULL(intel_connector->edid))
		kfree(intel_connector->edid);

	if (is_edp(intel_dp))
		intel_panel_fini(&intel_connector->panel);

	drm_sysfs_connector_remove(connector);
	drm_connector_cleanup(connector);
	kfree(connector);
}

void intel_dp_encoder_destroy(struct drm_encoder *encoder)
{
	struct intel_digital_port *intel_dig_port = enc_to_dig_port(encoder);
	struct intel_dp *intel_dp = &intel_dig_port->dp;
	struct drm_device *dev = intel_dp_to_dev(intel_dp);

	i2c_del_adapter(&intel_dp->adapter);
	drm_encoder_cleanup(encoder);
	if (is_edp(intel_dp)) {
		cancel_delayed_work_sync(&intel_dp->panel_vdd_work);
		mutex_lock(&dev->mode_config.mutex);
		ironlake_panel_vdd_off_sync(intel_dp);
		mutex_unlock(&dev->mode_config.mutex);
	}
	kfree(intel_dig_port);
}

static const struct drm_encoder_helper_funcs intel_dp_helper_funcs = {
	.mode_set = intel_dp_mode_set,
};

static const struct drm_connector_funcs intel_dp_connector_funcs = {
	.dpms = intel_connector_dpms,
	.detect = intel_dp_detect,
	.fill_modes = drm_helper_probe_single_connector_modes,
	.set_property = intel_dp_set_property,
	.destroy = intel_dp_destroy,
};

static const struct drm_connector_helper_funcs intel_dp_connector_helper_funcs = {
	.get_modes = intel_dp_get_modes,
	.mode_valid = intel_dp_mode_valid,
	.best_encoder = intel_best_encoder,
};

static const struct drm_encoder_funcs intel_dp_enc_funcs = {
	.destroy = intel_dp_encoder_destroy,
};

static void
intel_dp_hot_plug(struct intel_encoder *intel_encoder)
{
	struct intel_dp *intel_dp = enc_to_intel_dp(&intel_encoder->base);

	intel_dp_check_link_status(intel_dp);
}

/* Return which DP Port should be selected for Transcoder DP control */
int
intel_trans_dp_port_sel(struct drm_crtc *crtc)
{
	struct drm_device *dev = crtc->dev;
	struct intel_encoder *intel_encoder;
	struct intel_dp *intel_dp;

	for_each_encoder_on_crtc(dev, crtc, intel_encoder) {
		intel_dp = enc_to_intel_dp(&intel_encoder->base);

		if (intel_encoder->type == INTEL_OUTPUT_DISPLAYPORT ||
		    intel_encoder->type == INTEL_OUTPUT_EDP)
			return intel_dp->output_reg;
	}

	return -1;
}

/* check the VBT to see whether the eDP is on DP-D port */
bool intel_dpd_is_edp(struct drm_device *dev)
{
	struct drm_i915_private *dev_priv = dev->dev_private;
	struct child_device_config *p_child;
	int i;

	if (!dev_priv->vbt.child_dev_num)
		return false;

	for (i = 0; i < dev_priv->vbt.child_dev_num; i++) {
		p_child = dev_priv->vbt.child_dev + i;

		if (p_child->dvo_port == PORT_IDPD &&
		    p_child->device_type == DEVICE_TYPE_eDP)
			return true;
	}
	return false;
}

static void
intel_dp_add_properties(struct intel_dp *intel_dp, struct drm_connector *connector)
{
	struct intel_connector *intel_connector = to_intel_connector(connector);

	intel_attach_force_audio_property(connector);
	intel_attach_broadcast_rgb_property(connector);
	intel_dp->color_range_auto = true;

	if (is_edp(intel_dp)) {
		drm_mode_create_scaling_mode_property(connector->dev);
		drm_object_attach_property(
			&connector->base,
			connector->dev->mode_config.scaling_mode_property,
			DRM_MODE_SCALE_ASPECT);
		intel_connector->panel.fitting_mode = DRM_MODE_SCALE_ASPECT;
	}
}

static void
intel_dp_init_panel_power_sequencer(struct drm_device *dev,
				    struct intel_dp *intel_dp,
				    struct edp_power_seq *out)
{
	struct drm_i915_private *dev_priv = dev->dev_private;
	struct edp_power_seq cur, vbt, spec, final;
	u32 pp_on, pp_off, pp_div, pp;
	int pp_control_reg, pp_on_reg, pp_off_reg, pp_div_reg;

	if (HAS_PCH_SPLIT(dev)) {
		pp_control_reg = PCH_PP_CONTROL;
		pp_on_reg = PCH_PP_ON_DELAYS;
		pp_off_reg = PCH_PP_OFF_DELAYS;
		pp_div_reg = PCH_PP_DIVISOR;
	} else {
		pp_control_reg = PIPEA_PP_CONTROL;
		pp_on_reg = PIPEA_PP_ON_DELAYS;
		pp_off_reg = PIPEA_PP_OFF_DELAYS;
		pp_div_reg = PIPEA_PP_DIVISOR;
	}

	/* Workaround: Need to write PP_CONTROL with the unlock key as
	 * the very first thing. */
	pp = ironlake_get_pp_control(intel_dp);
	I915_WRITE(pp_control_reg, pp);

	pp_on = I915_READ(pp_on_reg);
	pp_off = I915_READ(pp_off_reg);
	pp_div = I915_READ(pp_div_reg);

	/* Pull timing values out of registers */
	cur.t1_t3 = (pp_on & PANEL_POWER_UP_DELAY_MASK) >>
		PANEL_POWER_UP_DELAY_SHIFT;

	cur.t8 = (pp_on & PANEL_LIGHT_ON_DELAY_MASK) >>
		PANEL_LIGHT_ON_DELAY_SHIFT;

	cur.t9 = (pp_off & PANEL_LIGHT_OFF_DELAY_MASK) >>
		PANEL_LIGHT_OFF_DELAY_SHIFT;

	cur.t10 = (pp_off & PANEL_POWER_DOWN_DELAY_MASK) >>
		PANEL_POWER_DOWN_DELAY_SHIFT;

	cur.t11_t12 = ((pp_div & PANEL_POWER_CYCLE_DELAY_MASK) >>
		       PANEL_POWER_CYCLE_DELAY_SHIFT) * 1000;

	DRM_DEBUG_KMS("cur t1_t3 %d t8 %d t9 %d t10 %d t11_t12 %d\n",
		      cur.t1_t3, cur.t8, cur.t9, cur.t10, cur.t11_t12);

	vbt = dev_priv->vbt.edp_pps;

	/* Upper limits from eDP 1.3 spec. Note that we use the clunky units of
	 * our hw here, which are all in 100usec. */
	spec.t1_t3 = 210 * 10;
	spec.t8 = 50 * 10; /* no limit for t8, use t7 instead */
	spec.t9 = 50 * 10; /* no limit for t9, make it symmetric with t8 */
	spec.t10 = 500 * 10;
	/* This one is special and actually in units of 100ms, but zero
	 * based in the hw (so we need to add 100 ms). But the sw vbt
	 * table multiplies it with 1000 to make it in units of 100usec,
	 * too. */
	spec.t11_t12 = (510 + 100) * 10;

	DRM_DEBUG_KMS("vbt t1_t3 %d t8 %d t9 %d t10 %d t11_t12 %d\n",
		      vbt.t1_t3, vbt.t8, vbt.t9, vbt.t10, vbt.t11_t12);

	/* Use the max of the register settings and vbt. If both are
	 * unset, fall back to the spec limits. */
#define assign_final(field)	final.field = (max(cur.field, vbt.field) == 0 ? \
				       spec.field : \
				       max(cur.field, vbt.field))
	assign_final(t1_t3);
	assign_final(t8);
	assign_final(t9);
	assign_final(t10);
	assign_final(t11_t12);
#undef assign_final

#define get_delay(field)	(DIV_ROUND_UP(final.field, 10))
	intel_dp->panel_power_up_delay = get_delay(t1_t3);
	intel_dp->backlight_on_delay = get_delay(t8);
	intel_dp->backlight_off_delay = get_delay(t9);
	intel_dp->panel_power_down_delay = get_delay(t10);
	intel_dp->panel_power_cycle_delay = get_delay(t11_t12);
#undef get_delay

	DRM_DEBUG_KMS("panel power up delay %d, power down delay %d, power cycle delay %d\n",
		      intel_dp->panel_power_up_delay, intel_dp->panel_power_down_delay,
		      intel_dp->panel_power_cycle_delay);

	DRM_DEBUG_KMS("backlight on delay %d, off delay %d\n",
		      intel_dp->backlight_on_delay, intel_dp->backlight_off_delay);

	if (out)
		*out = final;
}

static void
intel_dp_init_panel_power_sequencer_registers(struct drm_device *dev,
					      struct intel_dp *intel_dp,
					      struct edp_power_seq *seq)
{
	struct drm_i915_private *dev_priv = dev->dev_private;
	u32 pp_on, pp_off, pp_div, port_sel = 0;
	int div = HAS_PCH_SPLIT(dev) ? intel_pch_rawclk(dev) : intel_hrawclk(dev);
	int pp_on_reg, pp_off_reg, pp_div_reg;

	if (HAS_PCH_SPLIT(dev)) {
		pp_on_reg = PCH_PP_ON_DELAYS;
		pp_off_reg = PCH_PP_OFF_DELAYS;
		pp_div_reg = PCH_PP_DIVISOR;
	} else {
		pp_on_reg = PIPEA_PP_ON_DELAYS;
		pp_off_reg = PIPEA_PP_OFF_DELAYS;
		pp_div_reg = PIPEA_PP_DIVISOR;
	}

	if (IS_VALLEYVIEW(dev))
		port_sel = I915_READ(pp_on_reg) & 0xc0000000;

	/* And finally store the new values in the power sequencer. */
	pp_on = (seq->t1_t3 << PANEL_POWER_UP_DELAY_SHIFT) |
		(seq->t8 << PANEL_LIGHT_ON_DELAY_SHIFT);
	pp_off = (seq->t9 << PANEL_LIGHT_OFF_DELAY_SHIFT) |
		 (seq->t10 << PANEL_POWER_DOWN_DELAY_SHIFT);
	/* Compute the divisor for the pp clock, simply match the Bspec
	 * formula. */
	pp_div = ((100 * div)/2 - 1) << PP_REFERENCE_DIVIDER_SHIFT;
	pp_div |= (DIV_ROUND_UP(seq->t11_t12, 1000)
			<< PANEL_POWER_CYCLE_DELAY_SHIFT);

	/* Haswell doesn't have any port selection bits for the panel
	 * power sequencer any more. */
	if (HAS_PCH_IBX(dev) || HAS_PCH_CPT(dev)) {
		if (is_cpu_edp(intel_dp))
			port_sel = PANEL_POWER_PORT_DP_A;
		else
			port_sel = PANEL_POWER_PORT_DP_D;
	}

	pp_on |= port_sel;

	I915_WRITE(pp_on_reg, pp_on);
	I915_WRITE(pp_off_reg, pp_off);
	I915_WRITE(pp_div_reg, pp_div);

	DRM_DEBUG_KMS("panel power sequencer register settings: PP_ON %#x, PP_OFF %#x, PP_DIV %#x\n",
		      I915_READ(pp_on_reg),
		      I915_READ(pp_off_reg),
		      I915_READ(pp_div_reg));
}

void
intel_dp_init_connector(struct intel_digital_port *intel_dig_port,
			struct intel_connector *intel_connector)
{
	struct drm_connector *connector = &intel_connector->base;
	struct intel_dp *intel_dp = &intel_dig_port->dp;
	struct intel_encoder *intel_encoder = &intel_dig_port->base;
	struct drm_device *dev = intel_encoder->base.dev;
	struct drm_i915_private *dev_priv = dev->dev_private;
	struct drm_display_mode *fixed_mode = NULL;
	struct edp_power_seq power_seq = { 0 };
	enum port port = intel_dig_port->port;
	const char *name = NULL;
	int type;

	/* Preserve the current hw state. */
	intel_dp->DP = I915_READ(intel_dp->output_reg);
	intel_dp->attached_connector = intel_connector;

	type = DRM_MODE_CONNECTOR_DisplayPort;
	/*
	 * FIXME : We need to initialize built-in panels before external panels.
	 * For X0, DP_C is fixed as eDP. Revisit this as part of VLV eDP cleanup
	 */
	switch (port) {
	case PORT_A:
		type = DRM_MODE_CONNECTOR_eDP;
		break;
	case PORT_C:
		if (IS_VALLEYVIEW(dev))
			type = DRM_MODE_CONNECTOR_eDP;
		break;
	case PORT_D:
		if (HAS_PCH_SPLIT(dev) && intel_dpd_is_edp(dev))
			type = DRM_MODE_CONNECTOR_eDP;
		break;
	default:	/* silence GCC warning */
		break;
	}

	/*
	 * For eDP we always set the encoder type to INTEL_OUTPUT_EDP, but
	 * for DP the encoder type can be set by the caller to
	 * INTEL_OUTPUT_UNKNOWN for DDI, so don't rewrite it.
	 */
	if (type == DRM_MODE_CONNECTOR_eDP)
		intel_encoder->type = INTEL_OUTPUT_EDP;

	DRM_DEBUG_KMS("Adding %s connector on port %c\n",
			type == DRM_MODE_CONNECTOR_eDP ? "eDP" : "DP",
			port_name(port));

	drm_connector_init(dev, connector, &intel_dp_connector_funcs, type);
	drm_connector_helper_add(connector, &intel_dp_connector_helper_funcs);

	connector->interlace_allowed = true;
	connector->doublescan_allowed = 0;

	INIT_DELAYED_WORK(&intel_dp->panel_vdd_work,
			  ironlake_panel_vdd_work);

	intel_connector_attach_encoder(intel_connector, intel_encoder);
	drm_sysfs_connector_add(connector);

	if (HAS_DDI(dev))
		intel_connector->get_hw_state = intel_ddi_connector_get_hw_state;
	else
		intel_connector->get_hw_state = intel_connector_get_hw_state;

	intel_dp->aux_ch_ctl_reg = intel_dp->output_reg + 0x10;
	if (HAS_DDI(dev)) {
		switch (intel_dig_port->port) {
		case PORT_A:
			intel_dp->aux_ch_ctl_reg = DPA_AUX_CH_CTL;
			break;
		case PORT_B:
			intel_dp->aux_ch_ctl_reg = PCH_DPB_AUX_CH_CTL;
			break;
		case PORT_C:
			intel_dp->aux_ch_ctl_reg = PCH_DPC_AUX_CH_CTL;
			break;
		case PORT_D:
			intel_dp->aux_ch_ctl_reg = PCH_DPD_AUX_CH_CTL;
			break;
		default:
			BUG();
		}
	}

	/* Set up the DDC bus. */
	switch (port) {
	case PORT_A:
		intel_encoder->hpd_pin = HPD_PORT_A;
		name = "DPDDC-A";
		break;
	case PORT_B:
		intel_encoder->hpd_pin = HPD_PORT_B;
		name = "DPDDC-B";
		break;
	case PORT_C:
		intel_encoder->hpd_pin = HPD_PORT_C;
		name = "DPDDC-C";
		break;
	case PORT_D:
		intel_encoder->hpd_pin = HPD_PORT_D;
		name = "DPDDC-D";
		break;
	default:
		BUG();
	}

	if (is_edp(intel_dp))
		intel_dp_init_panel_power_sequencer(dev, intel_dp, &power_seq);

	intel_dp_i2c_init(intel_dp, intel_connector, name);

	/* Cache DPCD and EDID for edp. */
	if (is_edp(intel_dp)) {
		bool ret;
		struct drm_display_mode *scan;
		struct edid *edid;

		ironlake_edp_panel_vdd_on(intel_dp);
		ret = intel_dp_get_dpcd(intel_dp);
		ironlake_edp_panel_vdd_off(intel_dp, false);

		if (ret) {
			if (intel_dp->dpcd[DP_DPCD_REV] >= 0x11)
				dev_priv->no_aux_handshake =
					intel_dp->dpcd[DP_MAX_DOWNSPREAD] &
					DP_NO_AUX_HANDSHAKE_LINK_TRAINING;
		} else {
			/* if this fails, presume the device is a ghost */
			DRM_INFO("failed to retrieve link info, disabling eDP\n");
			intel_dp_encoder_destroy(&intel_encoder->base);
			intel_dp_destroy(connector);
			return;
		}

		/* We now know it's not a ghost, init power sequence regs. */
		intel_dp_init_panel_power_sequencer_registers(dev, intel_dp,
							      &power_seq);

		ironlake_edp_panel_vdd_on(intel_dp);
		edid = drm_get_edid(connector, &intel_dp->adapter);
		if (edid) {
			if (drm_add_edid_modes(connector, edid)) {
				drm_mode_connector_update_edid_property(connector, edid);
				drm_edid_to_eld(connector, edid);
			} else {
				kfree(edid);
				edid = ERR_PTR(-EINVAL);
			}
		} else {
			edid = ERR_PTR(-ENOENT);
		}
		intel_connector->edid = edid;

		/* prefer fixed mode from EDID if available */
		list_for_each_entry(scan, &connector->probed_modes, head) {
			if ((scan->type & DRM_MODE_TYPE_PREFERRED)) {
				fixed_mode = drm_mode_duplicate(dev, scan);
				break;
			}
		}

		/* fallback to VBT if available for eDP */
		if (!fixed_mode && dev_priv->vbt.lfp_lvds_vbt_mode) {
			fixed_mode = drm_mode_duplicate(dev, dev_priv->vbt.lfp_lvds_vbt_mode);
			if (fixed_mode)
				fixed_mode->type |= DRM_MODE_TYPE_PREFERRED;
		}

		ironlake_edp_panel_vdd_off(intel_dp, false);
	}

	if (is_edp(intel_dp)) {
		intel_panel_init(&intel_connector->panel, fixed_mode);
		intel_panel_setup_backlight(connector);
	}

	intel_dp_add_properties(intel_dp, connector);

	/* For G4X desktop chip, PEG_BAND_GAP_DATA 3:0 must first be written
	 * 0xd.  Failure to do so will result in spurious interrupts being
	 * generated on the port when a cable is not attached.
	 */
	if (IS_G4X(dev) && !IS_GM45(dev)) {
		u32 temp = I915_READ(PEG_BAND_GAP_DATA);
		I915_WRITE(PEG_BAND_GAP_DATA, (temp & ~0xf) | 0xd);
	}
}

void
intel_dp_init(struct drm_device *dev, int output_reg, enum port port)
{
	struct intel_digital_port *intel_dig_port;
	struct intel_encoder *intel_encoder;
	struct drm_encoder *encoder;
	struct intel_connector *intel_connector;

	intel_dig_port = kzalloc(sizeof(struct intel_digital_port), GFP_KERNEL);
	if (!intel_dig_port)
		return;

	intel_connector = kzalloc(sizeof(struct intel_connector), GFP_KERNEL);
	if (!intel_connector) {
		kfree(intel_dig_port);
		return;
	}

	intel_encoder = &intel_dig_port->base;
	encoder = &intel_encoder->base;

	drm_encoder_init(dev, &intel_encoder->base, &intel_dp_enc_funcs,
			 DRM_MODE_ENCODER_TMDS);
	drm_encoder_helper_add(&intel_encoder->base, &intel_dp_helper_funcs);

	intel_encoder->compute_config = intel_dp_compute_config;
	intel_encoder->enable = intel_enable_dp;
	intel_encoder->pre_enable = intel_pre_enable_dp;
	intel_encoder->disable = intel_disable_dp;
	intel_encoder->post_disable = intel_post_disable_dp;
	intel_encoder->get_hw_state = intel_dp_get_hw_state;
	if (IS_VALLEYVIEW(dev))
		intel_encoder->pre_pll_enable = intel_dp_pre_pll_enable;

	intel_dig_port->port = port;
	intel_dig_port->dp.output_reg = output_reg;

	intel_encoder->type = INTEL_OUTPUT_DISPLAYPORT;
	intel_encoder->crtc_mask = (1 << 0) | (1 << 1) | (1 << 2);
	intel_encoder->cloneable = false;
	intel_encoder->hot_plug = intel_dp_hot_plug;

	intel_dp_init_connector(intel_dig_port, intel_connector);
}<|MERGE_RESOLUTION|>--- conflicted
+++ resolved
@@ -720,24 +720,9 @@
 
 	/* Walk through all bpp values. Luckily they're all nicely spaced with 2
 	 * bpc in between. */
-<<<<<<< HEAD
-	bpp = pipe_config->pipe_bpp;
-
-	/*
-	 * eDP panels are really fickle, try to enfore the bpp the firmware
-	 * recomments. This means we'll up-dither 16bpp framebuffers on
-	 * high-depth panels.
-	 */
-	if (is_edp(intel_dp) && dev_priv->vbt.edp_bpp) {
-		DRM_DEBUG_KMS("forcing bpp for eDP panel to BIOS-provided %i\n",
-			      dev_priv->vbt.edp_bpp);
-		bpp = dev_priv->vbt.edp_bpp;
-	}
-=======
 	bpp = min_t(int, 8*3, pipe_config->pipe_bpp);
-	if (is_edp(intel_dp) && dev_priv->edp.bpp)
-		bpp = min_t(int, bpp, dev_priv->edp.bpp);
->>>>>>> c7788792
+	if (is_edp(intel_dp) && dev_priv->vbt.edp_bpp)
+		bpp = min_t(int, bpp, dev_priv->vbt.edp_bpp);
 
 	for (; bpp >= 6*3; bpp -= 2*3) {
 		mode_rate = intel_dp_link_required(target_clock, bpp);
@@ -789,13 +774,8 @@
 			       target_clock, adjusted_mode->clock,
 			       &pipe_config->dp_m_n);
 
-<<<<<<< HEAD
-	pipe_config->pipe_bpp = bpp;
-
 	intel_dp_set_clock(encoder, pipe_config, intel_dp->link_bw);
 
-=======
->>>>>>> c7788792
 	return true;
 }
 
