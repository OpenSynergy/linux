--- conflicted
+++ resolved
@@ -112,23 +112,6 @@
 	core_link_write_dpcd(link, DP_DOWNSPREAD_CTRL,
 	&downspread.raw, sizeof(downspread));
 
-<<<<<<< HEAD
-	if (link->dpcd_caps.dpcd_rev.raw >= DPCD_REV_14 &&
-		(link->dpcd_caps.link_rate_set >= 1 &&
-		link->dpcd_caps.link_rate_set <= 8)) {
-		core_link_write_dpcd(link, DP_LINK_RATE_SET,
-		&link->dpcd_caps.link_rate_set, 1);
-	}
-
-	DC_LOG_HW_LINK_TRAINING("%s\n %x rate = %x\n %x lane = %x\n %x spread = %x\n",
-		__func__,
-		DP_LINK_BW_SET,
-		lt_settings->link_settings.link_rate,
-		DP_LANE_COUNT_SET,
-		lt_settings->link_settings.lane_count,
-		DP_DOWNSPREAD_CTRL,
-		lt_settings->link_settings.link_spread);
-=======
 	core_link_write_dpcd(link, DP_LANE_COUNT_SET,
 	&lane_count_set.raw, 1);
 
@@ -162,7 +145,6 @@
 			DP_DOWNSPREAD_CTRL,
 			lt_settings->link_settings.link_spread);
 	}
->>>>>>> 0ecfebd2
 
 }
 
@@ -1551,72 +1533,6 @@
 	return true;
 }
 
-<<<<<<< HEAD
-static uint32_t bandwidth_in_kbps_from_timing(
-	const struct dc_crtc_timing *timing)
-{
-	uint32_t bits_per_channel = 0;
-	uint32_t kbps;
-
-	switch (timing->display_color_depth) {
-	case COLOR_DEPTH_666:
-		bits_per_channel = 6;
-		break;
-	case COLOR_DEPTH_888:
-		bits_per_channel = 8;
-		break;
-	case COLOR_DEPTH_101010:
-		bits_per_channel = 10;
-		break;
-	case COLOR_DEPTH_121212:
-		bits_per_channel = 12;
-		break;
-	case COLOR_DEPTH_141414:
-		bits_per_channel = 14;
-		break;
-	case COLOR_DEPTH_161616:
-		bits_per_channel = 16;
-		break;
-	default:
-		break;
-	}
-
-	ASSERT(bits_per_channel != 0);
-
-	kbps = timing->pix_clk_100hz / 10;
-	kbps *= bits_per_channel;
-
-	if (timing->flags.Y_ONLY != 1) {
-		/*Only YOnly make reduce bandwidth by 1/3 compares to RGB*/
-		kbps *= 3;
-		if (timing->pixel_encoding == PIXEL_ENCODING_YCBCR420)
-			kbps /= 2;
-		else if (timing->pixel_encoding == PIXEL_ENCODING_YCBCR422)
-			kbps = kbps * 2 / 3;
-	}
-
-	return kbps;
-
-}
-
-static uint32_t bandwidth_in_kbps_from_link_settings(
-	const struct dc_link_settings *link_setting)
-{
-	uint32_t link_rate_in_kbps = link_setting->link_rate *
-		LINK_RATE_REF_FREQ_IN_KHZ;
-
-	uint32_t lane_count  = link_setting->lane_count;
-	uint32_t kbps = link_rate_in_kbps;
-
-	kbps *= lane_count;
-	kbps *= 8;   /* 8 bits per byte*/
-
-	return kbps;
-
-}
-
-=======
->>>>>>> 0ecfebd2
 bool dp_validate_mode_timing(
 	struct dc_link *link,
 	const struct dc_crtc_timing *timing)
@@ -1670,38 +1586,6 @@
 			initial_link_setting;
 	uint32_t link_bw;
 
-<<<<<<< HEAD
-	req_bw = bandwidth_in_kbps_from_timing(&stream->timing);
-
-	link = stream->link;
-
-	/* if preferred is specified through AMDDP, use it, if it's enough
-	 * to drive the mode
-	 */
-	if (link->preferred_link_setting.lane_count !=
-			LANE_COUNT_UNKNOWN &&
-			link->preferred_link_setting.link_rate !=
-					LINK_RATE_UNKNOWN) {
-		*link_setting =  link->preferred_link_setting;
-		return;
-	}
-
-	/* MST doesn't perform link training for now
-	 * TODO: add MST specific link training routine
-	 */
-	if (stream->signal == SIGNAL_TYPE_DISPLAY_PORT_MST) {
-		*link_setting = link->verified_link_cap;
-		return;
-	}
-
-	/* EDP use the link cap setting */
-	if (link->connector_signal == SIGNAL_TYPE_EDP) {
-		*link_setting = link->verified_link_cap;
-		return;
-	}
-
-=======
->>>>>>> 0ecfebd2
 	/* search for the minimum link setting that:
 	 * 1. is supported according to the link training result
 	 * 2. could support the b/w requested by the timing
@@ -1733,8 +1617,6 @@
 	return false;
 }
 
-<<<<<<< HEAD
-=======
 static bool decide_edp_link_settings(struct dc_link *link, struct dc_link_settings *link_setting, uint32_t req_bw)
 {
 	struct dc_link_settings initial_link_setting;
@@ -1830,7 +1712,6 @@
 	*link_setting = link->verified_link_cap;
 }
 
->>>>>>> 0ecfebd2
 /*************************Short Pulse IRQ***************************/
 static bool allow_hpd_rx_irq(const struct dc_link *link)
 {
@@ -2403,11 +2284,7 @@
 					translate_dpcd_max_bpc(
 						hdmi_color_caps.bits.MAX_BITS_PER_COLOR_COMPONENT);
 
-<<<<<<< HEAD
-				if (link->dpcd_caps.dongle_caps.dp_hdmi_max_pixel_clk != 0)
-=======
 				if (link->dpcd_caps.dongle_caps.dp_hdmi_max_pixel_clk_in_khz != 0)
->>>>>>> 0ecfebd2
 					link->dpcd_caps.dongle_caps.extendedCapValid = true;
 			}
 
@@ -2521,14 +2398,10 @@
 		aux_rd_interval.raw =
 			dpcd_data[DP_TRAINING_AUX_RD_INTERVAL];
 
-<<<<<<< HEAD
-		if (aux_rd_interval.bits.EXT_RECIEVER_CAP_FIELD_PRESENT == 1) {
-=======
 		link->dpcd_caps.ext_receiver_cap_field_present =
 				aux_rd_interval.bits.EXT_RECEIVER_CAP_FIELD_PRESENT == 1 ? true:false;
 
 		if (aux_rd_interval.bits.EXT_RECEIVER_CAP_FIELD_PRESENT == 1) {
->>>>>>> 0ecfebd2
 			uint8_t ext_cap_data[16];
 
 			memset(ext_cap_data, '\0', sizeof(ext_cap_data));
@@ -2677,7 +2550,6 @@
 }
 
 enum dc_link_rate linkRateInKHzToLinkRateMultiplier(uint32_t link_rate_in_khz)
-<<<<<<< HEAD
 {
 	enum dc_link_rate link_rate;
 	// LinkRate is normally stored as a multiplier of 0.27 Gbps per lane. Do the translation.
@@ -2715,52 +2587,6 @@
 
 void detect_edp_sink_caps(struct dc_link *link)
 {
-	uint8_t supported_link_rates[16] = {0};
-	uint32_t entry;
-	uint32_t link_rate_in_khz;
-	enum dc_link_rate link_rate = LINK_RATE_UNKNOWN;
-
-	retrieve_link_cap(link);
-
-	if (link->dpcd_caps.dpcd_rev.raw >= DPCD_REV_14) {
-=======
-{
-	enum dc_link_rate link_rate;
-	// LinkRate is normally stored as a multiplier of 0.27 Gbps per lane. Do the translation.
-	switch (link_rate_in_khz) {
-	case 1620000:
-		link_rate = LINK_RATE_LOW;		// Rate_1 (RBR)		- 1.62 Gbps/Lane
-		break;
-	case 2160000:
-		link_rate = LINK_RATE_RATE_2;	// Rate_2			- 2.16 Gbps/Lane
-		break;
-	case 2430000:
-		link_rate = LINK_RATE_RATE_3;	// Rate_3			- 2.43 Gbps/Lane
-		break;
-	case 2700000:
-		link_rate = LINK_RATE_HIGH;		// Rate_4 (HBR)		- 2.70 Gbps/Lane
-		break;
-	case 3240000:
-		link_rate = LINK_RATE_RBR2;		// Rate_5 (RBR2)	- 3.24 Gbps/Lane
-		break;
-	case 4320000:
-		link_rate = LINK_RATE_RATE_6;	// Rate_6			- 4.32 Gbps/Lane
-		break;
-	case 5400000:
-		link_rate = LINK_RATE_HIGH2;	// Rate_7 (HBR2)	- 5.40 Gbps/Lane
-		break;
-	case 8100000:
-		link_rate = LINK_RATE_HIGH3;	// Rate_8 (HBR3)	- 8.10 Gbps/Lane
-		break;
-	default:
-		link_rate = LINK_RATE_UNKNOWN;
-		break;
-	}
-	return link_rate;
-}
-
-void detect_edp_sink_caps(struct dc_link *link)
-{
 	uint8_t supported_link_rates[16];
 	uint32_t entry;
 	uint32_t link_rate_in_khz;
@@ -2772,35 +2598,20 @@
 
 	if (link->dpcd_caps.dpcd_rev.raw >= DPCD_REV_14 &&
 			link->dc->config.optimize_edp_link_rate) {
->>>>>>> 0ecfebd2
 		// Read DPCD 00010h - 0001Fh 16 bytes at one shot
 		core_link_read_dpcd(link, DP_SUPPORTED_LINK_RATES,
 							supported_link_rates, sizeof(supported_link_rates));
 
-<<<<<<< HEAD
-		link->dpcd_caps.link_rate_set = 0;
-		for (entry = 0; entry < 16; entry += 2) {
-			// DPCD register reports per-lane link rate = 16-bit link rate capability
-			// value X 200 kHz. Need multipler to find link rate in kHz.
-=======
 		for (entry = 0; entry < 16; entry += 2) {
 			// DPCD register reports per-lane link rate = 16-bit link rate capability
 			// value X 200 kHz. Need multiplier to find link rate in kHz.
->>>>>>> 0ecfebd2
 			link_rate_in_khz = (supported_link_rates[entry+1] * 0x100 +
 										supported_link_rates[entry]) * 200;
 
 			if (link_rate_in_khz != 0) {
 				link_rate = linkRateInKHzToLinkRateMultiplier(link_rate_in_khz);
-<<<<<<< HEAD
-				if (link->reported_link_cap.link_rate < link_rate) {
-					link->reported_link_cap.link_rate = link_rate;
-					link->dpcd_caps.link_rate_set = entry;
-				}
-=======
 				link->dpcd_caps.edp_supported_link_rates[link->dpcd_caps.edp_supported_link_rates_count] = link_rate;
 				link->dpcd_caps.edp_supported_link_rates_count++;
->>>>>>> 0ecfebd2
 			}
 		}
 	}
