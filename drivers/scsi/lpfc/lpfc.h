--- conflicted
+++ resolved
@@ -805,11 +805,8 @@
 	struct dentry *idiag_root;
 	struct dentry *idiag_pci_cfg;
 	struct dentry *idiag_que_info;
-<<<<<<< HEAD
-=======
 	struct dentry *idiag_que_acc;
 	struct dentry *idiag_drb_acc;
->>>>>>> d762f438
 #endif
 
 	/* Used for deferred freeing of ELS data buffers */
