// SPDX-License-Identifier: GPL-2.0-only
/*
 * Copyright (C) 1999 Eric Youngdale
 * Copyright (C) 2014 Christoph Hellwig
 *
 *  SCSI queueing library.
 *      Initial versions: Eric Youngdale (eric@andante.org).
 *                        Based upon conversations with large numbers
 *                        of people at Linux Expo.
 */

#include <linux/bio.h>
#include <linux/bitops.h>
#include <linux/blkdev.h>
#include <linux/completion.h>
#include <linux/kernel.h>
#include <linux/export.h>
#include <linux/init.h>
#include <linux/pci.h>
#include <linux/delay.h>
#include <linux/hardirq.h>
#include <linux/scatterlist.h>
#include <linux/blk-mq.h>
#include <linux/ratelimit.h>
#include <asm/unaligned.h>

#include <scsi/scsi.h>
#include <scsi/scsi_cmnd.h>
#include <scsi/scsi_dbg.h>
#include <scsi/scsi_device.h>
#include <scsi/scsi_driver.h>
#include <scsi/scsi_eh.h>
#include <scsi/scsi_host.h>
#include <scsi/scsi_transport.h> /* __scsi_init_queue() */
#include <scsi/scsi_dh.h>

#include <trace/events/scsi.h>

#include "scsi_debugfs.h"
#include "scsi_priv.h"
#include "scsi_logging.h"

/*
 * Size of integrity metadata is usually small, 1 inline sg should
 * cover normal cases.
 */
#ifdef CONFIG_ARCH_NO_SG_CHAIN
#define  SCSI_INLINE_PROT_SG_CNT  0
#define  SCSI_INLINE_SG_CNT  0
#else
#define  SCSI_INLINE_PROT_SG_CNT  1
#define  SCSI_INLINE_SG_CNT  2
#endif

static struct kmem_cache *scsi_sdb_cache;
static struct kmem_cache *scsi_sense_cache;
static struct kmem_cache *scsi_sense_isadma_cache;
static DEFINE_MUTEX(scsi_sense_cache_mutex);

static void scsi_mq_uninit_cmd(struct scsi_cmnd *cmd);

static inline struct kmem_cache *
scsi_select_sense_cache(bool unchecked_isa_dma)
{
	return unchecked_isa_dma ? scsi_sense_isadma_cache : scsi_sense_cache;
}

static void scsi_free_sense_buffer(bool unchecked_isa_dma,
				   unsigned char *sense_buffer)
{
	kmem_cache_free(scsi_select_sense_cache(unchecked_isa_dma),
			sense_buffer);
}

static unsigned char *scsi_alloc_sense_buffer(bool unchecked_isa_dma,
	gfp_t gfp_mask, int numa_node)
{
	return kmem_cache_alloc_node(scsi_select_sense_cache(unchecked_isa_dma),
				     gfp_mask, numa_node);
}

int scsi_init_sense_cache(struct Scsi_Host *shost)
{
	struct kmem_cache *cache;
	int ret = 0;

	mutex_lock(&scsi_sense_cache_mutex);
	cache = scsi_select_sense_cache(shost->unchecked_isa_dma);
	if (cache)
		goto exit;

	if (shost->unchecked_isa_dma) {
		scsi_sense_isadma_cache =
			kmem_cache_create("scsi_sense_cache(DMA)",
				SCSI_SENSE_BUFFERSIZE, 0,
				SLAB_HWCACHE_ALIGN | SLAB_CACHE_DMA, NULL);
		if (!scsi_sense_isadma_cache)
			ret = -ENOMEM;
	} else {
		scsi_sense_cache =
			kmem_cache_create_usercopy("scsi_sense_cache",
				SCSI_SENSE_BUFFERSIZE, 0, SLAB_HWCACHE_ALIGN,
				0, SCSI_SENSE_BUFFERSIZE, NULL);
		if (!scsi_sense_cache)
			ret = -ENOMEM;
	}
 exit:
	mutex_unlock(&scsi_sense_cache_mutex);
	return ret;
}

/*
 * When to reinvoke queueing after a resource shortage. It's 3 msecs to
 * not change behaviour from the previous unplug mechanism, experimentation
 * may prove this needs changing.
 */
#define SCSI_QUEUE_DELAY	3

static void
scsi_set_blocked(struct scsi_cmnd *cmd, int reason)
{
	struct Scsi_Host *host = cmd->device->host;
	struct scsi_device *device = cmd->device;
	struct scsi_target *starget = scsi_target(device);

	/*
	 * Set the appropriate busy bit for the device/host.
	 *
	 * If the host/device isn't busy, assume that something actually
	 * completed, and that we should be able to queue a command now.
	 *
	 * Note that the prior mid-layer assumption that any host could
	 * always queue at least one command is now broken.  The mid-layer
	 * will implement a user specifiable stall (see
	 * scsi_host.max_host_blocked and scsi_device.max_device_blocked)
	 * if a command is requeued with no other commands outstanding
	 * either for the device or for the host.
	 */
	switch (reason) {
	case SCSI_MLQUEUE_HOST_BUSY:
		atomic_set(&host->host_blocked, host->max_host_blocked);
		break;
	case SCSI_MLQUEUE_DEVICE_BUSY:
	case SCSI_MLQUEUE_EH_RETRY:
		atomic_set(&device->device_blocked,
			   device->max_device_blocked);
		break;
	case SCSI_MLQUEUE_TARGET_BUSY:
		atomic_set(&starget->target_blocked,
			   starget->max_target_blocked);
		break;
	}
}

static void scsi_mq_requeue_cmd(struct scsi_cmnd *cmd)
{
	if (cmd->request->rq_flags & RQF_DONTPREP) {
		cmd->request->rq_flags &= ~RQF_DONTPREP;
		scsi_mq_uninit_cmd(cmd);
	} else {
		WARN_ON_ONCE(true);
	}
	blk_mq_requeue_request(cmd->request, true);
}

/**
 * __scsi_queue_insert - private queue insertion
 * @cmd: The SCSI command being requeued
 * @reason:  The reason for the requeue
 * @unbusy: Whether the queue should be unbusied
 *
 * This is a private queue insertion.  The public interface
 * scsi_queue_insert() always assumes the queue should be unbusied
 * because it's always called before the completion.  This function is
 * for a requeue after completion, which should only occur in this
 * file.
 */
static void __scsi_queue_insert(struct scsi_cmnd *cmd, int reason, bool unbusy)
{
	struct scsi_device *device = cmd->device;

	SCSI_LOG_MLQUEUE(1, scmd_printk(KERN_INFO, cmd,
		"Inserting command %p into mlqueue\n", cmd));

	scsi_set_blocked(cmd, reason);

	/*
	 * Decrement the counters, since these commands are no longer
	 * active on the host/device.
	 */
	if (unbusy)
		scsi_device_unbusy(device);

	/*
	 * Requeue this command.  It will go before all other commands
	 * that are already in the queue. Schedule requeue work under
	 * lock such that the kblockd_schedule_work() call happens
	 * before blk_cleanup_queue() finishes.
	 */
	cmd->result = 0;

	blk_mq_requeue_request(cmd->request, true);
}

/*
 * Function:    scsi_queue_insert()
 *
 * Purpose:     Insert a command in the midlevel queue.
 *
 * Arguments:   cmd    - command that we are adding to queue.
 *              reason - why we are inserting command to queue.
 *
 * Lock status: Assumed that lock is not held upon entry.
 *
 * Returns:     Nothing.
 *
 * Notes:       We do this for one of two cases.  Either the host is busy
 *              and it cannot accept any more commands for the time being,
 *              or the device returned QUEUE_FULL and can accept no more
 *              commands.
 * Notes:       This could be called either from an interrupt context or a
 *              normal process context.
 */
void scsi_queue_insert(struct scsi_cmnd *cmd, int reason)
{
	__scsi_queue_insert(cmd, reason, true);
}


/**
 * __scsi_execute - insert request and wait for the result
 * @sdev:	scsi device
 * @cmd:	scsi command
 * @data_direction: data direction
 * @buffer:	data buffer
 * @bufflen:	len of buffer
 * @sense:	optional sense buffer
 * @sshdr:	optional decoded sense header
 * @timeout:	request timeout in seconds
 * @retries:	number of times to retry request
 * @flags:	flags for ->cmd_flags
 * @rq_flags:	flags for ->rq_flags
 * @resid:	optional residual length
 *
 * Returns the scsi_cmnd result field if a command was executed, or a negative
 * Linux error code if we didn't get that far.
 */
int __scsi_execute(struct scsi_device *sdev, const unsigned char *cmd,
		 int data_direction, void *buffer, unsigned bufflen,
		 unsigned char *sense, struct scsi_sense_hdr *sshdr,
		 int timeout, int retries, u64 flags, req_flags_t rq_flags,
		 int *resid)
{
	struct request *req;
	struct scsi_request *rq;
	int ret = DRIVER_ERROR << 24;

	req = blk_get_request(sdev->request_queue,
			data_direction == DMA_TO_DEVICE ?
			REQ_OP_SCSI_OUT : REQ_OP_SCSI_IN, BLK_MQ_REQ_PREEMPT);
	if (IS_ERR(req))
		return ret;
	rq = scsi_req(req);

	if (bufflen &&	blk_rq_map_kern(sdev->request_queue, req,
					buffer, bufflen, GFP_NOIO))
		goto out;

	rq->cmd_len = COMMAND_SIZE(cmd[0]);
	memcpy(rq->cmd, cmd, rq->cmd_len);
	rq->retries = retries;
	req->timeout = timeout;
	req->cmd_flags |= flags;
	req->rq_flags |= rq_flags | RQF_QUIET;

	/*
	 * head injection *required* here otherwise quiesce won't work
	 */
	blk_execute_rq(req->q, NULL, req, 1);

	/*
	 * Some devices (USB mass-storage in particular) may transfer
	 * garbage data together with a residue indicating that the data
	 * is invalid.  Prevent the garbage from being misinterpreted
	 * and prevent security leaks by zeroing out the excess data.
	 */
	if (unlikely(rq->resid_len > 0 && rq->resid_len <= bufflen))
		memset(buffer + (bufflen - rq->resid_len), 0, rq->resid_len);

	if (resid)
		*resid = rq->resid_len;
	if (sense && rq->sense_len)
		memcpy(sense, rq->sense, SCSI_SENSE_BUFFERSIZE);
	if (sshdr)
		scsi_normalize_sense(rq->sense, rq->sense_len, sshdr);
	ret = rq->result;
 out:
	blk_put_request(req);

	return ret;
}
EXPORT_SYMBOL(__scsi_execute);

/*
 * Function:    scsi_init_cmd_errh()
 *
 * Purpose:     Initialize cmd fields related to error handling.
 *
 * Arguments:   cmd	- command that is ready to be queued.
 *
 * Notes:       This function has the job of initializing a number of
 *              fields related to error handling.   Typically this will
 *              be called once for each command, as required.
 */
static void scsi_init_cmd_errh(struct scsi_cmnd *cmd)
{
	scsi_set_resid(cmd, 0);
	memset(cmd->sense_buffer, 0, SCSI_SENSE_BUFFERSIZE);
	if (cmd->cmd_len == 0)
		cmd->cmd_len = scsi_command_size(cmd->cmnd);
}

/*
 * Decrement the host_busy counter and wake up the error handler if necessary.
 * Avoid as follows that the error handler is not woken up if shost->host_busy
 * == shost->host_failed: use call_rcu() in scsi_eh_scmd_add() in combination
 * with an RCU read lock in this function to ensure that this function in its
 * entirety either finishes before scsi_eh_scmd_add() increases the
 * host_failed counter or that it notices the shost state change made by
 * scsi_eh_scmd_add().
 */
static void scsi_dec_host_busy(struct Scsi_Host *shost)
{
	unsigned long flags;

	rcu_read_lock();
	atomic_dec(&shost->host_busy);
	if (unlikely(scsi_host_in_recovery(shost))) {
		spin_lock_irqsave(shost->host_lock, flags);
		if (shost->host_failed || shost->host_eh_scheduled)
			scsi_eh_wakeup(shost);
		spin_unlock_irqrestore(shost->host_lock, flags);
	}
	rcu_read_unlock();
}

void scsi_device_unbusy(struct scsi_device *sdev)
{
	struct Scsi_Host *shost = sdev->host;
	struct scsi_target *starget = scsi_target(sdev);

	scsi_dec_host_busy(shost);

	if (starget->can_queue > 0)
		atomic_dec(&starget->target_busy);

	atomic_dec(&sdev->device_busy);
}

static void scsi_kick_queue(struct request_queue *q)
{
	blk_mq_run_hw_queues(q, false);
}

/*
 * Called for single_lun devices on IO completion. Clear starget_sdev_user,
 * and call blk_run_queue for all the scsi_devices on the target -
 * including current_sdev first.
 *
 * Called with *no* scsi locks held.
 */
static void scsi_single_lun_run(struct scsi_device *current_sdev)
{
	struct Scsi_Host *shost = current_sdev->host;
	struct scsi_device *sdev, *tmp;
	struct scsi_target *starget = scsi_target(current_sdev);
	unsigned long flags;

	spin_lock_irqsave(shost->host_lock, flags);
	starget->starget_sdev_user = NULL;
	spin_unlock_irqrestore(shost->host_lock, flags);

	/*
	 * Call blk_run_queue for all LUNs on the target, starting with
	 * current_sdev. We race with others (to set starget_sdev_user),
	 * but in most cases, we will be first. Ideally, each LU on the
	 * target would get some limited time or requests on the target.
	 */
	scsi_kick_queue(current_sdev->request_queue);

	spin_lock_irqsave(shost->host_lock, flags);
	if (starget->starget_sdev_user)
		goto out;
	list_for_each_entry_safe(sdev, tmp, &starget->devices,
			same_target_siblings) {
		if (sdev == current_sdev)
			continue;
		if (scsi_device_get(sdev))
			continue;

		spin_unlock_irqrestore(shost->host_lock, flags);
		scsi_kick_queue(sdev->request_queue);
		spin_lock_irqsave(shost->host_lock, flags);
	
		scsi_device_put(sdev);
	}
 out:
	spin_unlock_irqrestore(shost->host_lock, flags);
}

static inline bool scsi_device_is_busy(struct scsi_device *sdev)
{
	if (atomic_read(&sdev->device_busy) >= sdev->queue_depth)
		return true;
	if (atomic_read(&sdev->device_blocked) > 0)
		return true;
	return false;
}

static inline bool scsi_target_is_busy(struct scsi_target *starget)
{
	if (starget->can_queue > 0) {
		if (atomic_read(&starget->target_busy) >= starget->can_queue)
			return true;
		if (atomic_read(&starget->target_blocked) > 0)
			return true;
	}
	return false;
}

static inline bool scsi_host_is_busy(struct Scsi_Host *shost)
{
	if (shost->can_queue > 0 &&
	    atomic_read(&shost->host_busy) >= shost->can_queue)
		return true;
	if (atomic_read(&shost->host_blocked) > 0)
		return true;
	if (shost->host_self_blocked)
		return true;
	return false;
}

static void scsi_starved_list_run(struct Scsi_Host *shost)
{
	LIST_HEAD(starved_list);
	struct scsi_device *sdev;
	unsigned long flags;

	spin_lock_irqsave(shost->host_lock, flags);
	list_splice_init(&shost->starved_list, &starved_list);

	while (!list_empty(&starved_list)) {
		struct request_queue *slq;

		/*
		 * As long as shost is accepting commands and we have
		 * starved queues, call blk_run_queue. scsi_request_fn
		 * drops the queue_lock and can add us back to the
		 * starved_list.
		 *
		 * host_lock protects the starved_list and starved_entry.
		 * scsi_request_fn must get the host_lock before checking
		 * or modifying starved_list or starved_entry.
		 */
		if (scsi_host_is_busy(shost))
			break;

		sdev = list_entry(starved_list.next,
				  struct scsi_device, starved_entry);
		list_del_init(&sdev->starved_entry);
		if (scsi_target_is_busy(scsi_target(sdev))) {
			list_move_tail(&sdev->starved_entry,
				       &shost->starved_list);
			continue;
		}

		/*
		 * Once we drop the host lock, a racing scsi_remove_device()
		 * call may remove the sdev from the starved list and destroy
		 * it and the queue.  Mitigate by taking a reference to the
		 * queue and never touching the sdev again after we drop the
		 * host lock.  Note: if __scsi_remove_device() invokes
		 * blk_cleanup_queue() before the queue is run from this
		 * function then blk_run_queue() will return immediately since
		 * blk_cleanup_queue() marks the queue with QUEUE_FLAG_DYING.
		 */
		slq = sdev->request_queue;
		if (!blk_get_queue(slq))
			continue;
		spin_unlock_irqrestore(shost->host_lock, flags);

		scsi_kick_queue(slq);
		blk_put_queue(slq);

		spin_lock_irqsave(shost->host_lock, flags);
	}
	/* put any unprocessed entries back */
	list_splice(&starved_list, &shost->starved_list);
	spin_unlock_irqrestore(shost->host_lock, flags);
}

/*
 * Function:   scsi_run_queue()
 *
 * Purpose:    Select a proper request queue to serve next
 *
 * Arguments:  q       - last request's queue
 *
 * Returns:     Nothing
 *
 * Notes:      The previous command was completely finished, start
 *             a new one if possible.
 */
static void scsi_run_queue(struct request_queue *q)
{
	struct scsi_device *sdev = q->queuedata;

	if (scsi_target(sdev)->single_lun)
		scsi_single_lun_run(sdev);
	if (!list_empty(&sdev->host->starved_list))
		scsi_starved_list_run(sdev->host);

	blk_mq_run_hw_queues(q, false);
}

void scsi_requeue_run_queue(struct work_struct *work)
{
	struct scsi_device *sdev;
	struct request_queue *q;

	sdev = container_of(work, struct scsi_device, requeue_work);
	q = sdev->request_queue;
	scsi_run_queue(q);
}

void scsi_run_host_queues(struct Scsi_Host *shost)
{
	struct scsi_device *sdev;

	shost_for_each_device(sdev, shost)
		scsi_run_queue(sdev->request_queue);
}

static void scsi_uninit_cmd(struct scsi_cmnd *cmd)
{
	if (!blk_rq_is_passthrough(cmd->request)) {
		struct scsi_driver *drv = scsi_cmd_to_driver(cmd);

		if (drv->uninit_command)
			drv->uninit_command(cmd);
	}
}

static void scsi_mq_free_sgtables(struct scsi_cmnd *cmd)
{
	if (cmd->sdb.table.nents)
		sg_free_table_chained(&cmd->sdb.table,
				SCSI_INLINE_SG_CNT);
	if (scsi_prot_sg_count(cmd))
		sg_free_table_chained(&cmd->prot_sdb->table,
				SCSI_INLINE_PROT_SG_CNT);
}

static void scsi_mq_uninit_cmd(struct scsi_cmnd *cmd)
{
	scsi_mq_free_sgtables(cmd);
	scsi_uninit_cmd(cmd);
	scsi_del_cmd_from_list(cmd);
}

/* Returns false when no more bytes to process, true if there are more */
static bool scsi_end_request(struct request *req, blk_status_t error,
		unsigned int bytes)
{
	struct scsi_cmnd *cmd = blk_mq_rq_to_pdu(req);
	struct scsi_device *sdev = cmd->device;
	struct request_queue *q = sdev->request_queue;

	if (blk_update_request(req, error, bytes))
		return true;

	if (blk_queue_add_random(q))
		add_disk_randomness(req->rq_disk);

	if (!blk_rq_is_scsi(req)) {
		WARN_ON_ONCE(!(cmd->flags & SCMD_INITIALIZED));
		cmd->flags &= ~SCMD_INITIALIZED;
	}

	/*
	 * Calling rcu_barrier() is not necessary here because the
	 * SCSI error handler guarantees that the function called by
	 * call_rcu() has been called before scsi_end_request() is
	 * called.
	 */
	destroy_rcu_head(&cmd->rcu);

	/*
	 * In the MQ case the command gets freed by __blk_mq_end_request,
	 * so we have to do all cleanup that depends on it earlier.
	 *
	 * We also can't kick the queues from irq context, so we
	 * will have to defer it to a workqueue.
	 */
	scsi_mq_uninit_cmd(cmd);

	/*
	 * queue is still alive, so grab the ref for preventing it
	 * from being cleaned up during running queue.
	 */
	percpu_ref_get(&q->q_usage_counter);

	__blk_mq_end_request(req, error);

	if (scsi_target(sdev)->single_lun ||
	    !list_empty(&sdev->host->starved_list))
		kblockd_schedule_work(&sdev->requeue_work);
	else
		blk_mq_run_hw_queues(q, true);

	percpu_ref_put(&q->q_usage_counter);
	return false;
}

/**
 * scsi_result_to_blk_status - translate a SCSI result code into blk_status_t
 * @cmd:	SCSI command
 * @result:	scsi error code
 *
 * Translate a SCSI result code into a blk_status_t value. May reset the host
 * byte of @cmd->result.
 */
static blk_status_t scsi_result_to_blk_status(struct scsi_cmnd *cmd, int result)
{
	switch (host_byte(result)) {
	case DID_OK:
		/*
		 * Also check the other bytes than the status byte in result
		 * to handle the case when a SCSI LLD sets result to
		 * DRIVER_SENSE << 24 without setting SAM_STAT_CHECK_CONDITION.
		 */
		if (scsi_status_is_good(result) && (result & ~0xff) == 0)
			return BLK_STS_OK;
		return BLK_STS_IOERR;
	case DID_TRANSPORT_FAILFAST:
		return BLK_STS_TRANSPORT;
	case DID_TARGET_FAILURE:
		set_host_byte(cmd, DID_OK);
		return BLK_STS_TARGET;
	case DID_NEXUS_FAILURE:
		set_host_byte(cmd, DID_OK);
		return BLK_STS_NEXUS;
	case DID_ALLOC_FAILURE:
		set_host_byte(cmd, DID_OK);
		return BLK_STS_NOSPC;
	case DID_MEDIUM_ERROR:
		set_host_byte(cmd, DID_OK);
		return BLK_STS_MEDIUM;
	default:
		return BLK_STS_IOERR;
	}
}

/* Helper for scsi_io_completion() when "reprep" action required. */
static void scsi_io_completion_reprep(struct scsi_cmnd *cmd,
				      struct request_queue *q)
{
	/* A new command will be prepared and issued. */
	scsi_mq_requeue_cmd(cmd);
}

/* Helper for scsi_io_completion() when special action required. */
static void scsi_io_completion_action(struct scsi_cmnd *cmd, int result)
{
	struct request_queue *q = cmd->device->request_queue;
	struct request *req = cmd->request;
	int level = 0;
	enum {ACTION_FAIL, ACTION_REPREP, ACTION_RETRY,
	      ACTION_DELAYED_RETRY} action;
	unsigned long wait_for = (cmd->allowed + 1) * req->timeout;
	struct scsi_sense_hdr sshdr;
	bool sense_valid;
	bool sense_current = true;      /* false implies "deferred sense" */
	blk_status_t blk_stat;

	sense_valid = scsi_command_normalize_sense(cmd, &sshdr);
	if (sense_valid)
		sense_current = !scsi_sense_is_deferred(&sshdr);

	blk_stat = scsi_result_to_blk_status(cmd, result);

	if (host_byte(result) == DID_RESET) {
		/* Third party bus reset or reset for error recovery
		 * reasons.  Just retry the command and see what
		 * happens.
		 */
		action = ACTION_RETRY;
	} else if (sense_valid && sense_current) {
		switch (sshdr.sense_key) {
		case UNIT_ATTENTION:
			if (cmd->device->removable) {
				/* Detected disc change.  Set a bit
				 * and quietly refuse further access.
				 */
				cmd->device->changed = 1;
				action = ACTION_FAIL;
			} else {
				/* Must have been a power glitch, or a
				 * bus reset.  Could not have been a
				 * media change, so we just retry the
				 * command and see what happens.
				 */
				action = ACTION_RETRY;
			}
			break;
		case ILLEGAL_REQUEST:
			/* If we had an ILLEGAL REQUEST returned, then
			 * we may have performed an unsupported
			 * command.  The only thing this should be
			 * would be a ten byte read where only a six
			 * byte read was supported.  Also, on a system
			 * where READ CAPACITY failed, we may have
			 * read past the end of the disk.
			 */
			if ((cmd->device->use_10_for_rw &&
			    sshdr.asc == 0x20 && sshdr.ascq == 0x00) &&
			    (cmd->cmnd[0] == READ_10 ||
			     cmd->cmnd[0] == WRITE_10)) {
				/* This will issue a new 6-byte command. */
				cmd->device->use_10_for_rw = 0;
				action = ACTION_REPREP;
			} else if (sshdr.asc == 0x10) /* DIX */ {
				action = ACTION_FAIL;
				blk_stat = BLK_STS_PROTECTION;
			/* INVALID COMMAND OPCODE or INVALID FIELD IN CDB */
			} else if (sshdr.asc == 0x20 || sshdr.asc == 0x24) {
				action = ACTION_FAIL;
				blk_stat = BLK_STS_TARGET;
			} else
				action = ACTION_FAIL;
			break;
		case ABORTED_COMMAND:
			action = ACTION_FAIL;
			if (sshdr.asc == 0x10) /* DIF */
				blk_stat = BLK_STS_PROTECTION;
			break;
		case NOT_READY:
			/* If the device is in the process of becoming
			 * ready, or has a temporary blockage, retry.
			 */
			if (sshdr.asc == 0x04) {
				switch (sshdr.ascq) {
				case 0x01: /* becoming ready */
				case 0x04: /* format in progress */
				case 0x05: /* rebuild in progress */
				case 0x06: /* recalculation in progress */
				case 0x07: /* operation in progress */
				case 0x08: /* Long write in progress */
				case 0x09: /* self test in progress */
				case 0x14: /* space allocation in progress */
				case 0x1a: /* start stop unit in progress */
				case 0x1b: /* sanitize in progress */
				case 0x1d: /* configuration in progress */
				case 0x24: /* depopulation in progress */
					action = ACTION_DELAYED_RETRY;
					break;
				default:
					action = ACTION_FAIL;
					break;
				}
			} else
				action = ACTION_FAIL;
			break;
		case VOLUME_OVERFLOW:
			/* See SSC3rXX or current. */
			action = ACTION_FAIL;
			break;
		default:
			action = ACTION_FAIL;
			break;
		}
	} else
		action = ACTION_FAIL;

	if (action != ACTION_FAIL &&
	    time_before(cmd->jiffies_at_alloc + wait_for, jiffies))
		action = ACTION_FAIL;

	switch (action) {
	case ACTION_FAIL:
		/* Give up and fail the remainder of the request */
		if (!(req->rq_flags & RQF_QUIET)) {
			static DEFINE_RATELIMIT_STATE(_rs,
					DEFAULT_RATELIMIT_INTERVAL,
					DEFAULT_RATELIMIT_BURST);

			if (unlikely(scsi_logging_level))
				level =
				     SCSI_LOG_LEVEL(SCSI_LOG_MLCOMPLETE_SHIFT,
						    SCSI_LOG_MLCOMPLETE_BITS);

			/*
			 * if logging is enabled the failure will be printed
			 * in scsi_log_completion(), so avoid duplicate messages
			 */
			if (!level && __ratelimit(&_rs)) {
				scsi_print_result(cmd, NULL, FAILED);
				if (driver_byte(result) == DRIVER_SENSE)
					scsi_print_sense(cmd);
				scsi_print_command(cmd);
			}
		}
		if (!scsi_end_request(req, blk_stat, blk_rq_err_bytes(req)))
			return;
		/*FALLTHRU*/
	case ACTION_REPREP:
		scsi_io_completion_reprep(cmd, q);
		break;
	case ACTION_RETRY:
		/* Retry the same command immediately */
		__scsi_queue_insert(cmd, SCSI_MLQUEUE_EH_RETRY, false);
		break;
	case ACTION_DELAYED_RETRY:
		/* Retry the same command after a delay */
		__scsi_queue_insert(cmd, SCSI_MLQUEUE_DEVICE_BUSY, false);
		break;
	}
}

/*
 * Helper for scsi_io_completion() when cmd->result is non-zero. Returns a
 * new result that may suppress further error checking. Also modifies
 * *blk_statp in some cases.
 */
static int scsi_io_completion_nz_result(struct scsi_cmnd *cmd, int result,
					blk_status_t *blk_statp)
{
	bool sense_valid;
	bool sense_current = true;	/* false implies "deferred sense" */
	struct request *req = cmd->request;
	struct scsi_sense_hdr sshdr;

	sense_valid = scsi_command_normalize_sense(cmd, &sshdr);
	if (sense_valid)
		sense_current = !scsi_sense_is_deferred(&sshdr);

	if (blk_rq_is_passthrough(req)) {
		if (sense_valid) {
			/*
			 * SG_IO wants current and deferred errors
			 */
			scsi_req(req)->sense_len =
				min(8 + cmd->sense_buffer[7],
				    SCSI_SENSE_BUFFERSIZE);
		}
		if (sense_current)
			*blk_statp = scsi_result_to_blk_status(cmd, result);
	} else if (blk_rq_bytes(req) == 0 && sense_current) {
		/*
		 * Flush commands do not transfers any data, and thus cannot use
		 * good_bytes != blk_rq_bytes(req) as the signal for an error.
		 * This sets *blk_statp explicitly for the problem case.
		 */
		*blk_statp = scsi_result_to_blk_status(cmd, result);
	}
	/*
	 * Recovered errors need reporting, but they're always treated as
	 * success, so fiddle the result code here.  For passthrough requests
	 * we already took a copy of the original into sreq->result which
	 * is what gets returned to the user
	 */
	if (sense_valid && (sshdr.sense_key == RECOVERED_ERROR)) {
		bool do_print = true;
		/*
		 * if ATA PASS-THROUGH INFORMATION AVAILABLE [0x0, 0x1d]
		 * skip print since caller wants ATA registers. Only occurs
		 * on SCSI ATA PASS_THROUGH commands when CK_COND=1
		 */
		if ((sshdr.asc == 0x0) && (sshdr.ascq == 0x1d))
			do_print = false;
		else if (req->rq_flags & RQF_QUIET)
			do_print = false;
		if (do_print)
			scsi_print_sense(cmd);
		result = 0;
		/* for passthrough, *blk_statp may be set */
		*blk_statp = BLK_STS_OK;
	}
	/*
	 * Another corner case: the SCSI status byte is non-zero but 'good'.
	 * Example: PRE-FETCH command returns SAM_STAT_CONDITION_MET when
	 * it is able to fit nominated LBs in its cache (and SAM_STAT_GOOD
	 * if it can't fit). Treat SAM_STAT_CONDITION_MET and the related
	 * intermediate statuses (both obsolete in SAM-4) as good.
	 */
	if (status_byte(result) && scsi_status_is_good(result)) {
		result = 0;
		*blk_statp = BLK_STS_OK;
	}
	return result;
}

/*
 * Function:    scsi_io_completion()
 *
 * Purpose:     Completion processing for block device I/O requests.
 *
 * Arguments:   cmd   - command that is finished.
 *
 * Lock status: Assumed that no lock is held upon entry.
 *
 * Returns:     Nothing
 *
 * Notes:       We will finish off the specified number of sectors.  If we
 *		are done, the command block will be released and the queue
 *		function will be goosed.  If we are not done then we have to
 *		figure out what to do next:
 *
 *		a) We can call scsi_requeue_command().  The request
 *		   will be unprepared and put back on the queue.  Then
 *		   a new command will be created for it.  This should
 *		   be used if we made forward progress, or if we want
 *		   to switch from READ(10) to READ(6) for example.
 *
 *		b) We can call __scsi_queue_insert().  The request will
 *		   be put back on the queue and retried using the same
 *		   command as before, possibly after a delay.
 *
 *		c) We can call scsi_end_request() with blk_stat other than
 *		   BLK_STS_OK, to fail the remainder of the request.
 */
void scsi_io_completion(struct scsi_cmnd *cmd, unsigned int good_bytes)
{
	int result = cmd->result;
	struct request_queue *q = cmd->device->request_queue;
	struct request *req = cmd->request;
	blk_status_t blk_stat = BLK_STS_OK;

	if (unlikely(result))	/* a nz result may or may not be an error */
		result = scsi_io_completion_nz_result(cmd, result, &blk_stat);

	if (unlikely(blk_rq_is_passthrough(req))) {
		/*
		 * scsi_result_to_blk_status may have reset the host_byte
		 */
		scsi_req(req)->result = cmd->result;
	}

	/*
	 * Next deal with any sectors which we were able to correctly
	 * handle.
	 */
	SCSI_LOG_HLCOMPLETE(1, scmd_printk(KERN_INFO, cmd,
		"%u sectors total, %d bytes done.\n",
		blk_rq_sectors(req), good_bytes));

	/*
	 * Next deal with any sectors which we were able to correctly
	 * handle. Failed, zero length commands always need to drop down
	 * to retry code. Fast path should return in this block.
	 */
	if (likely(blk_rq_bytes(req) > 0 || blk_stat == BLK_STS_OK)) {
		if (likely(!scsi_end_request(req, blk_stat, good_bytes)))
			return; /* no bytes remaining */
	}

	/* Kill remainder if no retries. */
	if (unlikely(blk_stat && scsi_noretry_cmd(cmd))) {
		if (scsi_end_request(req, blk_stat, blk_rq_bytes(req)))
			WARN_ONCE(true,
			    "Bytes remaining after failed, no-retry command");
		return;
	}

	/*
	 * If there had been no error, but we have leftover bytes in the
	 * requeues just queue the command up again.
	 */
	if (likely(result == 0))
		scsi_io_completion_reprep(cmd, q);
	else
		scsi_io_completion_action(cmd, result);
}

static blk_status_t scsi_init_sgtable(struct request *req,
		struct scsi_data_buffer *sdb)
{
	int count;

	/*
	 * If sg table allocation fails, requeue request later.
	 */
	if (unlikely(sg_alloc_table_chained(&sdb->table,
			blk_rq_nr_phys_segments(req), sdb->table.sgl,
			SCSI_INLINE_SG_CNT)))
		return BLK_STS_RESOURCE;

	/* 
	 * Next, walk the list, and fill in the addresses and sizes of
	 * each segment.
	 */
	count = blk_rq_map_sg(req->q, req, sdb->table.sgl);
	BUG_ON(count > sdb->table.nents);
	sdb->table.nents = count;
	sdb->length = blk_rq_payload_bytes(req);
	return BLK_STS_OK;
}

/*
 * Function:    scsi_init_io()
 *
 * Purpose:     SCSI I/O initialize function.
 *
 * Arguments:   cmd   - Command descriptor we wish to initialize
 *
 * Returns:     BLK_STS_OK on success
 *		BLK_STS_RESOURCE if the failure is retryable
 *		BLK_STS_IOERR if the failure is fatal
 */
blk_status_t scsi_init_io(struct scsi_cmnd *cmd)
{
	struct request *rq = cmd->request;
	blk_status_t ret;

	if (WARN_ON_ONCE(!blk_rq_nr_phys_segments(rq)))
		return BLK_STS_IOERR;

	ret = scsi_init_sgtable(rq, &cmd->sdb);
	if (ret)
		return ret;

	if (blk_integrity_rq(rq)) {
		struct scsi_data_buffer *prot_sdb = cmd->prot_sdb;
		int ivecs, count;

		if (WARN_ON_ONCE(!prot_sdb)) {
			/*
			 * This can happen if someone (e.g. multipath)
			 * queues a command to a device on an adapter
			 * that does not support DIX.
			 */
			ret = BLK_STS_IOERR;
			goto out_free_sgtables;
		}

		ivecs = blk_rq_count_integrity_sg(rq->q, rq->bio);

		if (sg_alloc_table_chained(&prot_sdb->table, ivecs,
				prot_sdb->table.sgl,
				SCSI_INLINE_PROT_SG_CNT)) {
			ret = BLK_STS_RESOURCE;
			goto out_free_sgtables;
		}

		count = blk_rq_map_integrity_sg(rq->q, rq->bio,
						prot_sdb->table.sgl);
		BUG_ON(count > ivecs);
		BUG_ON(count > queue_max_integrity_segments(rq->q));

		cmd->prot_sdb = prot_sdb;
		cmd->prot_sdb->table.nents = count;
	}

	return BLK_STS_OK;
out_free_sgtables:
	scsi_mq_free_sgtables(cmd);
	return ret;
}
EXPORT_SYMBOL(scsi_init_io);

/**
 * scsi_initialize_rq - initialize struct scsi_cmnd partially
 * @rq: Request associated with the SCSI command to be initialized.
 *
 * This function initializes the members of struct scsi_cmnd that must be
 * initialized before request processing starts and that won't be
 * reinitialized if a SCSI command is requeued.
 *
 * Called from inside blk_get_request() for pass-through requests and from
 * inside scsi_init_command() for filesystem requests.
 */
static void scsi_initialize_rq(struct request *rq)
{
	struct scsi_cmnd *cmd = blk_mq_rq_to_pdu(rq);

	scsi_req_init(&cmd->req);
	init_rcu_head(&cmd->rcu);
	cmd->jiffies_at_alloc = jiffies;
	cmd->retries = 0;
}

/* Add a command to the list used by the aacraid and dpt_i2o drivers */
void scsi_add_cmd_to_list(struct scsi_cmnd *cmd)
{
	struct scsi_device *sdev = cmd->device;
	struct Scsi_Host *shost = sdev->host;
	unsigned long flags;

	if (shost->use_cmd_list) {
		spin_lock_irqsave(&sdev->list_lock, flags);
		list_add_tail(&cmd->list, &sdev->cmd_list);
		spin_unlock_irqrestore(&sdev->list_lock, flags);
	}
}

/* Remove a command from the list used by the aacraid and dpt_i2o drivers */
void scsi_del_cmd_from_list(struct scsi_cmnd *cmd)
{
	struct scsi_device *sdev = cmd->device;
	struct Scsi_Host *shost = sdev->host;
	unsigned long flags;

	if (shost->use_cmd_list) {
		spin_lock_irqsave(&sdev->list_lock, flags);
		BUG_ON(list_empty(&cmd->list));
		list_del_init(&cmd->list);
		spin_unlock_irqrestore(&sdev->list_lock, flags);
	}
}

/* Called after a request has been started. */
void scsi_init_command(struct scsi_device *dev, struct scsi_cmnd *cmd)
{
	void *buf = cmd->sense_buffer;
	void *prot = cmd->prot_sdb;
	struct request *rq = blk_mq_rq_from_pdu(cmd);
	unsigned int flags = cmd->flags & SCMD_PRESERVED_FLAGS;
	unsigned long jiffies_at_alloc;
	int retries;

	if (!blk_rq_is_scsi(rq) && !(flags & SCMD_INITIALIZED)) {
		flags |= SCMD_INITIALIZED;
		scsi_initialize_rq(rq);
	}

	jiffies_at_alloc = cmd->jiffies_at_alloc;
	retries = cmd->retries;
	/* zero out the cmd, except for the embedded scsi_request */
	memset((char *)cmd + sizeof(cmd->req), 0,
		sizeof(*cmd) - sizeof(cmd->req) + dev->host->hostt->cmd_size);

	cmd->device = dev;
	cmd->sense_buffer = buf;
	cmd->prot_sdb = prot;
	cmd->flags = flags;
	INIT_DELAYED_WORK(&cmd->abort_work, scmd_eh_abort_handler);
	cmd->jiffies_at_alloc = jiffies_at_alloc;
	cmd->retries = retries;

	scsi_add_cmd_to_list(cmd);
}

static blk_status_t scsi_setup_scsi_cmnd(struct scsi_device *sdev,
		struct request *req)
{
	struct scsi_cmnd *cmd = blk_mq_rq_to_pdu(req);

	/*
	 * Passthrough requests may transfer data, in which case they must
	 * a bio attached to them.  Or they might contain a SCSI command
	 * that does not transfer data, in which case they may optionally
	 * submit a request without an attached bio.
	 */
	if (req->bio) {
		blk_status_t ret = scsi_init_io(cmd);
		if (unlikely(ret != BLK_STS_OK))
			return ret;
	} else {
		BUG_ON(blk_rq_bytes(req));

		memset(&cmd->sdb, 0, sizeof(cmd->sdb));
	}

	cmd->cmd_len = scsi_req(req)->cmd_len;
	cmd->cmnd = scsi_req(req)->cmd;
	cmd->transfersize = blk_rq_bytes(req);
	cmd->allowed = scsi_req(req)->retries;
	return BLK_STS_OK;
}

/*
 * Setup a normal block command.  These are simple request from filesystems
 * that still need to be translated to SCSI CDBs from the ULD.
 */
static blk_status_t scsi_setup_fs_cmnd(struct scsi_device *sdev,
		struct request *req)
{
	struct scsi_cmnd *cmd = blk_mq_rq_to_pdu(req);

	if (unlikely(sdev->handler && sdev->handler->prep_fn)) {
		blk_status_t ret = sdev->handler->prep_fn(sdev, req);
		if (ret != BLK_STS_OK)
			return ret;
	}

	cmd->cmnd = scsi_req(req)->cmd = scsi_req(req)->__cmd;
	memset(cmd->cmnd, 0, BLK_MAX_CDB);
	return scsi_cmd_to_driver(cmd)->init_command(cmd);
}

static blk_status_t scsi_setup_cmnd(struct scsi_device *sdev,
		struct request *req)
{
	struct scsi_cmnd *cmd = blk_mq_rq_to_pdu(req);

	if (!blk_rq_bytes(req))
		cmd->sc_data_direction = DMA_NONE;
	else if (rq_data_dir(req) == WRITE)
		cmd->sc_data_direction = DMA_TO_DEVICE;
	else
		cmd->sc_data_direction = DMA_FROM_DEVICE;

	if (blk_rq_is_scsi(req))
		return scsi_setup_scsi_cmnd(sdev, req);
	else
		return scsi_setup_fs_cmnd(sdev, req);
}

static blk_status_t
scsi_prep_state_check(struct scsi_device *sdev, struct request *req)
{
	switch (sdev->sdev_state) {
	case SDEV_OFFLINE:
	case SDEV_TRANSPORT_OFFLINE:
		/*
		 * If the device is offline we refuse to process any
		 * commands.  The device must be brought online
		 * before trying any recovery commands.
		 */
		sdev_printk(KERN_ERR, sdev,
			    "rejecting I/O to offline device\n");
		return BLK_STS_IOERR;
	case SDEV_DEL:
		/*
		 * If the device is fully deleted, we refuse to
		 * process any commands as well.
		 */
		sdev_printk(KERN_ERR, sdev,
			    "rejecting I/O to dead device\n");
		return BLK_STS_IOERR;
	case SDEV_BLOCK:
	case SDEV_CREATED_BLOCK:
		return BLK_STS_RESOURCE;
	case SDEV_QUIESCE:
		/*
		 * If the devices is blocked we defer normal commands.
		 */
		if (req && !(req->rq_flags & RQF_PREEMPT))
			return BLK_STS_RESOURCE;
		return BLK_STS_OK;
	default:
		/*
		 * For any other not fully online state we only allow
		 * special commands.  In particular any user initiated
		 * command is not allowed.
		 */
		if (req && !(req->rq_flags & RQF_PREEMPT))
			return BLK_STS_IOERR;
		return BLK_STS_OK;
	}
}

/*
 * scsi_dev_queue_ready: if we can send requests to sdev, return 1 else
 * return 0.
 *
 * Called with the queue_lock held.
 */
static inline int scsi_dev_queue_ready(struct request_queue *q,
				  struct scsi_device *sdev)
{
	unsigned int busy;

	busy = atomic_inc_return(&sdev->device_busy) - 1;
	if (atomic_read(&sdev->device_blocked)) {
		if (busy)
			goto out_dec;

		/*
		 * unblock after device_blocked iterates to zero
		 */
		if (atomic_dec_return(&sdev->device_blocked) > 0)
			goto out_dec;
		SCSI_LOG_MLQUEUE(3, sdev_printk(KERN_INFO, sdev,
				   "unblocking device at zero depth\n"));
	}

	if (busy >= sdev->queue_depth)
		goto out_dec;

	return 1;
out_dec:
	atomic_dec(&sdev->device_busy);
	return 0;
}

/*
 * scsi_target_queue_ready: checks if there we can send commands to target
 * @sdev: scsi device on starget to check.
 */
static inline int scsi_target_queue_ready(struct Scsi_Host *shost,
					   struct scsi_device *sdev)
{
	struct scsi_target *starget = scsi_target(sdev);
	unsigned int busy;

	if (starget->single_lun) {
		spin_lock_irq(shost->host_lock);
		if (starget->starget_sdev_user &&
		    starget->starget_sdev_user != sdev) {
			spin_unlock_irq(shost->host_lock);
			return 0;
		}
		starget->starget_sdev_user = sdev;
		spin_unlock_irq(shost->host_lock);
	}

	if (starget->can_queue <= 0)
		return 1;

	busy = atomic_inc_return(&starget->target_busy) - 1;
	if (atomic_read(&starget->target_blocked) > 0) {
		if (busy)
			goto starved;

		/*
		 * unblock after target_blocked iterates to zero
		 */
		if (atomic_dec_return(&starget->target_blocked) > 0)
			goto out_dec;

		SCSI_LOG_MLQUEUE(3, starget_printk(KERN_INFO, starget,
				 "unblocking target at zero depth\n"));
	}

	if (busy >= starget->can_queue)
		goto starved;

	return 1;

starved:
	spin_lock_irq(shost->host_lock);
	list_move_tail(&sdev->starved_entry, &shost->starved_list);
	spin_unlock_irq(shost->host_lock);
out_dec:
	if (starget->can_queue > 0)
		atomic_dec(&starget->target_busy);
	return 0;
}

/*
 * scsi_host_queue_ready: if we can send requests to shost, return 1 else
 * return 0. We must end up running the queue again whenever 0 is
 * returned, else IO can hang.
 */
static inline int scsi_host_queue_ready(struct request_queue *q,
				   struct Scsi_Host *shost,
				   struct scsi_device *sdev)
{
	unsigned int busy;

	if (scsi_host_in_recovery(shost))
		return 0;

	busy = atomic_inc_return(&shost->host_busy) - 1;
	if (atomic_read(&shost->host_blocked) > 0) {
		if (busy)
			goto starved;

		/*
		 * unblock after host_blocked iterates to zero
		 */
		if (atomic_dec_return(&shost->host_blocked) > 0)
			goto out_dec;

		SCSI_LOG_MLQUEUE(3,
			shost_printk(KERN_INFO, shost,
				     "unblocking host at zero depth\n"));
	}

	if (shost->can_queue > 0 && busy >= shost->can_queue)
		goto starved;
	if (shost->host_self_blocked)
		goto starved;

	/* We're OK to process the command, so we can't be starved */
	if (!list_empty(&sdev->starved_entry)) {
		spin_lock_irq(shost->host_lock);
		if (!list_empty(&sdev->starved_entry))
			list_del_init(&sdev->starved_entry);
		spin_unlock_irq(shost->host_lock);
	}

	return 1;

starved:
	spin_lock_irq(shost->host_lock);
	if (list_empty(&sdev->starved_entry))
		list_add_tail(&sdev->starved_entry, &shost->starved_list);
	spin_unlock_irq(shost->host_lock);
out_dec:
	scsi_dec_host_busy(shost);
	return 0;
}

/*
 * Busy state exporting function for request stacking drivers.
 *
 * For efficiency, no lock is taken to check the busy state of
 * shost/starget/sdev, since the returned value is not guaranteed and
 * may be changed after request stacking drivers call the function,
 * regardless of taking lock or not.
 *
 * When scsi can't dispatch I/Os anymore and needs to kill I/Os scsi
 * needs to return 'not busy'. Otherwise, request stacking drivers
 * may hold requests forever.
 */
static bool scsi_mq_lld_busy(struct request_queue *q)
{
	struct scsi_device *sdev = q->queuedata;
	struct Scsi_Host *shost;

	if (blk_queue_dying(q))
		return false;

	shost = sdev->host;

	/*
	 * Ignore host/starget busy state.
	 * Since block layer does not have a concept of fairness across
	 * multiple queues, congestion of host/starget needs to be handled
	 * in SCSI layer.
	 */
	if (scsi_host_in_recovery(shost) || scsi_device_is_busy(sdev))
		return true;

	return false;
}

static void scsi_softirq_done(struct request *rq)
{
	struct scsi_cmnd *cmd = blk_mq_rq_to_pdu(rq);
	unsigned long wait_for = (cmd->allowed + 1) * rq->timeout;
	int disposition;

	INIT_LIST_HEAD(&cmd->eh_entry);

	atomic_inc(&cmd->device->iodone_cnt);
	if (cmd->result)
		atomic_inc(&cmd->device->ioerr_cnt);

	disposition = scsi_decide_disposition(cmd);
	if (disposition != SUCCESS &&
	    time_before(cmd->jiffies_at_alloc + wait_for, jiffies)) {
		scmd_printk(KERN_ERR, cmd,
			    "timing out command, waited %lus\n",
			    wait_for/HZ);
		disposition = SUCCESS;
	}

	scsi_log_completion(cmd, disposition);

	switch (disposition) {
		case SUCCESS:
			scsi_finish_command(cmd);
			break;
		case NEEDS_RETRY:
			scsi_queue_insert(cmd, SCSI_MLQUEUE_EH_RETRY);
			break;
		case ADD_TO_MLQUEUE:
			scsi_queue_insert(cmd, SCSI_MLQUEUE_DEVICE_BUSY);
			break;
		default:
			scsi_eh_scmd_add(cmd);
			break;
	}
}

/**
 * scsi_dispatch_command - Dispatch a command to the low-level driver.
 * @cmd: command block we are dispatching.
 *
 * Return: nonzero return request was rejected and device's queue needs to be
 * plugged.
 */
static int scsi_dispatch_cmd(struct scsi_cmnd *cmd)
{
	struct Scsi_Host *host = cmd->device->host;
	int rtn = 0;

	atomic_inc(&cmd->device->iorequest_cnt);

	/* check if the device is still usable */
	if (unlikely(cmd->device->sdev_state == SDEV_DEL)) {
		/* in SDEV_DEL we error all commands. DID_NO_CONNECT
		 * returns an immediate error upwards, and signals
		 * that the device is no longer present */
		cmd->result = DID_NO_CONNECT << 16;
		goto done;
	}

	/* Check to see if the scsi lld made this device blocked. */
	if (unlikely(scsi_device_blocked(cmd->device))) {
		/*
		 * in blocked state, the command is just put back on
		 * the device queue.  The suspend state has already
		 * blocked the queue so future requests should not
		 * occur until the device transitions out of the
		 * suspend state.
		 */
		SCSI_LOG_MLQUEUE(3, scmd_printk(KERN_INFO, cmd,
			"queuecommand : device blocked\n"));
		return SCSI_MLQUEUE_DEVICE_BUSY;
	}

	/* Store the LUN value in cmnd, if needed. */
	if (cmd->device->lun_in_cdb)
		cmd->cmnd[1] = (cmd->cmnd[1] & 0x1f) |
			       (cmd->device->lun << 5 & 0xe0);

	scsi_log_send(cmd);

	/*
	 * Before we queue this command, check if the command
	 * length exceeds what the host adapter can handle.
	 */
	if (cmd->cmd_len > cmd->device->host->max_cmd_len) {
		SCSI_LOG_MLQUEUE(3, scmd_printk(KERN_INFO, cmd,
			       "queuecommand : command too long. "
			       "cdb_size=%d host->max_cmd_len=%d\n",
			       cmd->cmd_len, cmd->device->host->max_cmd_len));
		cmd->result = (DID_ABORT << 16);
		goto done;
	}

	if (unlikely(host->shost_state == SHOST_DEL)) {
		cmd->result = (DID_NO_CONNECT << 16);
		goto done;

	}

	trace_scsi_dispatch_cmd_start(cmd);
	rtn = host->hostt->queuecommand(host, cmd);
	if (rtn) {
		trace_scsi_dispatch_cmd_error(cmd, rtn);
		if (rtn != SCSI_MLQUEUE_DEVICE_BUSY &&
		    rtn != SCSI_MLQUEUE_TARGET_BUSY)
			rtn = SCSI_MLQUEUE_HOST_BUSY;

		SCSI_LOG_MLQUEUE(3, scmd_printk(KERN_INFO, cmd,
			"queuecommand : request rejected\n"));
	}

	return rtn;
 done:
	cmd->scsi_done(cmd);
	return 0;
}

/* Size in bytes of the sg-list stored in the scsi-mq command-private data. */
static unsigned int scsi_mq_inline_sgl_size(struct Scsi_Host *shost)
{
	return min_t(unsigned int, shost->sg_tablesize, SCSI_INLINE_SG_CNT) *
		sizeof(struct scatterlist);
}

static blk_status_t scsi_mq_prep_fn(struct request *req)
{
	struct scsi_cmnd *cmd = blk_mq_rq_to_pdu(req);
	struct scsi_device *sdev = req->q->queuedata;
	struct Scsi_Host *shost = sdev->host;
	struct scatterlist *sg;

	scsi_init_command(sdev, cmd);

	cmd->request = req;
	cmd->tag = req->tag;
	cmd->prot_op = SCSI_PROT_NORMAL;

	sg = (void *)cmd + sizeof(struct scsi_cmnd) + shost->hostt->cmd_size;
	cmd->sdb.table.sgl = sg;

	if (scsi_host_get_prot(shost)) {
		memset(cmd->prot_sdb, 0, sizeof(struct scsi_data_buffer));

		cmd->prot_sdb->table.sgl =
			(struct scatterlist *)(cmd->prot_sdb + 1);
	}

	blk_mq_start_request(req);

	return scsi_setup_cmnd(sdev, req);
}

static void scsi_mq_done(struct scsi_cmnd *cmd)
{
	if (unlikely(test_and_set_bit(SCMD_STATE_COMPLETE, &cmd->state)))
		return;
	trace_scsi_dispatch_cmd_done(cmd);

	/*
	 * If the block layer didn't complete the request due to a timeout
	 * injection, scsi must clear its internal completed state so that the
	 * timeout handler will see it needs to escalate its own error
	 * recovery.
	 */
	if (unlikely(!blk_mq_complete_request(cmd->request)))
		clear_bit(SCMD_STATE_COMPLETE, &cmd->state);
}

static void scsi_mq_put_budget(struct blk_mq_hw_ctx *hctx)
{
	struct request_queue *q = hctx->queue;
	struct scsi_device *sdev = q->queuedata;

	atomic_dec(&sdev->device_busy);
}

static bool scsi_mq_get_budget(struct blk_mq_hw_ctx *hctx)
{
	struct request_queue *q = hctx->queue;
	struct scsi_device *sdev = q->queuedata;

	if (scsi_dev_queue_ready(q, sdev))
		return true;

	if (atomic_read(&sdev->device_busy) == 0 && !scsi_device_blocked(sdev))
		blk_mq_delay_run_hw_queue(hctx, SCSI_QUEUE_DELAY);
	return false;
}

static blk_status_t scsi_queue_rq(struct blk_mq_hw_ctx *hctx,
			 const struct blk_mq_queue_data *bd)
{
	struct request *req = bd->rq;
	struct request_queue *q = req->q;
	struct scsi_device *sdev = q->queuedata;
	struct Scsi_Host *shost = sdev->host;
	struct scsi_cmnd *cmd = blk_mq_rq_to_pdu(req);
	blk_status_t ret;
	int reason;

	/*
	 * If the device is not in running state we will reject some or all
	 * commands.
	 */
	if (unlikely(sdev->sdev_state != SDEV_RUNNING)) {
		ret = scsi_prep_state_check(sdev, req);
		if (ret != BLK_STS_OK)
			goto out_put_budget;
	}

	ret = BLK_STS_RESOURCE;
	if (!scsi_target_queue_ready(shost, sdev))
		goto out_put_budget;
	if (!scsi_host_queue_ready(q, shost, sdev))
		goto out_dec_target_busy;

	if (!(req->rq_flags & RQF_DONTPREP)) {
		ret = scsi_mq_prep_fn(req);
		if (ret != BLK_STS_OK)
			goto out_dec_host_busy;
		req->rq_flags |= RQF_DONTPREP;
	} else {
		clear_bit(SCMD_STATE_COMPLETE, &cmd->state);
		blk_mq_start_request(req);
	}

	if (sdev->simple_tags)
		cmd->flags |= SCMD_TAGGED;
	else
		cmd->flags &= ~SCMD_TAGGED;

	scsi_init_cmd_errh(cmd);
	cmd->scsi_done = scsi_mq_done;

	reason = scsi_dispatch_cmd(cmd);
	if (reason) {
		scsi_set_blocked(cmd, reason);
		ret = BLK_STS_RESOURCE;
		goto out_dec_host_busy;
	}

	return BLK_STS_OK;

out_dec_host_busy:
	scsi_dec_host_busy(shost);
out_dec_target_busy:
	if (scsi_target(sdev)->can_queue > 0)
		atomic_dec(&scsi_target(sdev)->target_busy);
out_put_budget:
	scsi_mq_put_budget(hctx);
	switch (ret) {
	case BLK_STS_OK:
		break;
	case BLK_STS_RESOURCE:
		if (atomic_read(&sdev->device_busy) ||
		    scsi_device_blocked(sdev))
			ret = BLK_STS_DEV_RESOURCE;
		break;
	default:
		if (unlikely(!scsi_device_online(sdev)))
			scsi_req(req)->result = DID_NO_CONNECT << 16;
		else
			scsi_req(req)->result = DID_ERROR << 16;
		/*
		 * Make sure to release all allocated resources when
		 * we hit an error, as we will never see this command
		 * again.
		 */
		if (req->rq_flags & RQF_DONTPREP)
			scsi_mq_uninit_cmd(cmd);
		break;
	}
	return ret;
}

static enum blk_eh_timer_return scsi_timeout(struct request *req,
		bool reserved)
{
	if (reserved)
		return BLK_EH_RESET_TIMER;
	return scsi_times_out(req);
}

static int scsi_mq_init_request(struct blk_mq_tag_set *set, struct request *rq,
				unsigned int hctx_idx, unsigned int numa_node)
{
	struct Scsi_Host *shost = set->driver_data;
	const bool unchecked_isa_dma = shost->unchecked_isa_dma;
	struct scsi_cmnd *cmd = blk_mq_rq_to_pdu(rq);
	struct scatterlist *sg;

	if (unchecked_isa_dma)
		cmd->flags |= SCMD_UNCHECKED_ISA_DMA;
	cmd->sense_buffer = scsi_alloc_sense_buffer(unchecked_isa_dma,
						    GFP_KERNEL, numa_node);
	if (!cmd->sense_buffer)
		return -ENOMEM;
	cmd->req.sense = cmd->sense_buffer;

	if (scsi_host_get_prot(shost)) {
		sg = (void *)cmd + sizeof(struct scsi_cmnd) +
			shost->hostt->cmd_size;
		cmd->prot_sdb = (void *)sg + scsi_mq_inline_sgl_size(shost);
	}

	return 0;
}

static void scsi_mq_exit_request(struct blk_mq_tag_set *set, struct request *rq,
				 unsigned int hctx_idx)
{
	struct scsi_cmnd *cmd = blk_mq_rq_to_pdu(rq);

	scsi_free_sense_buffer(cmd->flags & SCMD_UNCHECKED_ISA_DMA,
			       cmd->sense_buffer);
}

static int scsi_map_queues(struct blk_mq_tag_set *set)
{
	struct Scsi_Host *shost = container_of(set, struct Scsi_Host, tag_set);

	if (shost->hostt->map_queues)
		return shost->hostt->map_queues(shost);
	return blk_mq_map_queues(&set->map[HCTX_TYPE_DEFAULT]);
}

void __scsi_init_queue(struct Scsi_Host *shost, struct request_queue *q)
{
	struct device *dev = shost->dma_dev;

	/*
	 * this limit is imposed by hardware restrictions
	 */
	blk_queue_max_segments(q, min_t(unsigned short, shost->sg_tablesize,
					SG_MAX_SEGMENTS));

	if (scsi_host_prot_dma(shost)) {
		shost->sg_prot_tablesize =
			min_not_zero(shost->sg_prot_tablesize,
				     (unsigned short)SCSI_MAX_PROT_SG_SEGMENTS);
		BUG_ON(shost->sg_prot_tablesize < shost->sg_tablesize);
		blk_queue_max_integrity_segments(q, shost->sg_prot_tablesize);
	}

<<<<<<< HEAD
	shost->max_sectors = min_t(unsigned int, shost->max_sectors,
			dma_max_mapping_size(dev) << SECTOR_SHIFT);
=======
	if (dev->dma_mask) {
		shost->max_sectors = min_t(unsigned int, shost->max_sectors,
				dma_max_mapping_size(dev) >> SECTOR_SHIFT);
	}
>>>>>>> ff42df49
	blk_queue_max_hw_sectors(q, shost->max_sectors);
	if (shost->unchecked_isa_dma)
		blk_queue_bounce_limit(q, BLK_BOUNCE_ISA);
	blk_queue_segment_boundary(q, shost->dma_boundary);
	dma_set_seg_boundary(dev, shost->dma_boundary);

	blk_queue_max_segment_size(q, shost->max_segment_size);
	blk_queue_virt_boundary(q, shost->virt_boundary_mask);
	dma_set_max_seg_size(dev, queue_max_segment_size(q));

	/*
	 * Set a reasonable default alignment:  The larger of 32-byte (dword),
	 * which is a common minimum for HBAs, and the minimum DMA alignment,
	 * which is set by the platform.
	 *
	 * Devices that require a bigger alignment can increase it later.
	 */
	blk_queue_dma_alignment(q, max(4, dma_get_cache_alignment()) - 1);
}
EXPORT_SYMBOL_GPL(__scsi_init_queue);

static const struct blk_mq_ops scsi_mq_ops = {
	.get_budget	= scsi_mq_get_budget,
	.put_budget	= scsi_mq_put_budget,
	.queue_rq	= scsi_queue_rq,
	.complete	= scsi_softirq_done,
	.timeout	= scsi_timeout,
#ifdef CONFIG_BLK_DEBUG_FS
	.show_rq	= scsi_show_rq,
#endif
	.init_request	= scsi_mq_init_request,
	.exit_request	= scsi_mq_exit_request,
	.initialize_rq_fn = scsi_initialize_rq,
	.busy		= scsi_mq_lld_busy,
	.map_queues	= scsi_map_queues,
};

struct request_queue *scsi_mq_alloc_queue(struct scsi_device *sdev)
{
	sdev->request_queue = blk_mq_init_queue(&sdev->host->tag_set);
	if (IS_ERR(sdev->request_queue))
		return NULL;

	sdev->request_queue->queuedata = sdev;
	__scsi_init_queue(sdev->host, sdev->request_queue);
	blk_queue_flag_set(QUEUE_FLAG_SCSI_PASSTHROUGH, sdev->request_queue);
	return sdev->request_queue;
}

int scsi_mq_setup_tags(struct Scsi_Host *shost)
{
	unsigned int cmd_size, sgl_size;

	sgl_size = scsi_mq_inline_sgl_size(shost);
	cmd_size = sizeof(struct scsi_cmnd) + shost->hostt->cmd_size + sgl_size;
	if (scsi_host_get_prot(shost))
		cmd_size += sizeof(struct scsi_data_buffer) +
			sizeof(struct scatterlist) * SCSI_INLINE_PROT_SG_CNT;

	memset(&shost->tag_set, 0, sizeof(shost->tag_set));
	shost->tag_set.ops = &scsi_mq_ops;
	shost->tag_set.nr_hw_queues = shost->nr_hw_queues ? : 1;
	shost->tag_set.queue_depth = shost->can_queue;
	shost->tag_set.cmd_size = cmd_size;
	shost->tag_set.numa_node = NUMA_NO_NODE;
	shost->tag_set.flags = BLK_MQ_F_SHOULD_MERGE;
	shost->tag_set.flags |=
		BLK_ALLOC_POLICY_TO_MQ_FLAG(shost->hostt->tag_alloc_policy);
	shost->tag_set.driver_data = shost;

	return blk_mq_alloc_tag_set(&shost->tag_set);
}

void scsi_mq_destroy_tags(struct Scsi_Host *shost)
{
	blk_mq_free_tag_set(&shost->tag_set);
}

/**
 * scsi_device_from_queue - return sdev associated with a request_queue
 * @q: The request queue to return the sdev from
 *
 * Return the sdev associated with a request queue or NULL if the
 * request_queue does not reference a SCSI device.
 */
struct scsi_device *scsi_device_from_queue(struct request_queue *q)
{
	struct scsi_device *sdev = NULL;

	if (q->mq_ops == &scsi_mq_ops)
		sdev = q->queuedata;
	if (!sdev || !get_device(&sdev->sdev_gendev))
		sdev = NULL;

	return sdev;
}
EXPORT_SYMBOL_GPL(scsi_device_from_queue);

/*
 * Function:    scsi_block_requests()
 *
 * Purpose:     Utility function used by low-level drivers to prevent further
 *		commands from being queued to the device.
 *
 * Arguments:   shost       - Host in question
 *
 * Returns:     Nothing
 *
 * Lock status: No locks are assumed held.
 *
 * Notes:       There is no timer nor any other means by which the requests
 *		get unblocked other than the low-level driver calling
 *		scsi_unblock_requests().
 */
void scsi_block_requests(struct Scsi_Host *shost)
{
	shost->host_self_blocked = 1;
}
EXPORT_SYMBOL(scsi_block_requests);

/*
 * Function:    scsi_unblock_requests()
 *
 * Purpose:     Utility function used by low-level drivers to allow further
 *		commands from being queued to the device.
 *
 * Arguments:   shost       - Host in question
 *
 * Returns:     Nothing
 *
 * Lock status: No locks are assumed held.
 *
 * Notes:       There is no timer nor any other means by which the requests
 *		get unblocked other than the low-level driver calling
 *		scsi_unblock_requests().
 *
 *		This is done as an API function so that changes to the
 *		internals of the scsi mid-layer won't require wholesale
 *		changes to drivers that use this feature.
 */
void scsi_unblock_requests(struct Scsi_Host *shost)
{
	shost->host_self_blocked = 0;
	scsi_run_host_queues(shost);
}
EXPORT_SYMBOL(scsi_unblock_requests);

int __init scsi_init_queue(void)
{
	scsi_sdb_cache = kmem_cache_create("scsi_data_buffer",
					   sizeof(struct scsi_data_buffer),
					   0, 0, NULL);
	if (!scsi_sdb_cache) {
		printk(KERN_ERR "SCSI: can't init scsi sdb cache\n");
		return -ENOMEM;
	}

	return 0;
}

void scsi_exit_queue(void)
{
	kmem_cache_destroy(scsi_sense_cache);
	kmem_cache_destroy(scsi_sense_isadma_cache);
	kmem_cache_destroy(scsi_sdb_cache);
}

/**
 *	scsi_mode_select - issue a mode select
 *	@sdev:	SCSI device to be queried
 *	@pf:	Page format bit (1 == standard, 0 == vendor specific)
 *	@sp:	Save page bit (0 == don't save, 1 == save)
 *	@modepage: mode page being requested
 *	@buffer: request buffer (may not be smaller than eight bytes)
 *	@len:	length of request buffer.
 *	@timeout: command timeout
 *	@retries: number of retries before failing
 *	@data: returns a structure abstracting the mode header data
 *	@sshdr: place to put sense data (or NULL if no sense to be collected).
 *		must be SCSI_SENSE_BUFFERSIZE big.
 *
 *	Returns zero if successful; negative error number or scsi
 *	status on error
 *
 */
int
scsi_mode_select(struct scsi_device *sdev, int pf, int sp, int modepage,
		 unsigned char *buffer, int len, int timeout, int retries,
		 struct scsi_mode_data *data, struct scsi_sense_hdr *sshdr)
{
	unsigned char cmd[10];
	unsigned char *real_buffer;
	int ret;

	memset(cmd, 0, sizeof(cmd));
	cmd[1] = (pf ? 0x10 : 0) | (sp ? 0x01 : 0);

	if (sdev->use_10_for_ms) {
		if (len > 65535)
			return -EINVAL;
		real_buffer = kmalloc(8 + len, GFP_KERNEL);
		if (!real_buffer)
			return -ENOMEM;
		memcpy(real_buffer + 8, buffer, len);
		len += 8;
		real_buffer[0] = 0;
		real_buffer[1] = 0;
		real_buffer[2] = data->medium_type;
		real_buffer[3] = data->device_specific;
		real_buffer[4] = data->longlba ? 0x01 : 0;
		real_buffer[5] = 0;
		real_buffer[6] = data->block_descriptor_length >> 8;
		real_buffer[7] = data->block_descriptor_length;

		cmd[0] = MODE_SELECT_10;
		cmd[7] = len >> 8;
		cmd[8] = len;
	} else {
		if (len > 255 || data->block_descriptor_length > 255 ||
		    data->longlba)
			return -EINVAL;

		real_buffer = kmalloc(4 + len, GFP_KERNEL);
		if (!real_buffer)
			return -ENOMEM;
		memcpy(real_buffer + 4, buffer, len);
		len += 4;
		real_buffer[0] = 0;
		real_buffer[1] = data->medium_type;
		real_buffer[2] = data->device_specific;
		real_buffer[3] = data->block_descriptor_length;
		

		cmd[0] = MODE_SELECT;
		cmd[4] = len;
	}

	ret = scsi_execute_req(sdev, cmd, DMA_TO_DEVICE, real_buffer, len,
			       sshdr, timeout, retries, NULL);
	kfree(real_buffer);
	return ret;
}
EXPORT_SYMBOL_GPL(scsi_mode_select);

/**
 *	scsi_mode_sense - issue a mode sense, falling back from 10 to six bytes if necessary.
 *	@sdev:	SCSI device to be queried
 *	@dbd:	set if mode sense will allow block descriptors to be returned
 *	@modepage: mode page being requested
 *	@buffer: request buffer (may not be smaller than eight bytes)
 *	@len:	length of request buffer.
 *	@timeout: command timeout
 *	@retries: number of retries before failing
 *	@data: returns a structure abstracting the mode header data
 *	@sshdr: place to put sense data (or NULL if no sense to be collected).
 *		must be SCSI_SENSE_BUFFERSIZE big.
 *
 *	Returns zero if unsuccessful, or the header offset (either 4
 *	or 8 depending on whether a six or ten byte command was
 *	issued) if successful.
 */
int
scsi_mode_sense(struct scsi_device *sdev, int dbd, int modepage,
		  unsigned char *buffer, int len, int timeout, int retries,
		  struct scsi_mode_data *data, struct scsi_sense_hdr *sshdr)
{
	unsigned char cmd[12];
	int use_10_for_ms;
	int header_length;
	int result, retry_count = retries;
	struct scsi_sense_hdr my_sshdr;

	memset(data, 0, sizeof(*data));
	memset(&cmd[0], 0, 12);
	cmd[1] = dbd & 0x18;	/* allows DBD and LLBA bits */
	cmd[2] = modepage;

	/* caller might not be interested in sense, but we need it */
	if (!sshdr)
		sshdr = &my_sshdr;

 retry:
	use_10_for_ms = sdev->use_10_for_ms;

	if (use_10_for_ms) {
		if (len < 8)
			len = 8;

		cmd[0] = MODE_SENSE_10;
		cmd[8] = len;
		header_length = 8;
	} else {
		if (len < 4)
			len = 4;

		cmd[0] = MODE_SENSE;
		cmd[4] = len;
		header_length = 4;
	}

	memset(buffer, 0, len);

	result = scsi_execute_req(sdev, cmd, DMA_FROM_DEVICE, buffer, len,
				  sshdr, timeout, retries, NULL);

	/* This code looks awful: what it's doing is making sure an
	 * ILLEGAL REQUEST sense return identifies the actual command
	 * byte as the problem.  MODE_SENSE commands can return
	 * ILLEGAL REQUEST if the code page isn't supported */

	if (use_10_for_ms && !scsi_status_is_good(result) &&
	    driver_byte(result) == DRIVER_SENSE) {
		if (scsi_sense_valid(sshdr)) {
			if ((sshdr->sense_key == ILLEGAL_REQUEST) &&
			    (sshdr->asc == 0x20) && (sshdr->ascq == 0)) {
				/* 
				 * Invalid command operation code
				 */
				sdev->use_10_for_ms = 0;
				goto retry;
			}
		}
	}

	if(scsi_status_is_good(result)) {
		if (unlikely(buffer[0] == 0x86 && buffer[1] == 0x0b &&
			     (modepage == 6 || modepage == 8))) {
			/* Initio breakage? */
			header_length = 0;
			data->length = 13;
			data->medium_type = 0;
			data->device_specific = 0;
			data->longlba = 0;
			data->block_descriptor_length = 0;
		} else if(use_10_for_ms) {
			data->length = buffer[0]*256 + buffer[1] + 2;
			data->medium_type = buffer[2];
			data->device_specific = buffer[3];
			data->longlba = buffer[4] & 0x01;
			data->block_descriptor_length = buffer[6]*256
				+ buffer[7];
		} else {
			data->length = buffer[0] + 1;
			data->medium_type = buffer[1];
			data->device_specific = buffer[2];
			data->block_descriptor_length = buffer[3];
		}
		data->header_length = header_length;
	} else if ((status_byte(result) == CHECK_CONDITION) &&
		   scsi_sense_valid(sshdr) &&
		   sshdr->sense_key == UNIT_ATTENTION && retry_count) {
		retry_count--;
		goto retry;
	}

	return result;
}
EXPORT_SYMBOL(scsi_mode_sense);

/**
 *	scsi_test_unit_ready - test if unit is ready
 *	@sdev:	scsi device to change the state of.
 *	@timeout: command timeout
 *	@retries: number of retries before failing
 *	@sshdr: outpout pointer for decoded sense information.
 *
 *	Returns zero if unsuccessful or an error if TUR failed.  For
 *	removable media, UNIT_ATTENTION sets ->changed flag.
 **/
int
scsi_test_unit_ready(struct scsi_device *sdev, int timeout, int retries,
		     struct scsi_sense_hdr *sshdr)
{
	char cmd[] = {
		TEST_UNIT_READY, 0, 0, 0, 0, 0,
	};
	int result;

	/* try to eat the UNIT_ATTENTION if there are enough retries */
	do {
		result = scsi_execute_req(sdev, cmd, DMA_NONE, NULL, 0, sshdr,
					  timeout, 1, NULL);
		if (sdev->removable && scsi_sense_valid(sshdr) &&
		    sshdr->sense_key == UNIT_ATTENTION)
			sdev->changed = 1;
	} while (scsi_sense_valid(sshdr) &&
		 sshdr->sense_key == UNIT_ATTENTION && --retries);

	return result;
}
EXPORT_SYMBOL(scsi_test_unit_ready);

/**
 *	scsi_device_set_state - Take the given device through the device state model.
 *	@sdev:	scsi device to change the state of.
 *	@state:	state to change to.
 *
 *	Returns zero if successful or an error if the requested
 *	transition is illegal.
 */
int
scsi_device_set_state(struct scsi_device *sdev, enum scsi_device_state state)
{
	enum scsi_device_state oldstate = sdev->sdev_state;

	if (state == oldstate)
		return 0;

	switch (state) {
	case SDEV_CREATED:
		switch (oldstate) {
		case SDEV_CREATED_BLOCK:
			break;
		default:
			goto illegal;
		}
		break;
			
	case SDEV_RUNNING:
		switch (oldstate) {
		case SDEV_CREATED:
		case SDEV_OFFLINE:
		case SDEV_TRANSPORT_OFFLINE:
		case SDEV_QUIESCE:
		case SDEV_BLOCK:
			break;
		default:
			goto illegal;
		}
		break;

	case SDEV_QUIESCE:
		switch (oldstate) {
		case SDEV_RUNNING:
		case SDEV_OFFLINE:
		case SDEV_TRANSPORT_OFFLINE:
			break;
		default:
			goto illegal;
		}
		break;

	case SDEV_OFFLINE:
	case SDEV_TRANSPORT_OFFLINE:
		switch (oldstate) {
		case SDEV_CREATED:
		case SDEV_RUNNING:
		case SDEV_QUIESCE:
		case SDEV_BLOCK:
			break;
		default:
			goto illegal;
		}
		break;

	case SDEV_BLOCK:
		switch (oldstate) {
		case SDEV_RUNNING:
		case SDEV_CREATED_BLOCK:
		case SDEV_OFFLINE:
			break;
		default:
			goto illegal;
		}
		break;

	case SDEV_CREATED_BLOCK:
		switch (oldstate) {
		case SDEV_CREATED:
			break;
		default:
			goto illegal;
		}
		break;

	case SDEV_CANCEL:
		switch (oldstate) {
		case SDEV_CREATED:
		case SDEV_RUNNING:
		case SDEV_QUIESCE:
		case SDEV_OFFLINE:
		case SDEV_TRANSPORT_OFFLINE:
			break;
		default:
			goto illegal;
		}
		break;

	case SDEV_DEL:
		switch (oldstate) {
		case SDEV_CREATED:
		case SDEV_RUNNING:
		case SDEV_OFFLINE:
		case SDEV_TRANSPORT_OFFLINE:
		case SDEV_CANCEL:
		case SDEV_BLOCK:
		case SDEV_CREATED_BLOCK:
			break;
		default:
			goto illegal;
		}
		break;

	}
	sdev->sdev_state = state;
	return 0;

 illegal:
	SCSI_LOG_ERROR_RECOVERY(1,
				sdev_printk(KERN_ERR, sdev,
					    "Illegal state transition %s->%s",
					    scsi_device_state_name(oldstate),
					    scsi_device_state_name(state))
				);
	return -EINVAL;
}
EXPORT_SYMBOL(scsi_device_set_state);

/**
 * 	sdev_evt_emit - emit a single SCSI device uevent
 *	@sdev: associated SCSI device
 *	@evt: event to emit
 *
 *	Send a single uevent (scsi_event) to the associated scsi_device.
 */
static void scsi_evt_emit(struct scsi_device *sdev, struct scsi_event *evt)
{
	int idx = 0;
	char *envp[3];

	switch (evt->evt_type) {
	case SDEV_EVT_MEDIA_CHANGE:
		envp[idx++] = "SDEV_MEDIA_CHANGE=1";
		break;
	case SDEV_EVT_INQUIRY_CHANGE_REPORTED:
		scsi_rescan_device(&sdev->sdev_gendev);
		envp[idx++] = "SDEV_UA=INQUIRY_DATA_HAS_CHANGED";
		break;
	case SDEV_EVT_CAPACITY_CHANGE_REPORTED:
		envp[idx++] = "SDEV_UA=CAPACITY_DATA_HAS_CHANGED";
		break;
	case SDEV_EVT_SOFT_THRESHOLD_REACHED_REPORTED:
	       envp[idx++] = "SDEV_UA=THIN_PROVISIONING_SOFT_THRESHOLD_REACHED";
		break;
	case SDEV_EVT_MODE_PARAMETER_CHANGE_REPORTED:
		envp[idx++] = "SDEV_UA=MODE_PARAMETERS_CHANGED";
		break;
	case SDEV_EVT_LUN_CHANGE_REPORTED:
		envp[idx++] = "SDEV_UA=REPORTED_LUNS_DATA_HAS_CHANGED";
		break;
	case SDEV_EVT_ALUA_STATE_CHANGE_REPORTED:
		envp[idx++] = "SDEV_UA=ASYMMETRIC_ACCESS_STATE_CHANGED";
		break;
	case SDEV_EVT_POWER_ON_RESET_OCCURRED:
		envp[idx++] = "SDEV_UA=POWER_ON_RESET_OCCURRED";
		break;
	default:
		/* do nothing */
		break;
	}

	envp[idx++] = NULL;

	kobject_uevent_env(&sdev->sdev_gendev.kobj, KOBJ_CHANGE, envp);
}

/**
 * 	sdev_evt_thread - send a uevent for each scsi event
 *	@work: work struct for scsi_device
 *
 *	Dispatch queued events to their associated scsi_device kobjects
 *	as uevents.
 */
void scsi_evt_thread(struct work_struct *work)
{
	struct scsi_device *sdev;
	enum scsi_device_event evt_type;
	LIST_HEAD(event_list);

	sdev = container_of(work, struct scsi_device, event_work);

	for (evt_type = SDEV_EVT_FIRST; evt_type <= SDEV_EVT_LAST; evt_type++)
		if (test_and_clear_bit(evt_type, sdev->pending_events))
			sdev_evt_send_simple(sdev, evt_type, GFP_KERNEL);

	while (1) {
		struct scsi_event *evt;
		struct list_head *this, *tmp;
		unsigned long flags;

		spin_lock_irqsave(&sdev->list_lock, flags);
		list_splice_init(&sdev->event_list, &event_list);
		spin_unlock_irqrestore(&sdev->list_lock, flags);

		if (list_empty(&event_list))
			break;

		list_for_each_safe(this, tmp, &event_list) {
			evt = list_entry(this, struct scsi_event, node);
			list_del(&evt->node);
			scsi_evt_emit(sdev, evt);
			kfree(evt);
		}
	}
}

/**
 * 	sdev_evt_send - send asserted event to uevent thread
 *	@sdev: scsi_device event occurred on
 *	@evt: event to send
 *
 *	Assert scsi device event asynchronously.
 */
void sdev_evt_send(struct scsi_device *sdev, struct scsi_event *evt)
{
	unsigned long flags;

#if 0
	/* FIXME: currently this check eliminates all media change events
	 * for polled devices.  Need to update to discriminate between AN
	 * and polled events */
	if (!test_bit(evt->evt_type, sdev->supported_events)) {
		kfree(evt);
		return;
	}
#endif

	spin_lock_irqsave(&sdev->list_lock, flags);
	list_add_tail(&evt->node, &sdev->event_list);
	schedule_work(&sdev->event_work);
	spin_unlock_irqrestore(&sdev->list_lock, flags);
}
EXPORT_SYMBOL_GPL(sdev_evt_send);

/**
 * 	sdev_evt_alloc - allocate a new scsi event
 *	@evt_type: type of event to allocate
 *	@gfpflags: GFP flags for allocation
 *
 *	Allocates and returns a new scsi_event.
 */
struct scsi_event *sdev_evt_alloc(enum scsi_device_event evt_type,
				  gfp_t gfpflags)
{
	struct scsi_event *evt = kzalloc(sizeof(struct scsi_event), gfpflags);
	if (!evt)
		return NULL;

	evt->evt_type = evt_type;
	INIT_LIST_HEAD(&evt->node);

	/* evt_type-specific initialization, if any */
	switch (evt_type) {
	case SDEV_EVT_MEDIA_CHANGE:
	case SDEV_EVT_INQUIRY_CHANGE_REPORTED:
	case SDEV_EVT_CAPACITY_CHANGE_REPORTED:
	case SDEV_EVT_SOFT_THRESHOLD_REACHED_REPORTED:
	case SDEV_EVT_MODE_PARAMETER_CHANGE_REPORTED:
	case SDEV_EVT_LUN_CHANGE_REPORTED:
	case SDEV_EVT_ALUA_STATE_CHANGE_REPORTED:
	case SDEV_EVT_POWER_ON_RESET_OCCURRED:
	default:
		/* do nothing */
		break;
	}

	return evt;
}
EXPORT_SYMBOL_GPL(sdev_evt_alloc);

/**
 * 	sdev_evt_send_simple - send asserted event to uevent thread
 *	@sdev: scsi_device event occurred on
 *	@evt_type: type of event to send
 *	@gfpflags: GFP flags for allocation
 *
 *	Assert scsi device event asynchronously, given an event type.
 */
void sdev_evt_send_simple(struct scsi_device *sdev,
			  enum scsi_device_event evt_type, gfp_t gfpflags)
{
	struct scsi_event *evt = sdev_evt_alloc(evt_type, gfpflags);
	if (!evt) {
		sdev_printk(KERN_ERR, sdev, "event %d eaten due to OOM\n",
			    evt_type);
		return;
	}

	sdev_evt_send(sdev, evt);
}
EXPORT_SYMBOL_GPL(sdev_evt_send_simple);

/**
 *	scsi_device_quiesce - Block user issued commands.
 *	@sdev:	scsi device to quiesce.
 *
 *	This works by trying to transition to the SDEV_QUIESCE state
 *	(which must be a legal transition).  When the device is in this
 *	state, only special requests will be accepted, all others will
 *	be deferred.  Since special requests may also be requeued requests,
 *	a successful return doesn't guarantee the device will be 
 *	totally quiescent.
 *
 *	Must be called with user context, may sleep.
 *
 *	Returns zero if unsuccessful or an error if not.
 */
int
scsi_device_quiesce(struct scsi_device *sdev)
{
	struct request_queue *q = sdev->request_queue;
	int err;

	/*
	 * It is allowed to call scsi_device_quiesce() multiple times from
	 * the same context but concurrent scsi_device_quiesce() calls are
	 * not allowed.
	 */
	WARN_ON_ONCE(sdev->quiesced_by && sdev->quiesced_by != current);

	if (sdev->quiesced_by == current)
		return 0;

	blk_set_pm_only(q);

	blk_mq_freeze_queue(q);
	/*
	 * Ensure that the effect of blk_set_pm_only() will be visible
	 * for percpu_ref_tryget() callers that occur after the queue
	 * unfreeze even if the queue was already frozen before this function
	 * was called. See also https://lwn.net/Articles/573497/.
	 */
	synchronize_rcu();
	blk_mq_unfreeze_queue(q);

	mutex_lock(&sdev->state_mutex);
	err = scsi_device_set_state(sdev, SDEV_QUIESCE);
	if (err == 0)
		sdev->quiesced_by = current;
	else
		blk_clear_pm_only(q);
	mutex_unlock(&sdev->state_mutex);

	return err;
}
EXPORT_SYMBOL(scsi_device_quiesce);

/**
 *	scsi_device_resume - Restart user issued commands to a quiesced device.
 *	@sdev:	scsi device to resume.
 *
 *	Moves the device from quiesced back to running and restarts the
 *	queues.
 *
 *	Must be called with user context, may sleep.
 */
void scsi_device_resume(struct scsi_device *sdev)
{
	/* check if the device state was mutated prior to resume, and if
	 * so assume the state is being managed elsewhere (for example
	 * device deleted during suspend)
	 */
	mutex_lock(&sdev->state_mutex);
	if (sdev->quiesced_by) {
		sdev->quiesced_by = NULL;
		blk_clear_pm_only(sdev->request_queue);
	}
	if (sdev->sdev_state == SDEV_QUIESCE)
		scsi_device_set_state(sdev, SDEV_RUNNING);
	mutex_unlock(&sdev->state_mutex);
}
EXPORT_SYMBOL(scsi_device_resume);

static void
device_quiesce_fn(struct scsi_device *sdev, void *data)
{
	scsi_device_quiesce(sdev);
}

void
scsi_target_quiesce(struct scsi_target *starget)
{
	starget_for_each_device(starget, NULL, device_quiesce_fn);
}
EXPORT_SYMBOL(scsi_target_quiesce);

static void
device_resume_fn(struct scsi_device *sdev, void *data)
{
	scsi_device_resume(sdev);
}

void
scsi_target_resume(struct scsi_target *starget)
{
	starget_for_each_device(starget, NULL, device_resume_fn);
}
EXPORT_SYMBOL(scsi_target_resume);

/**
 * scsi_internal_device_block_nowait - try to transition to the SDEV_BLOCK state
 * @sdev: device to block
 *
 * Pause SCSI command processing on the specified device. Does not sleep.
 *
 * Returns zero if successful or a negative error code upon failure.
 *
 * Notes:
 * This routine transitions the device to the SDEV_BLOCK state (which must be
 * a legal transition). When the device is in this state, command processing
 * is paused until the device leaves the SDEV_BLOCK state. See also
 * scsi_internal_device_unblock_nowait().
 */
int scsi_internal_device_block_nowait(struct scsi_device *sdev)
{
	struct request_queue *q = sdev->request_queue;
	int err = 0;

	err = scsi_device_set_state(sdev, SDEV_BLOCK);
	if (err) {
		err = scsi_device_set_state(sdev, SDEV_CREATED_BLOCK);

		if (err)
			return err;
	}

	/* 
	 * The device has transitioned to SDEV_BLOCK.  Stop the
	 * block layer from calling the midlayer with this device's
	 * request queue. 
	 */
	blk_mq_quiesce_queue_nowait(q);
	return 0;
}
EXPORT_SYMBOL_GPL(scsi_internal_device_block_nowait);

/**
 * scsi_internal_device_block - try to transition to the SDEV_BLOCK state
 * @sdev: device to block
 *
 * Pause SCSI command processing on the specified device and wait until all
 * ongoing scsi_request_fn() / scsi_queue_rq() calls have finished. May sleep.
 *
 * Returns zero if successful or a negative error code upon failure.
 *
 * Note:
 * This routine transitions the device to the SDEV_BLOCK state (which must be
 * a legal transition). When the device is in this state, command processing
 * is paused until the device leaves the SDEV_BLOCK state. See also
 * scsi_internal_device_unblock().
 */
static int scsi_internal_device_block(struct scsi_device *sdev)
{
	struct request_queue *q = sdev->request_queue;
	int err;

	mutex_lock(&sdev->state_mutex);
	err = scsi_internal_device_block_nowait(sdev);
	if (err == 0)
		blk_mq_quiesce_queue(q);
	mutex_unlock(&sdev->state_mutex);

	return err;
}
 
void scsi_start_queue(struct scsi_device *sdev)
{
	struct request_queue *q = sdev->request_queue;

	blk_mq_unquiesce_queue(q);
}

/**
 * scsi_internal_device_unblock_nowait - resume a device after a block request
 * @sdev:	device to resume
 * @new_state:	state to set the device to after unblocking
 *
 * Restart the device queue for a previously suspended SCSI device. Does not
 * sleep.
 *
 * Returns zero if successful or a negative error code upon failure.
 *
 * Notes:
 * This routine transitions the device to the SDEV_RUNNING state or to one of
 * the offline states (which must be a legal transition) allowing the midlayer
 * to goose the queue for this device.
 */
int scsi_internal_device_unblock_nowait(struct scsi_device *sdev,
					enum scsi_device_state new_state)
{
	/*
	 * Try to transition the scsi device to SDEV_RUNNING or one of the
	 * offlined states and goose the device queue if successful.
	 */
	switch (sdev->sdev_state) {
	case SDEV_BLOCK:
	case SDEV_TRANSPORT_OFFLINE:
		sdev->sdev_state = new_state;
		break;
	case SDEV_CREATED_BLOCK:
		if (new_state == SDEV_TRANSPORT_OFFLINE ||
		    new_state == SDEV_OFFLINE)
			sdev->sdev_state = new_state;
		else
			sdev->sdev_state = SDEV_CREATED;
		break;
	case SDEV_CANCEL:
	case SDEV_OFFLINE:
		break;
	default:
		return -EINVAL;
	}
	scsi_start_queue(sdev);

	return 0;
}
EXPORT_SYMBOL_GPL(scsi_internal_device_unblock_nowait);

/**
 * scsi_internal_device_unblock - resume a device after a block request
 * @sdev:	device to resume
 * @new_state:	state to set the device to after unblocking
 *
 * Restart the device queue for a previously suspended SCSI device. May sleep.
 *
 * Returns zero if successful or a negative error code upon failure.
 *
 * Notes:
 * This routine transitions the device to the SDEV_RUNNING state or to one of
 * the offline states (which must be a legal transition) allowing the midlayer
 * to goose the queue for this device.
 */
static int scsi_internal_device_unblock(struct scsi_device *sdev,
					enum scsi_device_state new_state)
{
	int ret;

	mutex_lock(&sdev->state_mutex);
	ret = scsi_internal_device_unblock_nowait(sdev, new_state);
	mutex_unlock(&sdev->state_mutex);

	return ret;
}

static void
device_block(struct scsi_device *sdev, void *data)
{
	scsi_internal_device_block(sdev);
}

static int
target_block(struct device *dev, void *data)
{
	if (scsi_is_target_device(dev))
		starget_for_each_device(to_scsi_target(dev), NULL,
					device_block);
	return 0;
}

void
scsi_target_block(struct device *dev)
{
	if (scsi_is_target_device(dev))
		starget_for_each_device(to_scsi_target(dev), NULL,
					device_block);
	else
		device_for_each_child(dev, NULL, target_block);
}
EXPORT_SYMBOL_GPL(scsi_target_block);

static void
device_unblock(struct scsi_device *sdev, void *data)
{
	scsi_internal_device_unblock(sdev, *(enum scsi_device_state *)data);
}

static int
target_unblock(struct device *dev, void *data)
{
	if (scsi_is_target_device(dev))
		starget_for_each_device(to_scsi_target(dev), data,
					device_unblock);
	return 0;
}

void
scsi_target_unblock(struct device *dev, enum scsi_device_state new_state)
{
	if (scsi_is_target_device(dev))
		starget_for_each_device(to_scsi_target(dev), &new_state,
					device_unblock);
	else
		device_for_each_child(dev, &new_state, target_unblock);
}
EXPORT_SYMBOL_GPL(scsi_target_unblock);

/**
 * scsi_kmap_atomic_sg - find and atomically map an sg-elemnt
 * @sgl:	scatter-gather list
 * @sg_count:	number of segments in sg
 * @offset:	offset in bytes into sg, on return offset into the mapped area
 * @len:	bytes to map, on return number of bytes mapped
 *
 * Returns virtual address of the start of the mapped page
 */
void *scsi_kmap_atomic_sg(struct scatterlist *sgl, int sg_count,
			  size_t *offset, size_t *len)
{
	int i;
	size_t sg_len = 0, len_complete = 0;
	struct scatterlist *sg;
	struct page *page;

	WARN_ON(!irqs_disabled());

	for_each_sg(sgl, sg, sg_count, i) {
		len_complete = sg_len; /* Complete sg-entries */
		sg_len += sg->length;
		if (sg_len > *offset)
			break;
	}

	if (unlikely(i == sg_count)) {
		printk(KERN_ERR "%s: Bytes in sg: %zu, requested offset %zu, "
			"elements %d\n",
		       __func__, sg_len, *offset, sg_count);
		WARN_ON(1);
		return NULL;
	}

	/* Offset starting from the beginning of first page in this sg-entry */
	*offset = *offset - len_complete + sg->offset;

	/* Assumption: contiguous pages can be accessed as "page + i" */
	page = nth_page(sg_page(sg), (*offset >> PAGE_SHIFT));
	*offset &= ~PAGE_MASK;

	/* Bytes in this sg-entry from *offset to the end of the page */
	sg_len = PAGE_SIZE - *offset;
	if (*len > sg_len)
		*len = sg_len;

	return kmap_atomic(page);
}
EXPORT_SYMBOL(scsi_kmap_atomic_sg);

/**
 * scsi_kunmap_atomic_sg - atomically unmap a virtual address, previously mapped with scsi_kmap_atomic_sg
 * @virt:	virtual address to be unmapped
 */
void scsi_kunmap_atomic_sg(void *virt)
{
	kunmap_atomic(virt);
}
EXPORT_SYMBOL(scsi_kunmap_atomic_sg);

void sdev_disable_disk_events(struct scsi_device *sdev)
{
	atomic_inc(&sdev->disk_events_disable_depth);
}
EXPORT_SYMBOL(sdev_disable_disk_events);

void sdev_enable_disk_events(struct scsi_device *sdev)
{
	if (WARN_ON_ONCE(atomic_read(&sdev->disk_events_disable_depth) <= 0))
		return;
	atomic_dec(&sdev->disk_events_disable_depth);
}
EXPORT_SYMBOL(sdev_enable_disk_events);

/**
 * scsi_vpd_lun_id - return a unique device identification
 * @sdev: SCSI device
 * @id:   buffer for the identification
 * @id_len:  length of the buffer
 *
 * Copies a unique device identification into @id based
 * on the information in the VPD page 0x83 of the device.
 * The string will be formatted as a SCSI name string.
 *
 * Returns the length of the identification or error on failure.
 * If the identifier is longer than the supplied buffer the actual
 * identifier length is returned and the buffer is not zero-padded.
 */
int scsi_vpd_lun_id(struct scsi_device *sdev, char *id, size_t id_len)
{
	u8 cur_id_type = 0xff;
	u8 cur_id_size = 0;
	const unsigned char *d, *cur_id_str;
	const struct scsi_vpd *vpd_pg83;
	int id_size = -EINVAL;

	rcu_read_lock();
	vpd_pg83 = rcu_dereference(sdev->vpd_pg83);
	if (!vpd_pg83) {
		rcu_read_unlock();
		return -ENXIO;
	}

	/*
	 * Look for the correct descriptor.
	 * Order of preference for lun descriptor:
	 * - SCSI name string
	 * - NAA IEEE Registered Extended
	 * - EUI-64 based 16-byte
	 * - EUI-64 based 12-byte
	 * - NAA IEEE Registered
	 * - NAA IEEE Extended
	 * - T10 Vendor ID
	 * as longer descriptors reduce the likelyhood
	 * of identification clashes.
	 */

	/* The id string must be at least 20 bytes + terminating NULL byte */
	if (id_len < 21) {
		rcu_read_unlock();
		return -EINVAL;
	}

	memset(id, 0, id_len);
	d = vpd_pg83->data + 4;
	while (d < vpd_pg83->data + vpd_pg83->len) {
		/* Skip designators not referring to the LUN */
		if ((d[1] & 0x30) != 0x00)
			goto next_desig;

		switch (d[1] & 0xf) {
		case 0x1:
			/* T10 Vendor ID */
			if (cur_id_size > d[3])
				break;
			/* Prefer anything */
			if (cur_id_type > 0x01 && cur_id_type != 0xff)
				break;
			cur_id_size = d[3];
			if (cur_id_size + 4 > id_len)
				cur_id_size = id_len - 4;
			cur_id_str = d + 4;
			cur_id_type = d[1] & 0xf;
			id_size = snprintf(id, id_len, "t10.%*pE",
					   cur_id_size, cur_id_str);
			break;
		case 0x2:
			/* EUI-64 */
			if (cur_id_size > d[3])
				break;
			/* Prefer NAA IEEE Registered Extended */
			if (cur_id_type == 0x3 &&
			    cur_id_size == d[3])
				break;
			cur_id_size = d[3];
			cur_id_str = d + 4;
			cur_id_type = d[1] & 0xf;
			switch (cur_id_size) {
			case 8:
				id_size = snprintf(id, id_len,
						   "eui.%8phN",
						   cur_id_str);
				break;
			case 12:
				id_size = snprintf(id, id_len,
						   "eui.%12phN",
						   cur_id_str);
				break;
			case 16:
				id_size = snprintf(id, id_len,
						   "eui.%16phN",
						   cur_id_str);
				break;
			default:
				cur_id_size = 0;
				break;
			}
			break;
		case 0x3:
			/* NAA */
			if (cur_id_size > d[3])
				break;
			cur_id_size = d[3];
			cur_id_str = d + 4;
			cur_id_type = d[1] & 0xf;
			switch (cur_id_size) {
			case 8:
				id_size = snprintf(id, id_len,
						   "naa.%8phN",
						   cur_id_str);
				break;
			case 16:
				id_size = snprintf(id, id_len,
						   "naa.%16phN",
						   cur_id_str);
				break;
			default:
				cur_id_size = 0;
				break;
			}
			break;
		case 0x8:
			/* SCSI name string */
			if (cur_id_size + 4 > d[3])
				break;
			/* Prefer others for truncated descriptor */
			if (cur_id_size && d[3] > id_len)
				break;
			cur_id_size = id_size = d[3];
			cur_id_str = d + 4;
			cur_id_type = d[1] & 0xf;
			if (cur_id_size >= id_len)
				cur_id_size = id_len - 1;
			memcpy(id, cur_id_str, cur_id_size);
			/* Decrease priority for truncated descriptor */
			if (cur_id_size != id_size)
				cur_id_size = 6;
			break;
		default:
			break;
		}
next_desig:
		d += d[3] + 4;
	}
	rcu_read_unlock();

	return id_size;
}
EXPORT_SYMBOL(scsi_vpd_lun_id);

/*
 * scsi_vpd_tpg_id - return a target port group identifier
 * @sdev: SCSI device
 *
 * Returns the Target Port Group identifier from the information
 * froom VPD page 0x83 of the device.
 *
 * Returns the identifier or error on failure.
 */
int scsi_vpd_tpg_id(struct scsi_device *sdev, int *rel_id)
{
	const unsigned char *d;
	const struct scsi_vpd *vpd_pg83;
	int group_id = -EAGAIN, rel_port = -1;

	rcu_read_lock();
	vpd_pg83 = rcu_dereference(sdev->vpd_pg83);
	if (!vpd_pg83) {
		rcu_read_unlock();
		return -ENXIO;
	}

	d = vpd_pg83->data + 4;
	while (d < vpd_pg83->data + vpd_pg83->len) {
		switch (d[1] & 0xf) {
		case 0x4:
			/* Relative target port */
			rel_port = get_unaligned_be16(&d[6]);
			break;
		case 0x5:
			/* Target port group */
			group_id = get_unaligned_be16(&d[6]);
			break;
		default:
			break;
		}
		d += d[3] + 4;
	}
	rcu_read_unlock();

	if (group_id >= 0 && rel_id && rel_port != -1)
		*rel_id = rel_port;

	return group_id;
}
EXPORT_SYMBOL(scsi_vpd_tpg_id);<|MERGE_RESOLUTION|>--- conflicted
+++ resolved
@@ -1784,15 +1784,10 @@
 		blk_queue_max_integrity_segments(q, shost->sg_prot_tablesize);
 	}
 
-<<<<<<< HEAD
-	shost->max_sectors = min_t(unsigned int, shost->max_sectors,
-			dma_max_mapping_size(dev) << SECTOR_SHIFT);
-=======
 	if (dev->dma_mask) {
 		shost->max_sectors = min_t(unsigned int, shost->max_sectors,
 				dma_max_mapping_size(dev) >> SECTOR_SHIFT);
 	}
->>>>>>> ff42df49
 	blk_queue_max_hw_sectors(q, shost->max_sectors);
 	if (shost->unchecked_isa_dma)
 		blk_queue_bounce_limit(q, BLK_BOUNCE_ISA);
