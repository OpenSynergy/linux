--- conflicted
+++ resolved
@@ -5372,7 +5372,6 @@
 		for_each_cpu(cpu, sched_group_cpus(sdg)) {
 			struct sched_group_power *sgp;
 			struct rq *rq = cpu_rq(cpu);
-<<<<<<< HEAD
 
 			/*
 			 * build_sched_domains() -> init_sched_groups_power()
@@ -5393,28 +5392,6 @@
 				continue;
 			}
 
-=======
-
-			/*
-			 * build_sched_domains() -> init_sched_groups_power()
-			 * gets here before we've attached the domains to the
-			 * runqueues.
-			 *
-			 * Use power_of(), which is set irrespective of domains
-			 * in update_cpu_power().
-			 *
-			 * This avoids power/power_orig from being 0 and
-			 * causing divide-by-zero issues on boot.
-			 *
-			 * Runtime updates will correct power_orig.
-			 */
-			if (unlikely(!rq->sd)) {
-				power_orig += power_of(cpu);
-				power += power_of(cpu);
-				continue;
-			}
-
->>>>>>> 30d83115
 			sgp = rq->sd->groups->sgp;
 			power_orig += sgp->power_orig;
 			power += sgp->power;
